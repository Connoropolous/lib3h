--- conflicted
+++ resolved
@@ -1,19 +1,11 @@
 [workspace]
 
 members = [
-<<<<<<< HEAD
-  "logging",
-  "crypto_api",
-  "sodium",
-  "persistence",
-  "lib3h_protocol",
-  "lib3h",
-=======
   "crates/logging",
   "crates/crypto_api",
   "crates/sodium",
   "crates/lib3h_protocol",
   "crates/lib3h",
   "crates/tools/half_busy_chat",
->>>>>>> 99ff3c4a
+  "crates/persistence"
 ]