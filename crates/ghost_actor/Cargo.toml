--- conflicted
+++ resolved
@@ -20,12 +20,9 @@
 proc-macro2 = "=1.0.2"
 quote = "=1.0.2"
 shrinkwraprs = "=0.2.1"
-<<<<<<< HEAD
 log = "=0.4.8"
 predicates = "=1.0.0"
-=======
 syn = { version = "=1.0.5", features = [ "full", "extra-traits" ] }
 
->>>>>>> bdbffb88
 [dev-dependencies]
 env_logger = "=0.6.1"