--- conflicted
+++ resolved
@@ -1,14 +1,10 @@
 use crate::prelude::*;
-<<<<<<< HEAD
-use lib3h_tracing::CanTrace;
-=======
 use lib3h_tracing::Lib3hSpan;
 
 //--------------------------------------------------------------------------------------------------
 // GhostParentWrapper
 //---------------------------------------------------------------------------------------------------
 
->>>>>>> f00e43a9
 /// helper struct that merges (on the parent side) the actual child
 /// GhostActor instance, with the child's ghost channel endpoint.
 /// You only have to call process() on this one struct, and it provides
@@ -379,10 +375,10 @@
     }
 
     /// see GhostContextEndpoint::process and GhostActor::process
-    fn process(&mut self, user_data: &mut UserData) -> GhostResult<()> {
-        self.actor.process()?;
-        self.endpoint.process(user_data)?;
-        Ok(())
+    fn process(&mut self, user_data: &mut UserData) -> GhostResult<WorkWasDone> {
+        let mut work_was_done = self.actor.process()?;
+        work_was_done = work_was_done.or(self.endpoint.process(user_data)?);
+        Ok(work_was_done)
     }
 }
 
@@ -394,13 +390,8 @@
         ghost_tracker::GhostCallbackData,
     };
     use detach::prelude::*;
-<<<<<<< HEAD
-    use lib3h_tracing::TestTrace;
     use predicates::prelude::*;
-=======
     use lib3h_tracing::test_span;
-
->>>>>>> f00e43a9
     type TestError = String;
 
     // Any actor has messages that it exchanges with it's parent
@@ -598,7 +589,6 @@
         // create the wrapper
         let mut wrapped_child: GhostParentWrapper<
             FakeParent,
-            TestTrace,
             TestMsgOut,
             TestMsgOutResponse,
             TestMsgIn,
@@ -607,9 +597,11 @@
             TestActor,
         > = GhostParentWrapper::new(TestActor::new(), "parent");
 
+        let span = test_span("test_ghost_actor");
+
         // use it to publish an event via the wrapper
         wrapped_child
-            .publish(TestMsgIn("event from parent".into()))
+            .publish(span, TestMsgIn("event from parent".into()))
             .unwrap();
 
         // process via the wrapper
