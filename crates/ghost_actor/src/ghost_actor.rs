--- conflicted
+++ resolved
@@ -38,12 +38,8 @@
         RequestToParent,
         RequestToParentResponse,
         RequestToChild,
-<<<<<<< HEAD
         RequestToChildResponse: 'static,
         Error: 'static,
-=======
-        RequestToChildResponse,
-        Error,
         Actor: GhostActor<
             RequestToParent,
             RequestToParentResponse,
@@ -51,7 +47,6 @@
             RequestToChildResponse,
             Error,
         >,
->>>>>>> 0001a1af
     >
     GhostParentWrapper<
         Context,
@@ -231,12 +226,12 @@
 }
 
 impl<
-        Context,
-        RequestToParent,
-        RequestToParentResponse,
-        RequestToChild,
-        RequestToChildResponse,
-        Error,
+        Context:'static,
+        RequestToParent,
+        RequestToParentResponse,
+        RequestToChild,
+        RequestToChildResponse:'static,
+        Error:'static,
     >
     GhostParentWrapperDyn<
         Context,
@@ -273,12 +268,12 @@
     }
 
     /// see GhostContextEndpoint::request
-    pub fn request(
+    pub fn request<A: Any>(
         &mut self,
         timeout: std::time::Duration,
         context: Context,
         payload: RequestToChild,
-        cb: GhostCallback<Context, RequestToChildResponse, Error>,
+        cb: GhostCallback<A, Context, RequestToChildResponse, Error>,
     ) {
         self.endpoint.request(timeout, context, payload, cb)
     }
@@ -427,13 +422,10 @@
 
         // now lets try posting a request with a callback which just saves the response
         // value to the parent's statee
-        let cb: GhostCallback<TestContext, TestMsgInResponse, TestError> =
+        let cb: GhostCallback<FakeParent, TestContext, TestMsgInResponse, TestError> =
             Box::new(|dyn_parent, _context, callback_data| {
-                let mutable_parent = dyn_parent
-                    .downcast_mut::<FakeParent>()
-                    .expect("should be a FakeParent");
                 if let GhostCallbackData::Response(Ok(TestMsgInResponse(payload))) = callback_data {
-                    mutable_parent.state = payload;
+                    dyn_parent.state = payload;
                 }
                 Ok(())
             });
