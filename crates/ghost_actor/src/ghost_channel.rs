<<<<<<< HEAD
use crate::{GhostCallback, GhostResult, GhostTracker, GhostTrackerBuilder, RequestId};
use std::any::Any;
=======
use crate::{GhostCallback, GhostResult, GhostTracker, RequestId};
>>>>>>> f1fcceb3

/// enum used internally as the protocol for our crossbeam_channels
/// allows us to be explicit about which messages are requests or responses.
#[derive(Debug)]
enum GhostEndpointMessage<Request, Response, Error> {
    Request {
        request_id: Option<RequestId>,
        payload: Request,
    },
    Response {
        request_id: RequestId,
        payload: Result<Response, Error>,
    },
}

/// GhostContextEndpoints allow you to drain these incoming `GhostMessage`s
/// A GhostMessage contains the incoming request, as well as a hook to
/// allow a response to automatically be returned.
pub struct GhostMessage<MessageToSelf, MessageToOther, MessageToSelfResponse, Error> {
    request_id: Option<RequestId>,
    message: Option<MessageToSelf>,
    sender: crossbeam_channel::Sender<
        GhostEndpointMessage<MessageToOther, MessageToSelfResponse, Error>,
    >,
}

impl<RequestToSelf, RequestToOther, RequestToSelfResponse, Error: 'static> std::fmt::Debug
    for GhostMessage<RequestToSelf, RequestToOther, RequestToSelfResponse, Error>
{
    fn fmt(&self, f: &mut std::fmt::Formatter<'_>) -> std::fmt::Result {
        write!(f, "GhostMessage {{request_id: {:?}, ..}}", self.request_id)
    }
}

impl<RequestToSelf, RequestToOther, RequestToSelfResponse, Error: 'static>
    GhostMessage<RequestToSelf, RequestToOther, RequestToSelfResponse, Error>
{
    fn new(
        request_id: Option<RequestId>,
        message: RequestToSelf,
        sender: crossbeam_channel::Sender<
            GhostEndpointMessage<RequestToOther, RequestToSelfResponse, Error>,
        >,
    ) -> Self {
        Self {
            request_id,
            message: Some(message),
            sender,
        }
    }

    /// create a request message
    #[allow(dead_code)]
    fn new_request(
        request_id: RequestId,
        message: RequestToSelf,
        sender: crossbeam_channel::Sender<
            GhostEndpointMessage<RequestToOther, RequestToSelfResponse, Error>,
        >,
    ) -> Self {
        GhostMessage::new(Some(request_id), message, sender)
    }

    /// create an event message
    #[allow(dead_code)]
    fn new_event(
        message: RequestToSelf,
        sender: crossbeam_channel::Sender<
            GhostEndpointMessage<RequestToOther, RequestToSelfResponse, Error>,
        >,
    ) -> Self {
        GhostMessage::new(None, message, sender)
    }

    /// most often you will want to consume the contents of the request
    /// using take prevents a clone
    pub fn take_message(&mut self) -> Option<RequestToSelf> {
        std::mem::replace(&mut self.message, None)
    }

    /// send a response back to the origin of this request
    pub fn respond(self, payload: Result<RequestToSelfResponse, Error>) {
        if let Some(request_id) = &self.request_id {
            self.sender
                .send(GhostEndpointMessage::Response {
                    request_id: request_id.clone(),
                    payload,
                })
                .expect("should send");
        }
    }

    pub fn is_request(&self) -> bool {
        self.request_id.is_some()
    }
}

/// `create_ghost_channel` outputs two endpoints,
/// a parent_endpoint, and a child_endpoint
/// these raw endpoints are not very useful on their own. When you get them
/// to the place they will be used, you probably want to call
/// `as_context_endpoint()` on them.
pub struct GhostEndpoint<
    RequestToOther,
    RequestToOtherResponse,
    RequestToSelf,
    RequestToSelfResponse,
    Error,
> {
    sender: crossbeam_channel::Sender<
        GhostEndpointMessage<RequestToOther, RequestToSelfResponse, Error>,
    >,
    receiver: crossbeam_channel::Receiver<
        GhostEndpointMessage<RequestToSelf, RequestToOtherResponse, Error>,
    >,
}

impl<
        RequestToOther,
        RequestToOtherResponse: 'static,
        RequestToSelf,
        RequestToSelfResponse,
        Error: 'static,
    >
    GhostEndpoint<
        RequestToOther,
        RequestToOtherResponse,
        RequestToSelf,
        RequestToSelfResponse,
        Error,
    >
{
    /// internal new, used by `create_ghost_channel()`
    fn new(
        sender: crossbeam_channel::Sender<
            GhostEndpointMessage<RequestToOther, RequestToSelfResponse, Error>,
        >,
        receiver: crossbeam_channel::Receiver<
            GhostEndpointMessage<RequestToSelf, RequestToOtherResponse, Error>,
        >,
    ) -> Self {
        Self { sender, receiver }
    }

    /// expand a raw endpoint into something usable.
    /// <Context> let's you store data with individual `request` calls
    /// that will be available again when the callback is invoked.
    /// Feel free to use `as_context_endpoint::<()>("prefix")` if you
    /// don't need any context.
    /// request_id_prefix is a debugging hint... the request_ids generated
    /// for tracking request/response pairs will be prepended with this prefix.
<<<<<<< HEAD
    pub fn as_context_builder(
        self,
    ) -> GhostContextEndpointBuilder<
        RequestToOther,
        RequestToOtherResponse,
        RequestToSelf,
        RequestToSelfResponse,
        Error,
    > {
        GhostContextEndpointBuilder {
            sender: self.sender,
            receiver: self.receiver,
            tracker_builder: GhostTrackerBuilder::default(),
        }
    }
}

pub struct GhostContextEndpointBuilder<
    RequestToOther,
    RequestToOtherResponse,
    RequestToSelf,
    RequestToSelfResponse,
    Error,
> {
    sender: crossbeam_channel::Sender<
        GhostEndpointMessage<RequestToOther, RequestToSelfResponse, Error>,
    >,
    receiver: crossbeam_channel::Receiver<
        GhostEndpointMessage<RequestToSelf, RequestToOtherResponse, Error>,
    >,
    tracker_builder: GhostTrackerBuilder,
}

impl<RequestToOther, RequestToOtherResponse, RequestToSelf, RequestToSelfResponse, Error>
    GhostContextEndpointBuilder<
        RequestToOther,
        RequestToOtherResponse,
        RequestToSelf,
        RequestToSelfResponse,
        Error,
    >
{
    pub fn build<Context>(
=======
    pub fn as_context_endpoint<UserData, Context: 'static>(
>>>>>>> f1fcceb3
        self,
    ) -> GhostContextEndpoint<
        UserData,
        Context,
        RequestToOther,
        RequestToOtherResponse,
        RequestToSelf,
        RequestToSelfResponse,
        Error,
    > {
        GhostContextEndpoint {
            sender: self.sender,
            receiver: self.receiver,
            pending_responses_tracker: self.tracker_builder.build(),
            outbox_messages_to_self: Vec::new(),
        }
    }

    pub fn request_id_prefix(mut self, request_id_prefix: &str) -> Self {
        self.tracker_builder = self.tracker_builder.request_id_prefix(request_id_prefix);
        self
    }

    pub fn default_timeout(mut self, default_timeout: std::time::Duration) -> Self {
        self.tracker_builder = self.tracker_builder.default_timeout(default_timeout);
        self
    }
}

/// an expanded endpoint usable to send/receive requests/responses/events
/// see `GhostEndpoint::as_context_endpoint` for additional details
pub struct GhostContextEndpoint<
    UserData,
    Context,
    RequestToOther,
    RequestToOtherResponse,
    RequestToSelf,
    RequestToSelfResponse,
    Error,
> {
    sender: crossbeam_channel::Sender<
        GhostEndpointMessage<RequestToOther, RequestToSelfResponse, Error>,
    >,
    receiver: crossbeam_channel::Receiver<
        GhostEndpointMessage<RequestToSelf, RequestToOtherResponse, Error>,
    >,
    pending_responses_tracker: GhostTracker<UserData, Context, RequestToOtherResponse, Error>,
    outbox_messages_to_self:
        Vec<GhostMessage<RequestToSelf, RequestToOther, RequestToSelfResponse, Error>>,
}

impl<
        UserData,
        Context: 'static,
        RequestToOther,
        RequestToOtherResponse: 'static,
        RequestToSelf,
        RequestToSelfResponse,
        Error: 'static,
    >
    GhostContextEndpoint<
        UserData,
        Context,
        RequestToOther,
        RequestToOtherResponse,
        RequestToSelf,
        RequestToSelfResponse,
        Error,
    >
{
    /// publish an event to the remote side, not expecting a response
    pub fn publish(&mut self, payload: RequestToOther) {
        self.sender
            .send(GhostEndpointMessage::Request {
                request_id: None,
                payload,
            })
            .expect("should send");
    }

    fn priv_request(
        &mut self,
        context: Context,
        payload: RequestToOther,
<<<<<<< HEAD
        cb: GhostCallback<Context, RequestToOtherResponse, Error>,
        timeout: Option<std::time::Duration>,
=======
        cb: GhostCallback<UserData, Context, RequestToOtherResponse, Error>,
>>>>>>> f1fcceb3
    ) {
        let request_id = match timeout {
            None => self.pending_responses_tracker.bookmark(context, cb),
            Some(timeout) => self
                .pending_responses_tracker
                .bookmark_timeout(context, cb, timeout),
        };
        self.sender
            .send(GhostEndpointMessage::Request {
                request_id: Some(request_id),
                payload,
            })
            .expect("should send");
    }

    /// make a request of the other side. When a response is sent back to us
    /// the callback will be invoked.
    pub fn request(
        &mut self,
        context: Context,
        payload: RequestToOther,
        cb: GhostCallback<Context, RequestToOtherResponse, Error>,
    ) {
        self.priv_request(context, payload, cb, None);
    }

    /// make a request of the other side. When a response is sent back to us
    /// the callback will be invoked, override the default timeout.
    pub fn request_timeout(
        &mut self,
        context: Context,
        payload: RequestToOther,
        cb: GhostCallback<Context, RequestToOtherResponse, Error>,
        timeout: std::time::Duration,
    ) {
        self.priv_request(context, payload, cb, Some(timeout));
    }

    /// fetch any messages (requests or events) sent to us from the other side
    pub fn drain_messages(
        &mut self,
    ) -> Vec<GhostMessage<RequestToSelf, RequestToOther, RequestToSelfResponse, Error>> {
        self.outbox_messages_to_self.drain(..).collect()
    }

    /// check for pending responses timeouts or incoming messages
    pub fn process(&mut self, user_data: &mut UserData) -> GhostResult<()> {
        self.pending_responses_tracker.process(user_data)?;
        loop {
            let msg: Result<
                GhostEndpointMessage<RequestToSelf, RequestToOtherResponse, Error>,
                crossbeam_channel::TryRecvError,
            > = self.receiver.try_recv();
            match msg {
                Ok(channel_message) => match channel_message {
                    GhostEndpointMessage::Request {
                        request_id,
                        payload,
                    } => {
                        self.outbox_messages_to_self.push(GhostMessage::new(
                            request_id,
                            payload,
                            self.sender.clone(),
                        ));
                    }
                    GhostEndpointMessage::Response {
                        request_id,
                        payload,
                    } => {
                        self.pending_responses_tracker
                            .handle(request_id, user_data, payload)?;
                    }
                },
                Err(e) => match e {
                    crossbeam_channel::TryRecvError::Empty => {
                        break;
                    }
                    crossbeam_channel::TryRecvError::Disconnected => {
                        return Err("disconnected GhostActor Endpoint".into());
                    }
                },
            }
        }
        Ok(())
    }
}

/// We want to create a two-way communication channel between a GhostActor
/// and its parent. `create_ghost_channel` will output two GhostEndpoint
/// structures, the first one is the parent side, the second is the child's.
#[allow(clippy::complexity)]
pub fn create_ghost_channel<
    RequestToParent,
    RequestToParentResponse: 'static,
    RequestToChild,
    RequestToChildResponse: 'static,
    Error: 'static,
>() -> (
    GhostEndpoint<
        RequestToChild,
        RequestToChildResponse,
        RequestToParent,
        RequestToParentResponse,
        Error,
    >,
    GhostEndpoint<
        RequestToParent,
        RequestToParentResponse,
        RequestToChild,
        RequestToChildResponse,
        Error,
    >,
) {
    let (child_send, parent_recv) = crossbeam_channel::unbounded::<
        GhostEndpointMessage<RequestToParent, RequestToChildResponse, Error>,
    >();
    let (parent_send, child_recv) = crossbeam_channel::unbounded::<
        GhostEndpointMessage<RequestToChild, RequestToParentResponse, Error>,
    >();
    let parent_side = GhostEndpoint::new(parent_send, parent_recv);
    let child_side = GhostEndpoint::new(child_send, child_recv);

    (parent_side, child_side)
}

#[cfg(test)]
mod tests {
    use super::*;

    #[derive(Debug)]
    struct TestMsgOut(String);
    #[derive(Debug)]
    struct TestMsgOutResponse(String);
    #[derive(Debug)]
    struct TestMsgIn(String);
    #[derive(Debug)]
    struct TestMsgInResponse(String);
    type TestError = String;
    #[derive(Debug)]
    struct TestContext(String);

    #[test]
    fn test_ghost_channel_message_event() {
        let (child_send, child_as_parent_recv) = crossbeam_channel::unbounded::<
            GhostEndpointMessage<TestMsgOut, TestMsgInResponse, TestError>,
        >();

        let mut msg: GhostMessage<TestMsgIn, TestMsgOut, TestMsgInResponse, TestError> =
            GhostMessage::new_event(
                TestMsgIn("this is an event message from an internal child".into()),
                child_send,
            );
        assert_eq!("GhostMessage {request_id: None, ..}", format!("{:?}", msg));
        let payload = msg.take_message().unwrap();
        assert_eq!(
            "TestMsgIn(\"this is an event message from an internal child\")",
            format!("{:?}", payload)
        );

        msg.respond(Ok(TestMsgInResponse(
            "response back to child which should fail because no request id".into(),
        )));
        // check to see if the message was sent
        let response = child_as_parent_recv.recv();
        assert_eq!("Err(RecvError)", format!("{:?}", response));
    }

    #[test]
    fn test_ghost_channel_message_request() {
        let (child_send, child_as_parent_recv) = crossbeam_channel::unbounded::<
            GhostEndpointMessage<TestMsgOut, TestMsgInResponse, TestError>,
        >();
        let request_id = RequestId::new();
        let msg: GhostMessage<TestMsgIn, TestMsgOut, TestMsgInResponse, TestError> =
            GhostMessage::new_request(
                request_id.clone(),
                TestMsgIn("this is a request message from an internal child".into()),
                child_send,
            );
        msg.respond(Ok(TestMsgInResponse("response back to child".into())));

        // check to see if the response was sent
        let response = child_as_parent_recv.recv();
        match response {
            Ok(GhostEndpointMessage::Response {
                request_id: req_id,
                payload,
            }) => {
                assert_eq!(req_id, request_id);
                assert_eq!(
                    "Ok(TestMsgInResponse(\"response back to child\"))",
                    format!("{:?}", payload)
                );
            }
            _ => assert!(false),
        }
    }

    #[test]
    fn test_ghost_channel_endpoint() {
        #[derive(Debug)]
        struct FakeActor(String);

        // this genrates a callback for requests that simply puts the callbackdata  into
        // the FakeActor's state String, thus for testing we can just look in the actors's
        // state to see if the callback was run.
        fn cb_factory() -> GhostCallback<FakeActor, TestContext, TestMsgOutResponse, TestError> {
            Box::new(|me, _context, callback_data| {
                me.0 = format!("{:?}", callback_data);
                Ok(())
            })
        }

        let fake_dyn_actor = &mut FakeActor("".to_string());

        // build the channel which returns two endpoints with cross-connected crossbeam channels
        let (parent_side, child_side) = create_ghost_channel::<
            TestMsgOut,
            TestMsgOutResponse,
            TestMsgIn,
            TestMsgInResponse,
            TestError,
        >();

        // in this test the endpoint will be the child end
        let mut endpoint = child_side.as_context_builder().build();

        endpoint.publish(TestMsgOut("event to my parent".into()));
        // check to see if the event was sent to the parent
        let msg = parent_side.receiver.recv();
        match msg {
            Ok(GhostEndpointMessage::Request {
                request_id,
                payload,
            }) => {
                assert_eq!(request_id, None);
                assert_eq!(
                    "TestMsgOut(\"event to my parent\")",
                    format!("{:?}", payload)
                );
            }
            _ => assert!(false),
        }

        endpoint.request(
            TestContext("context data".into()),
            TestMsgOut("request to my parent".into()),
            cb_factory(),
        );
        // simulate receiving this on the parent-side and check that the
        // correct message went into the channel
        let msg = parent_side.receiver.recv();
        match msg {
            Ok(GhostEndpointMessage::Request {
                request_id,
                payload,
            }) => {
                assert!(request_id.is_some());
                assert_eq!(
                    "TestMsgOut(\"request to my parent\")",
                    format!("{:?}", payload)
                );

                // and simulate sending a response from the parent side
                parent_side
                    .sender
                    .send(GhostEndpointMessage::Response {
                        request_id: request_id.unwrap(),
                        payload: Ok(TestMsgOutResponse("response from parent".into())),
                    })
                    .expect("should send");
            }
            _ => assert!(false),
        }

        assert_eq!("", fake_dyn_actor.0);
        assert!(endpoint.process(fake_dyn_actor).is_ok());
        assert_eq!(
            "Response(Ok(TestMsgOutResponse(\"response from parent\")))",
            fake_dyn_actor.0
        );

        // Now we'll send a request that should timeout
        endpoint.request_timeout(
            TestContext("context data".into()),
            TestMsgOut("another request to my parent".into()),
            cb_factory(),
            std::time::Duration::from_millis(1),
        );

        // wait 1 ms for the callback to have expired
        std::thread::sleep(std::time::Duration::from_millis(1));
        assert!(endpoint.process(fake_dyn_actor).is_ok());
        assert_eq!("Timeout", fake_dyn_actor.0);

        // now lets simulate sending an event from the parent
        parent_side
            .sender
            .send(GhostEndpointMessage::Request {
                request_id: None,
                payload: TestMsgIn("event from a parent".into()),
            })
            .expect("should send");

        assert_eq!(endpoint.drain_messages().len(), 0);
        // calling process should then cause this message to be added the endpoint's inbox
        // which we get access to by calling drain_messages()
        assert!(endpoint.process(fake_dyn_actor).is_ok());
        let mut messages = endpoint.drain_messages();
        assert_eq!(messages.len(), 1);
        assert_eq!(
            "Some(TestMsgIn(\"event from a parent\"))",
            format!("{:?}", messages[0].take_message())
        );
    }
}<|MERGE_RESOLUTION|>--- conflicted
+++ resolved
@@ -1,9 +1,4 @@
-<<<<<<< HEAD
 use crate::{GhostCallback, GhostResult, GhostTracker, GhostTrackerBuilder, RequestId};
-use std::any::Any;
-=======
-use crate::{GhostCallback, GhostResult, GhostTracker, RequestId};
->>>>>>> f1fcceb3
 
 /// enum used internally as the protocol for our crossbeam_channels
 /// allows us to be explicit about which messages are requests or responses.
@@ -155,7 +150,6 @@
     /// don't need any context.
     /// request_id_prefix is a debugging hint... the request_ids generated
     /// for tracking request/response pairs will be prepended with this prefix.
-<<<<<<< HEAD
     pub fn as_context_builder(
         self,
     ) -> GhostContextEndpointBuilder<
@@ -198,10 +192,7 @@
         Error,
     >
 {
-    pub fn build<Context>(
-=======
-    pub fn as_context_endpoint<UserData, Context: 'static>(
->>>>>>> f1fcceb3
+    pub fn build<UserData, Context: 'static>(
         self,
     ) -> GhostContextEndpoint<
         UserData,
@@ -286,12 +277,8 @@
         &mut self,
         context: Context,
         payload: RequestToOther,
-<<<<<<< HEAD
-        cb: GhostCallback<Context, RequestToOtherResponse, Error>,
+        cb: GhostCallback<UserData, Context, RequestToOtherResponse, Error>,
         timeout: Option<std::time::Duration>,
-=======
-        cb: GhostCallback<UserData, Context, RequestToOtherResponse, Error>,
->>>>>>> f1fcceb3
     ) {
         let request_id = match timeout {
             None => self.pending_responses_tracker.bookmark(context, cb),
@@ -313,7 +300,7 @@
         &mut self,
         context: Context,
         payload: RequestToOther,
-        cb: GhostCallback<Context, RequestToOtherResponse, Error>,
+        cb: GhostCallback<UserData, Context, RequestToOtherResponse, Error>,
     ) {
         self.priv_request(context, payload, cb, None);
     }
@@ -324,7 +311,7 @@
         &mut self,
         context: Context,
         payload: RequestToOther,
-        cb: GhostCallback<Context, RequestToOtherResponse, Error>,
+        cb: GhostCallback<UserData, Context, RequestToOtherResponse, Error>,
         timeout: std::time::Duration,
     ) {
         self.priv_request(context, payload, cb, Some(timeout));
