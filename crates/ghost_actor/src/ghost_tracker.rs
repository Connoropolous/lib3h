use std::collections::HashMap;

use crate::{ghost_error::ErrorKind, GhostError, GhostResult, RequestId};

/// a ghost request callback can be invoked with a response that was injected
/// into the system through the `handle` pathway, or to indicate a failure
/// such as a timeout
#[derive(Debug)]
pub enum GhostCallbackData<CbData, E> {
    Response(Result<CbData, E>),
    Timeout,
}

/// definition for a ghost request callback
/// note, the callback can be registered as `'static` because the code
/// definition itself doesn't depend on any specific instance lifetime
/// if you want to mutate the state of a struct instance, pass it in
/// with the `handle` or `process` call.
/// (see detach crate for help with self refs)
pub type GhostCallback<UserData, Context, CbData, E> =
    Box<dyn Fn(&mut UserData, Context, GhostCallbackData<CbData, E>) -> GhostResult<()> + 'static>;

/// this internal struct helps us keep track of the context and timeout
/// for a callback that was bookmarked in the tracker
struct GhostTrackerEntry<UserData, Context, CbData, E> {
    expires: std::time::SystemTime,
    context: Context,
    cb: GhostCallback<UserData, Context, CbData, E>,
}

<<<<<<< HEAD
#[derive(Debug, Clone)]
pub struct GhostTrackerBuilder {
    request_id_prefix: String,
    default_timeout: std::time::Duration,
}

impl Default for GhostTrackerBuilder {
    fn default() -> Self {
=======
/// GhostTracker registers callbacks associated with request_ids
/// that can be triggered later when a response comes back indicating that id
pub struct GhostTracker<UserData, Context, CbData, E> {
    request_id_prefix: String,
    pending: HashMap<RequestId, GhostTrackerEntry<UserData, Context, CbData, E>>,
}

impl<UserData, Context: 'static, CbData: 'static, E: 'static>
    GhostTracker<UserData, Context, CbData, E>
{
    /// create a new tracker instance (with request_id prefix)
    pub fn new(request_id_prefix: &str) -> Self {
>>>>>>> f1fcceb3
        Self {
            request_id_prefix: "".to_string(),
            default_timeout: std::time::Duration::from_millis(2000),
        }
    }
}

impl GhostTrackerBuilder {
    pub fn build<Context, CbData, E>(self) -> GhostTracker<Context, CbData, E> {
        GhostTracker {
            request_id_prefix: self.request_id_prefix,
            default_timeout: self.default_timeout,
            pending: HashMap::new(),
        }
    }

    pub fn request_id_prefix(mut self, request_id_prefix: &str) -> Self {
        self.request_id_prefix = request_id_prefix.to_string();
        self
    }

    pub fn default_timeout(mut self, default_timeout: std::time::Duration) -> Self {
        self.default_timeout = default_timeout;
        self
    }
}

/// GhostTracker registers callbacks associated with request_ids
/// that can be triggered later when a response comes back indicating that id
pub struct GhostTracker<Context, CbData, E> {
    request_id_prefix: String,
    default_timeout: std::time::Duration,
    pending: HashMap<RequestId, GhostTrackerEntry<Context, CbData, E>>,
}

impl<Context, CbData, E> GhostTracker<Context, CbData, E> {
    /// trigger any periodic or delayed callbacks
    /// also check / cleanup any timeouts
    pub fn process(&mut self, ga: &mut UserData) -> GhostResult<()> {
        let mut expired = Vec::new();

        let now = std::time::SystemTime::now();

        for (request_id, entry) in self.pending.iter() {
            if now > entry.expires {
                expired.push(request_id.clone())
            }
        }

        for request_id in expired {
            match self.pending.remove(&request_id) {
                None => (),
                Some(entry) => {
                    (entry.cb)(ga, entry.context, GhostCallbackData::Timeout)?;
                }
            }
        }

        Ok(())
    }

    /// register a callback
    pub fn bookmark(
        &mut self,
        context: Context,
        cb: GhostCallback<UserData, Context, CbData, E>,
    ) -> RequestId {
        self.bookmark_timeout(context, cb, self.default_timeout)
    }

    /// register a callback, using a specific timeout instead of the default
    pub fn bookmark_timeout(
        &mut self,
        context: Context,
        cb: GhostCallback<Context, CbData, E>,
        timeout: std::time::Duration,
    ) -> RequestId {
        let request_id = RequestId::with_prefix(&self.request_id_prefix);

        self.pending.insert(
            request_id.clone(),
            GhostTrackerEntry {
                expires: std::time::SystemTime::now()
                    .checked_add(timeout)
                    .expect("can add timeout to SystemTime::now()"),
                context,
                cb,
            },
        );
        request_id
    }

    /// handle a response
    /// "owner" is meant to be the GhostActor (or other dynamic trait object) that is
    /// tracking for the call back, to get itself back in the callback and to an upcast
    pub fn handle(
        &mut self,
        request_id: RequestId,
        owner: &mut UserData,
        data: Result<CbData, E>,
    ) -> GhostResult<()> {
        match self.pending.remove(&request_id) {
            None => Err(GhostError::new(ErrorKind::RequestIdNotFound)),
            Some(entry) => (entry.cb)(owner, entry.context, GhostCallbackData::Response(data)),
        }
    }
}

#[cfg(test)]
mod tests {
    use detach::prelude::*;

    use super::*;
    #[derive(Debug)]
    struct TestCallbackData(String);
    #[derive(Debug)]
    struct TestContext(String);
    type TestError = String;
    struct TestTrackingActor {
        state: String,
        tracker: Detach<GhostTracker<TestTrackingActor, TestContext, TestCallbackData, TestError>>,
    }

    impl TestTrackingActor {
        fn new(request_id_prefix: &str) -> Self {
            let tracker_builder =
                GhostTrackerBuilder::default().request_id_prefix(request_id_prefix);
            Self {
                state: "".into(),
                tracker: Detach::new(tracker_builder.build()),
            }
        }
    }

    #[test]
    fn test_ghost_tracker_should_bookmark_and_handle() {
        let mut actor = TestTrackingActor::new("test_request_id_prefix");
        let context = TestContext("some_context_data".into());

        let cb: GhostCallback<TestTrackingActor, TestContext, TestCallbackData, TestError> =
            Box::new(|me, context, callback_data| {
                // and we'll check that we got our context back too because we
                // might have used it to determine what to do here.
                assert_eq!(context.0, "some_context_data");
                if let GhostCallbackData::Response(Ok(TestCallbackData(payload))) = callback_data {
                    me.state = payload;
                }
                Ok(())
            });

        // lets bookmark a callback that should set our actors state to the value
        // of the callback response
        let req_id = actor.tracker.bookmark(context, cb);

        let entry = actor.tracker.pending.get(&req_id).unwrap();
        assert_eq!(entry.context.0, "some_context_data");

        // the state should be empty from the new
        assert_eq!(actor.state, "");
        // after handling
        detach_run!(&mut actor.tracker, |tracker| {
            let result = tracker.handle(
                req_id.clone(),
                &mut actor,
                Ok(TestCallbackData("here's the data!".into())),
            );
            assert_eq!("Ok(())", format!("{:?}", result))
        });
        assert_eq!(actor.state, "here's the data!");

        // try again and this time we should get that the request ID wasn't found
        detach_run!(&mut actor.tracker, |tracker| {
            let result = tracker.handle(
                req_id,
                &mut actor,
                Ok(TestCallbackData("here's the data again!".into())),
            );
            assert_eq!(
                "Err(GhostError(RequestIdNotFound))",
                format!("{:?}", result)
            )
        });
    }

    #[test]
    fn test_ghost_tracker_should_timeout() {
        let mut actor = TestTrackingActor::new("test_request_id_prefix");
        let context = TestContext("foo".into());
        let cb: GhostCallback<TestTrackingActor, TestContext, TestCallbackData, TestError> =
            Box::new(|me, _context, callback_data| {
                // when the timeout happens the callback should get
                // the timeout enum in the callback_data
                match callback_data {
                    GhostCallbackData::Timeout => me.state = "timed_out".into(),
                    _ => assert!(false),
                }
                Ok(())
            });
        let _req_id =
            actor
                .tracker
                .bookmark_timeout(context, cb, std::time::Duration::from_millis(1));
        assert_eq!(actor.tracker.pending.len(), 1);

        // wait 1 ms for the callback to have expired
        std::thread::sleep(std::time::Duration::from_millis(1));
        detach_run!(&mut actor.tracker, |tracker| {
            let result = tracker.process(&mut actor);
            assert_eq!("Ok(())", format!("{:?}", result));
        });
        assert_eq!(actor.state, "timed_out");
        assert_eq!(actor.tracker.pending.len(), 0);
    }
}<|MERGE_RESOLUTION|>--- conflicted
+++ resolved
@@ -28,7 +28,6 @@
     cb: GhostCallback<UserData, Context, CbData, E>,
 }
 
-<<<<<<< HEAD
 #[derive(Debug, Clone)]
 pub struct GhostTrackerBuilder {
     request_id_prefix: String,
@@ -37,56 +36,44 @@
 
 impl Default for GhostTrackerBuilder {
     fn default() -> Self {
-=======
+        Self {
+            request_id_prefix: "".to_string(),
+            default_timeout: std::time::Duration::from_millis(2000),
+        }
+    }
+}
+
+impl GhostTrackerBuilder {
+    pub fn build<UserData, Context, CbData, E>(self) -> GhostTracker<UserData, Context, CbData, E> {
+        GhostTracker {
+            request_id_prefix: self.request_id_prefix,
+            default_timeout: self.default_timeout,
+            pending: HashMap::new(),
+        }
+    }
+
+    pub fn request_id_prefix(mut self, request_id_prefix: &str) -> Self {
+        self.request_id_prefix = request_id_prefix.to_string();
+        self
+    }
+
+    pub fn default_timeout(mut self, default_timeout: std::time::Duration) -> Self {
+        self.default_timeout = default_timeout;
+        self
+    }
+}
+
 /// GhostTracker registers callbacks associated with request_ids
 /// that can be triggered later when a response comes back indicating that id
 pub struct GhostTracker<UserData, Context, CbData, E> {
     request_id_prefix: String,
+    default_timeout: std::time::Duration,
     pending: HashMap<RequestId, GhostTrackerEntry<UserData, Context, CbData, E>>,
 }
 
 impl<UserData, Context: 'static, CbData: 'static, E: 'static>
     GhostTracker<UserData, Context, CbData, E>
 {
-    /// create a new tracker instance (with request_id prefix)
-    pub fn new(request_id_prefix: &str) -> Self {
->>>>>>> f1fcceb3
-        Self {
-            request_id_prefix: "".to_string(),
-            default_timeout: std::time::Duration::from_millis(2000),
-        }
-    }
-}
-
-impl GhostTrackerBuilder {
-    pub fn build<Context, CbData, E>(self) -> GhostTracker<Context, CbData, E> {
-        GhostTracker {
-            request_id_prefix: self.request_id_prefix,
-            default_timeout: self.default_timeout,
-            pending: HashMap::new(),
-        }
-    }
-
-    pub fn request_id_prefix(mut self, request_id_prefix: &str) -> Self {
-        self.request_id_prefix = request_id_prefix.to_string();
-        self
-    }
-
-    pub fn default_timeout(mut self, default_timeout: std::time::Duration) -> Self {
-        self.default_timeout = default_timeout;
-        self
-    }
-}
-
-/// GhostTracker registers callbacks associated with request_ids
-/// that can be triggered later when a response comes back indicating that id
-pub struct GhostTracker<Context, CbData, E> {
-    request_id_prefix: String,
-    default_timeout: std::time::Duration,
-    pending: HashMap<RequestId, GhostTrackerEntry<Context, CbData, E>>,
-}
-
-impl<Context, CbData, E> GhostTracker<Context, CbData, E> {
     /// trigger any periodic or delayed callbacks
     /// also check / cleanup any timeouts
     pub fn process(&mut self, ga: &mut UserData) -> GhostResult<()> {
@@ -125,7 +112,7 @@
     pub fn bookmark_timeout(
         &mut self,
         context: Context,
-        cb: GhostCallback<Context, CbData, E>,
+        cb: GhostCallback<UserData, Context, CbData, E>,
         timeout: std::time::Duration,
     ) -> RequestId {
         let request_id = RequestId::with_prefix(&self.request_id_prefix);
