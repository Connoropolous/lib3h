extern crate crossbeam_channel;
#[allow(unused_imports)]
#[macro_use]
extern crate detach;
extern crate nanoid;
#[macro_use]
extern crate shrinkwraprs;

#[derive(Shrinkwrap, Debug, Clone, PartialEq, Eq, PartialOrd, Ord, Hash)]
#[shrinkwrap(mutable)]
pub struct WorkWasDone(pub bool);

impl From<bool> for WorkWasDone {
    fn from(b: bool) -> Self {
        WorkWasDone(b)
    }
}

impl From<WorkWasDone> for bool {
    fn from(d: WorkWasDone) -> Self {
        d.0
    }
}

#[derive(Shrinkwrap, Debug, Clone, PartialEq, Eq, PartialOrd, Ord, Hash)]
#[shrinkwrap(mutable)]
pub struct RequestId(pub String);

impl RequestId {
    pub fn new() -> Self {
        Self::with_prefix("")
    }

    pub fn with_prefix(prefix: &str) -> Self {
        Self(format!("{}{}", prefix, nanoid::simple()))
    }
}

impl From<String> for RequestId {
    fn from(s: String) -> Self {
        RequestId(s)
    }
}

impl From<RequestId> for String {
    fn from(r: RequestId) -> Self {
        r.0
    }
}

mod ghost_error;
pub use ghost_error::{GhostError, GhostResult};

mod ghost_tracker;
pub use ghost_tracker::{
    GhostCallback, GhostCallbackData, GhostTracker, GhostTrackerBookmarkOptions,
    GhostTrackerBuilder,
};

mod ghost_channel;
pub use ghost_channel::{
    create_ghost_channel, GhostCanTrack, GhostContextEndpoint, GhostEndpoint, GhostMessage,
    GhostTrackRequestOptions,
};

mod ghost_actor;
pub use ghost_actor::{GhostActor, GhostParentWrapper, GhostParentWrapperDyn};

pub mod prelude {
    pub use super::{
        create_ghost_channel, GhostActor, GhostCallback, GhostCallbackData, GhostCanTrack,
        GhostContextEndpoint, GhostEndpoint, GhostError, GhostMessage, GhostParentWrapper,
        GhostParentWrapperDyn, GhostResult, GhostTrackRequestOptions, GhostTracker,
        GhostTrackerBookmarkOptions, WorkWasDone,
    };
}

//pub type UserData = ();

#[cfg(test)]
mod tests {
    use super::*;
    use detach::prelude::*;

    type FakeError = String;

    #[allow(dead_code)]
    mod dht_protocol {
        #[derive(Debug)]
        pub enum RequestToChild {
            ResolveAddressForId { id: String },
        }

        #[derive(Debug)]
        pub struct ResolveAddressForIdData {
            pub address: String,
        }

        #[derive(Debug)]
        pub enum RequestToChildResponse {
            ResolveAddressForId(ResolveAddressForIdData),
        }

        #[derive(Debug)]
        pub enum RequestToParent {}

        #[derive(Debug)]
        pub enum RequestToParentResponse {}
    }

    struct RrDht {
        endpoint_parent: Option<
            GhostEndpoint<
                dht_protocol::RequestToChild,
                dht_protocol::RequestToChildResponse,
                dht_protocol::RequestToParent,
                dht_protocol::RequestToParentResponse,
                FakeError,
            >,
        >,
        endpoint_self: Detach<
            GhostContextEndpoint<
                RrDht,
                i8,
                dht_protocol::RequestToParent,
                dht_protocol::RequestToParentResponse,
                dht_protocol::RequestToChild,
                dht_protocol::RequestToChildResponse,
                FakeError,
            >,
        >,
    }

    impl RrDht {
        pub fn new() -> Self {
            let (endpoint_parent, endpoint_self) = create_ghost_channel();
            Self {
                endpoint_parent: Some(endpoint_parent),
<<<<<<< HEAD
                endpoint_self: Detach::new(endpoint_self.as_context_endpoint("dht_child_")),
=======
                endpoint_self: Detach::new(
                    endpoint_self
                        .as_context_endpoint_builder()
                        .request_id_prefix("dht_to_parent")
                        .build(),
                ),
>>>>>>> 5fda5b9b
            }
        }
    }

    impl
        GhostActor<
            dht_protocol::RequestToParent,
            dht_protocol::RequestToParentResponse,
            dht_protocol::RequestToChild,
            dht_protocol::RequestToChildResponse,
            FakeError,
        > for RrDht
    {
        fn take_parent_endpoint(
            &mut self,
        ) -> Option<
            GhostEndpoint<
                dht_protocol::RequestToChild,
                dht_protocol::RequestToChildResponse,
                dht_protocol::RequestToParent,
                dht_protocol::RequestToParentResponse,
                FakeError,
            >,
        > {
            std::mem::replace(&mut self.endpoint_parent, None)
        }

        fn process_concrete(&mut self) -> GhostResult<WorkWasDone> {
            detach_run!(&mut self.endpoint_self, |cs| { cs.process(self) })?;

            for mut msg in self.endpoint_self.as_mut().drain_messages() {
                match msg.take_message().expect("exists") {
                    dht_protocol::RequestToChild::ResolveAddressForId { id } => {
                        println!("dht got ResolveAddressForId {}", id);
                        msg.respond(Ok(
                            dht_protocol::RequestToChildResponse::ResolveAddressForId(
                                dht_protocol::ResolveAddressForIdData {
                                    address: "wss://yada".to_string(),
                                },
                            ),
                        ));
                    }
                }
            }

            Ok(false.into())
        }
    }

    type Url = String;
    type TransportError = String;

    #[allow(dead_code)]
    mod transport_protocol {
        use super::*;

        #[derive(Debug)]
        pub enum RequestToChild {
            Bind { spec: Url }, // wss://0.0.0.0:0 -> all network interfaces first available port
            Bootstrap { address: Url },
            SendMessage { address: Url, payload: Vec<u8> },
        }

        #[derive(Debug)]
        pub struct BindResultData {
            pub bound_url: String,
        }

        #[derive(Debug)]
        pub enum RequestToChildResponse {
            Bind(BindResultData),
            Bootstrap,
            SendMessage,
        }

        #[derive(Debug)]
        pub enum RequestToParent {
            IncomingConnection { address: Url },
            ReceivedData { adress: Url, payload: Vec<u8> },
            TransportError { error: TransportError },
        }

        #[derive(Debug)]
        pub enum RequestToParentResponse {
            Allowed,    // just for testing
            Disallowed, // just for testing
        }
    }

    use transport_protocol::*;

    #[derive(Debug)]
    enum GwDht {
        ResolveAddressForId {
            msg: GhostMessage<RequestToChild, RequestToParent, RequestToChildResponse, FakeError>,
        },
    }

    #[derive(Debug)]
    enum RequestToParentContext {
        IncomingConnection { address: String },
    }

    struct GatewayTransport {
        endpoint_parent: Option<
            GhostEndpoint<
                RequestToChild,
                RequestToChildResponse,
                RequestToParent,
                RequestToParentResponse,
                FakeError,
            >,
        >,
        endpoint_self: Detach<
            GhostContextEndpoint<
                GatewayTransport,
                RequestToParentContext,
                RequestToParent,
                RequestToParentResponse,
                RequestToChild,
                RequestToChildResponse,
                FakeError,
            >,
        >,
        dht: Detach<
            GhostParentWrapper<
                GatewayTransport,
                GwDht,
                dht_protocol::RequestToParent,
                dht_protocol::RequestToParentResponse,
                dht_protocol::RequestToChild,
                dht_protocol::RequestToChildResponse,
                FakeError,
                RrDht,
            >,
        >,
    }

    impl GatewayTransport {
        pub fn new() -> Self {
            let (endpoint_parent, endpoint_self) = create_ghost_channel();
            let dht = Detach::new(GhostParentWrapper::new(RrDht::new(), "to_dht"));
            Self {
                endpoint_parent: Some(endpoint_parent),
                endpoint_self: Detach::new(
                    endpoint_self
                        .as_context_endpoint_builder()
                        .request_id_prefix("gw_to_parent")
                        .build(),
                ),
                dht,
            }
        }
    }

    impl
        GhostActor<
            RequestToParent,
            RequestToParentResponse,
            RequestToChild,
            RequestToChildResponse,
            String,
        > for GatewayTransport
    {
        fn take_parent_endpoint(
            &mut self,
        ) -> Option<
            GhostEndpoint<
                RequestToChild,
                RequestToChildResponse,
                RequestToParent,
                RequestToParentResponse,
                FakeError,
            >,
        > {
            std::mem::replace(&mut self.endpoint_parent, None)
        }

        #[allow(irrefutable_let_patterns)]
        fn process_concrete(&mut self) -> GhostResult<WorkWasDone> {
            self.endpoint_self.as_mut().request(
                RequestToParentContext::IncomingConnection {
                    address: "test".to_string(),
                },
                RequestToParent::IncomingConnection {
                    address: "test".to_string(),
                },
                Box::new(|_m: &mut GatewayTransport, c, r| {
                    println!(
                        "response from parent to IncomingConnection got: {:?} with context {:?}",
                        r, c
                    );
                    Ok(())
                }),
            );
            detach_run!(&mut self.dht, |dht| { dht.process(self) })?;
            detach_run!(&mut self.endpoint_self, |endpoint_self| {
                endpoint_self.process(self)
            })?;

            for mut msg in self.endpoint_self.as_mut().drain_messages() {
                match msg.take_message().expect("exists") {
                    RequestToChild::Bind { spec: _ } => {
                        // do some internal bind
                        // we get a bound_url
                        let bound_url = "bound_url".to_string();
                        // respond to our parent
                        msg.respond(Ok(RequestToChildResponse::Bind(BindResultData {
                            bound_url: bound_url,
                        })));
                    }
                    RequestToChild::Bootstrap { address: _ } => {}
                    RequestToChild::SendMessage {
                        address,
                        payload: _,
                    } => {
                        self.dht.as_mut().request(
                            GwDht::ResolveAddressForId { msg },
                            dht_protocol::RequestToChild::ResolveAddressForId { id: address },
                            Box::new(|_m:&mut GatewayTransport, context, response| {
                                let msg = {
                                    if let GwDht::ResolveAddressForId { msg } = context {
                                        msg
                                    } else {
                                        panic!("bad context type");
                                    }
                                };

                                // got a timeout error
                                if let GhostCallbackData::Timeout = response {
                                    msg.respond(Err("Timeout".into()));
                                    return Ok(());
                                }

                                let response = {
                                    if let GhostCallbackData::Response(response) = response {
                                        response
                                    } else {
                                        unimplemented!();
                                    }
                                };

                                let response = match response {
                                    Err(e) => {
                                        msg.respond(Err(e));
                                        return Ok(());
                                    }
                                    Ok(response) => response,
                                };

                                let response = {
                                    if let dht_protocol::RequestToChildResponse::ResolveAddressForId(
                                        response,
                                    ) = response
                                    {
                                        response
                                    } else {
                                        panic!("aaah");
                                    }
                                };

                                println!("yay? {:?}", response);

                                msg.respond(Ok(RequestToChildResponse::SendMessage));

                                Ok(())
                            }),
                        );
                    }
                }
            }
            Ok(true.into())
        }
    }

    type TransportActor = Box<
        dyn GhostActor<
            RequestToParent,
            RequestToParentResponse,
            RequestToChild,
            RequestToChildResponse,
            String,
        >,
    >;

    #[test]
    fn test_ghost_example_transport() {
        // the body of this test simulates an object that contains a actor, i.e. a parent.
        // it would usually just be another ghost_actor but here we test it out explicitly
        // so first instantiate the "child" actor

        let gw = GatewayTransport::new();

        let mut t_actor: TransportActor = Box::new(gw);
        let mut t_actor_endpoint = t_actor
            .take_parent_endpoint()
            .expect("exists")
            .as_context_endpoint_builder()
            .build::<(), i8>();

        // allow the actor to run this actor always creates a simulated incoming
        // connection each time it processes
        t_actor.process().unwrap();

        let _ = t_actor_endpoint.process(&mut ());

        // now process any requests the actor may have made of us (as parent)
        for mut msg in t_actor_endpoint.drain_messages() {
            let payload = msg.take_message();
            println!("in drain_messages got: {:?}", payload);

            // we might allow or disallow connections for example
            let response = RequestToParentResponse::Allowed;
            msg.respond(Ok(response));
        }

        t_actor.process().unwrap();
        let _ = t_actor_endpoint.process(&mut ());

        // now make a request of the child,
        // to make such a request the parent would normally will also instantiate trackers so that it can
        // handle responses when they come back as callbacks.
        // here we simply watch that we got a response back as expected
        t_actor_endpoint.request(
            42_i8,
            RequestToChild::Bind {
                spec: "address_to_bind_to".to_string(),
            },
            Box::new(|_: &mut (), _, r| {
                println!("in callback 1, got: {:?}", r);
                Ok(())
            }),
        );

        t_actor.process().unwrap();
        let _ = t_actor_endpoint.process(&mut ());

        t_actor_endpoint.request(
            42_i8,
            RequestToChild::SendMessage {
                address: "agent_id_1".to_string(),
                payload: b"some content".to_vec(),
            },
            Box::new(|_: &mut (), _, r| {
                println!("in callback 2, got: {:?}", r);
                Ok(())
            }),
        );

        for _x in 0..10 {
            t_actor.process().unwrap();
            let _ = t_actor_endpoint.process(&mut ());
        }
    }
}<|MERGE_RESOLUTION|>--- conflicted
+++ resolved
@@ -136,16 +136,12 @@
             let (endpoint_parent, endpoint_self) = create_ghost_channel();
             Self {
                 endpoint_parent: Some(endpoint_parent),
-<<<<<<< HEAD
-                endpoint_self: Detach::new(endpoint_self.as_context_endpoint("dht_child_")),
-=======
                 endpoint_self: Detach::new(
                     endpoint_self
                         .as_context_endpoint_builder()
                         .request_id_prefix("dht_to_parent")
                         .build(),
                 ),
->>>>>>> 5fda5b9b
             }
         }
     }
