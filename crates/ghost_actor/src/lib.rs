--- conflicted
+++ resolved
@@ -432,12 +432,8 @@
         let mut t_actor_endpoint = t_actor
             .take_parent_endpoint()
             .expect("exists")
-<<<<<<< HEAD
             .as_context_builder()
-            .build::<i8>();
-=======
-            .as_context_endpoint::<(), i8>("test");
->>>>>>> f1fcceb3
+            .build::<(), i8>();
 
         // allow the actor to run this actor always creates a simulated incoming
         // connection each time it processes
