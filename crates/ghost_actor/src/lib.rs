#![recursion_limit = "128"]
extern crate crossbeam_channel;
extern crate inflector;
//#[macro_use]
extern crate lazy_static;
extern crate proc_macro2;
//#[macro_use]
extern crate shrinkwraprs;
//#[macro_use]
extern crate syn;
#[allow(unused_imports)]
#[macro_use]
extern crate quote;

mod ghost_error;
pub use ghost_error::{GhostError, GhostResult};

<<<<<<< HEAD
mod ghost_tracker;
pub use ghost_tracker::{
    GhostCallback, GhostCallbackData, GhostTracker, GhostTrackerBookmarkOptions,
    GhostTrackerBuilder,
};

mod ghost_channel;
pub use ghost_channel::{
    create_ghost_channel, GhostCanTrack, GhostContextEndpoint, GhostEndpoint, GhostMessage,
    GhostTrackRequestOptions, GhostEndpointMessage,
};

mod ghost_actor;
pub use ghost_actor::{GhostActor, GhostParentWrapper, GhostParentWrapperDyn};

pub mod prelude {
    pub use super::{
        create_ghost_channel, GhostActor, GhostCallback, GhostCallbackData, GhostCanTrack,
        GhostContextEndpoint, GhostEndpoint, GhostError, GhostMessage, GhostParentWrapper,
        GhostParentWrapperDyn, GhostResult, GhostTrackRequestOptions, GhostTracker,
        GhostTrackerBookmarkOptions, WorkWasDone,
    };
}

#[cfg(test)]
mod tests {
    use super::*;
    use detach::prelude::*;
    use lib3h_tracing::test_span;

    type FakeError = String;

    #[allow(dead_code)]
    mod dht_protocol {
        #[derive(Debug)]
        pub enum RequestToChild {
            ResolveAddressForId { id: String },
        }

        #[derive(Debug)]
        pub struct ResolveAddressForIdData {
            pub address: String,
        }

        #[derive(Debug)]
        pub enum RequestToChildResponse {
            ResolveAddressForId(ResolveAddressForIdData),
        }

        #[derive(Debug)]
        pub enum RequestToParent {}

        #[derive(Debug)]
        pub enum RequestToParentResponse {}
    }

    struct RrDht {
        endpoint_parent: Option<
            GhostEndpoint<
                dht_protocol::RequestToChild,
                dht_protocol::RequestToChildResponse,
                dht_protocol::RequestToParent,
                dht_protocol::RequestToParentResponse,
                FakeError,
            >,
        >,
        endpoint_self: Detach<
            GhostContextEndpoint<
                RrDht,
                dht_protocol::RequestToParent,
                dht_protocol::RequestToParentResponse,
                dht_protocol::RequestToChild,
                dht_protocol::RequestToChildResponse,
                FakeError,
            >,
        >,
    }

    impl RrDht {
        pub fn new() -> Self {
            let (endpoint_parent, endpoint_self) = create_ghost_channel();
            Self {
                endpoint_parent: Some(endpoint_parent),
                endpoint_self: Detach::new(
                    endpoint_self
                        .as_context_endpoint_builder()
                        .request_id_prefix("dht_to_parent")
                        .build(),
                ),
            }
        }
    }

    impl
        GhostActor<
            dht_protocol::RequestToParent,
            dht_protocol::RequestToParentResponse,
            dht_protocol::RequestToChild,
            dht_protocol::RequestToChildResponse,
            FakeError,
        > for RrDht
    {
        fn take_parent_endpoint(
            &mut self,
        ) -> Option<
            GhostEndpoint<
                dht_protocol::RequestToChild,
                dht_protocol::RequestToChildResponse,
                dht_protocol::RequestToParent,
                dht_protocol::RequestToParentResponse,
                FakeError,
            >,
        > {
            std::mem::replace(&mut self.endpoint_parent, None)
        }

        fn process_concrete(&mut self) -> GhostResult<WorkWasDone> {
            detach_run!(&mut self.endpoint_self, |cs| cs.process(self))?;

            for mut msg in self.endpoint_self.as_mut().drain_messages() {
                let mut span = msg.span().child("process_concrete");
                match msg.take_message().expect("exists") {
                    dht_protocol::RequestToChild::ResolveAddressForId { id } => {
                        println!("dht got ResolveAddressForId {}", id);
                        span.event(format!("dht got ResolveAddressForId {}", id));
                        msg.respond(Ok(
                            dht_protocol::RequestToChildResponse::ResolveAddressForId(
                                dht_protocol::ResolveAddressForIdData {
                                    address: "wss://yada".to_string(),
                                },
                            ),
                        ))?;
                    }
                }
            }

            Ok(false.into())
        }
    }

    type Url = String;
    type TransportError = String;

    #[allow(dead_code)]
    mod transport_protocol {
        use super::*;

        #[derive(Debug)]
        pub enum RequestToChild {
            Bind { spec: Url }, // wss://0.0.0.0:0 -> all network interfaces first available port
            Bootstrap { address: Url },
            SendMessage { address: Url, payload: Vec<u8> },
        }

        #[derive(Debug)]
        pub struct BindResultData {
            pub bound_url: String,
        }

        #[derive(Debug)]
        pub enum RequestToChildResponse {
            Bind(BindResultData),
            Bootstrap,
            SendMessage,
        }

        #[derive(Debug)]
        pub enum RequestToParent {
            IncomingConnection { address: Url },
            ReceivedData { adress: Url, payload: Vec<u8> },
            TransportError { error: TransportError },
        }

        #[derive(Debug)]
        pub enum RequestToParentResponse {
            Allowed,    // just for testing
            Disallowed, // just for testing
        }
    }

    use transport_protocol::*;

    struct GatewayTransport {
        endpoint_parent: Option<
            GhostEndpoint<
                RequestToChild,
                RequestToChildResponse,
                RequestToParent,
                RequestToParentResponse,
                FakeError,
            >,
        >,
        endpoint_self: Detach<
            GhostContextEndpoint<
                GatewayTransport,
                RequestToParent,
                RequestToParentResponse,
                RequestToChild,
                RequestToChildResponse,
                FakeError,
            >,
        >,
        dht: Detach<
            GhostParentWrapper<
                GatewayTransport,
                dht_protocol::RequestToParent,
                dht_protocol::RequestToParentResponse,
                dht_protocol::RequestToChild,
                dht_protocol::RequestToChildResponse,
                FakeError,
                RrDht,
            >,
        >,
    }

    impl GatewayTransport {
        pub fn new() -> Self {
            let (endpoint_parent, endpoint_self) = create_ghost_channel();
            let dht = Detach::new(GhostParentWrapper::new(RrDht::new(), "to_dht"));
            Self {
                endpoint_parent: Some(endpoint_parent),
                endpoint_self: Detach::new(
                    endpoint_self
                        .as_context_endpoint_builder()
                        .request_id_prefix("gw_to_parent")
                        .build(),
                ),
                dht,
            }
        }
    }

    impl
        GhostActor<
            RequestToParent,
            RequestToParentResponse,
            RequestToChild,
            RequestToChildResponse,
            String,
        > for GatewayTransport
    {
        fn take_parent_endpoint(
            &mut self,
        ) -> Option<
            GhostEndpoint<
                RequestToChild,
                RequestToChildResponse,
                RequestToParent,
                RequestToParentResponse,
                FakeError,
            >,
        > {
            std::mem::replace(&mut self.endpoint_parent, None)
        }

        #[allow(irrefutable_let_patterns)]
        fn process_concrete(&mut self) -> GhostResult<WorkWasDone> {
            self.endpoint_self.as_mut().request(
                test_span(""),
                RequestToParent::IncomingConnection {
                    address: "test".to_string(),
                },
                Box::new(|_m: &mut GatewayTransport, r| {
                    println!("response from parent to IncomingConnection got: {:?}", r);
                    Ok(())
                }),
            )?;
            detach_run!(&mut self.dht, |dht| dht.process(self))?;
            detach_run!(&mut self.endpoint_self, |endpoint_self| endpoint_self
                .process(self))?;

            for mut msg in self.endpoint_self.as_mut().drain_messages() {
                match msg.take_message().expect("exists") {
                    RequestToChild::Bind { spec: _ } => {
                        // do some internal bind
                        // we get a bound_url
                        let bound_url = "bound_url".to_string();
                        // respond to our parent
                        msg.respond(Ok(RequestToChildResponse::Bind(BindResultData {
                            bound_url: bound_url,
                        })))?;
                    }
                    RequestToChild::Bootstrap { address: _ } => {}
                    RequestToChild::SendMessage {
                        address,
                        payload: _,
                    } => {
                        // let _request = GwDht::ResolveAddressForId { msg };
                        self.dht.as_mut().request(
                            test_span("test1"),
                            dht_protocol::RequestToChild::ResolveAddressForId { id: address },
                            Box::new(move |_m:&mut GatewayTransport, response| {

                                // got a timeout error
                                if let GhostCallbackData::Timeout = response {
                                    msg.respond(Err("Timeout".into()))?;
                                    return Ok(());
                                }

                                let response = {
                                    if let GhostCallbackData::Response(response) = response {
                                        response
                                    } else {
                                        unimplemented!();
                                    }
                                };

                                let response = match response {
                                    Err(e) => {
                                        msg.respond(Err(e))?;
                                        return Ok(());
                                    }
                                    Ok(response) => response,
                                };

                                let response = {
                                    if let dht_protocol::RequestToChildResponse::ResolveAddressForId(
                                        response,
                                    ) = response
                                    {
                                        response
                                    } else {
                                        panic!("aaah");
                                    }
                                };

                                println!("yay? {:?}", response);

                                msg.respond(Ok(RequestToChildResponse::SendMessage))?;

                                Ok(())
                            }),
                        )?;
                    }
                }
            }
            Ok(true.into())
        }
    }

    type TransportActor = Box<
        dyn GhostActor<
            RequestToParent,
            RequestToParentResponse,
            RequestToChild,
            RequestToChildResponse,
            String,
        >,
    >;

    #[test]
    fn test_ghost_example_transport() {
        // the body of this test simulates an object that contains a actor, i.e. a parent.
        // it would usually just be another ghost_actor but here we test it out explicitly
        // so first instantiate the "child" actor

        let gw = GatewayTransport::new();

        let mut t_actor: TransportActor = Box::new(gw);
        let mut t_actor_endpoint = t_actor
            .take_parent_endpoint()
            .expect("exists")
            .as_context_endpoint_builder()
            .build::<()>();

        // allow the actor to run this actor always creates a simulated incoming
        // connection each time it processes
        t_actor.process().unwrap();

        let _ = t_actor_endpoint.process(&mut ());

        // now process any requests the actor may have made of us (as parent)
        for mut msg in t_actor_endpoint.drain_messages() {
            let payload = msg.take_message();
            println!("in drain_messages got: {:?}", payload);

            // we might allow or disallow connections for example
            let response = RequestToParentResponse::Allowed;
            msg.respond(Ok(response)).unwrap();
        }

        t_actor.process().unwrap();
        let _ = t_actor_endpoint.process(&mut ());

        // now make a request of the child,
        // to make such a request the parent would normally will also instantiate trackers so that it can
        // handle responses when they come back as callbacks.
        // here we simply watch that we got a response back as expected
        t_actor_endpoint
            .request(
                test_span("42"),
                RequestToChild::Bind {
                    spec: "address_to_bind_to".to_string(),
                },
                Box::new(|_: &mut (), r| {
                    println!("in callback 1, got: {:?}", r);
                    Ok(())
                }),
            )
            .unwrap();

        t_actor.process().unwrap();
        let _ = t_actor_endpoint.process(&mut ());

        t_actor_endpoint
            .request(
                test_span("42"),
                RequestToChild::SendMessage {
                    address: "agentId:agent_id_1".to_string(),
                    payload: b"some content".to_vec(),
                },
                Box::new(|_: &mut (), r| {
                    println!("in callback 2, got: {:?}", r);
                    Ok(())
                }),
            )
            .unwrap();

        for _x in 0..10 {
            t_actor.process().unwrap();
            let _ = t_actor_endpoint.process(&mut ());
        }
    }
=======
pub mod code_gen;

pub mod prelude {
    pub use super::*;
>>>>>>> e4637d99
}<|MERGE_RESOLUTION|>--- conflicted
+++ resolved
@@ -15,434 +15,8 @@
 mod ghost_error;
 pub use ghost_error::{GhostError, GhostResult};
 
-<<<<<<< HEAD
-mod ghost_tracker;
-pub use ghost_tracker::{
-    GhostCallback, GhostCallbackData, GhostTracker, GhostTrackerBookmarkOptions,
-    GhostTrackerBuilder,
-};
-
-mod ghost_channel;
-pub use ghost_channel::{
-    create_ghost_channel, GhostCanTrack, GhostContextEndpoint, GhostEndpoint, GhostMessage,
-    GhostTrackRequestOptions, GhostEndpointMessage,
-};
-
-mod ghost_actor;
-pub use ghost_actor::{GhostActor, GhostParentWrapper, GhostParentWrapperDyn};
-
-pub mod prelude {
-    pub use super::{
-        create_ghost_channel, GhostActor, GhostCallback, GhostCallbackData, GhostCanTrack,
-        GhostContextEndpoint, GhostEndpoint, GhostError, GhostMessage, GhostParentWrapper,
-        GhostParentWrapperDyn, GhostResult, GhostTrackRequestOptions, GhostTracker,
-        GhostTrackerBookmarkOptions, WorkWasDone,
-    };
-}
-
-#[cfg(test)]
-mod tests {
-    use super::*;
-    use detach::prelude::*;
-    use lib3h_tracing::test_span;
-
-    type FakeError = String;
-
-    #[allow(dead_code)]
-    mod dht_protocol {
-        #[derive(Debug)]
-        pub enum RequestToChild {
-            ResolveAddressForId { id: String },
-        }
-
-        #[derive(Debug)]
-        pub struct ResolveAddressForIdData {
-            pub address: String,
-        }
-
-        #[derive(Debug)]
-        pub enum RequestToChildResponse {
-            ResolveAddressForId(ResolveAddressForIdData),
-        }
-
-        #[derive(Debug)]
-        pub enum RequestToParent {}
-
-        #[derive(Debug)]
-        pub enum RequestToParentResponse {}
-    }
-
-    struct RrDht {
-        endpoint_parent: Option<
-            GhostEndpoint<
-                dht_protocol::RequestToChild,
-                dht_protocol::RequestToChildResponse,
-                dht_protocol::RequestToParent,
-                dht_protocol::RequestToParentResponse,
-                FakeError,
-            >,
-        >,
-        endpoint_self: Detach<
-            GhostContextEndpoint<
-                RrDht,
-                dht_protocol::RequestToParent,
-                dht_protocol::RequestToParentResponse,
-                dht_protocol::RequestToChild,
-                dht_protocol::RequestToChildResponse,
-                FakeError,
-            >,
-        >,
-    }
-
-    impl RrDht {
-        pub fn new() -> Self {
-            let (endpoint_parent, endpoint_self) = create_ghost_channel();
-            Self {
-                endpoint_parent: Some(endpoint_parent),
-                endpoint_self: Detach::new(
-                    endpoint_self
-                        .as_context_endpoint_builder()
-                        .request_id_prefix("dht_to_parent")
-                        .build(),
-                ),
-            }
-        }
-    }
-
-    impl
-        GhostActor<
-            dht_protocol::RequestToParent,
-            dht_protocol::RequestToParentResponse,
-            dht_protocol::RequestToChild,
-            dht_protocol::RequestToChildResponse,
-            FakeError,
-        > for RrDht
-    {
-        fn take_parent_endpoint(
-            &mut self,
-        ) -> Option<
-            GhostEndpoint<
-                dht_protocol::RequestToChild,
-                dht_protocol::RequestToChildResponse,
-                dht_protocol::RequestToParent,
-                dht_protocol::RequestToParentResponse,
-                FakeError,
-            >,
-        > {
-            std::mem::replace(&mut self.endpoint_parent, None)
-        }
-
-        fn process_concrete(&mut self) -> GhostResult<WorkWasDone> {
-            detach_run!(&mut self.endpoint_self, |cs| cs.process(self))?;
-
-            for mut msg in self.endpoint_self.as_mut().drain_messages() {
-                let mut span = msg.span().child("process_concrete");
-                match msg.take_message().expect("exists") {
-                    dht_protocol::RequestToChild::ResolveAddressForId { id } => {
-                        println!("dht got ResolveAddressForId {}", id);
-                        span.event(format!("dht got ResolveAddressForId {}", id));
-                        msg.respond(Ok(
-                            dht_protocol::RequestToChildResponse::ResolveAddressForId(
-                                dht_protocol::ResolveAddressForIdData {
-                                    address: "wss://yada".to_string(),
-                                },
-                            ),
-                        ))?;
-                    }
-                }
-            }
-
-            Ok(false.into())
-        }
-    }
-
-    type Url = String;
-    type TransportError = String;
-
-    #[allow(dead_code)]
-    mod transport_protocol {
-        use super::*;
-
-        #[derive(Debug)]
-        pub enum RequestToChild {
-            Bind { spec: Url }, // wss://0.0.0.0:0 -> all network interfaces first available port
-            Bootstrap { address: Url },
-            SendMessage { address: Url, payload: Vec<u8> },
-        }
-
-        #[derive(Debug)]
-        pub struct BindResultData {
-            pub bound_url: String,
-        }
-
-        #[derive(Debug)]
-        pub enum RequestToChildResponse {
-            Bind(BindResultData),
-            Bootstrap,
-            SendMessage,
-        }
-
-        #[derive(Debug)]
-        pub enum RequestToParent {
-            IncomingConnection { address: Url },
-            ReceivedData { adress: Url, payload: Vec<u8> },
-            TransportError { error: TransportError },
-        }
-
-        #[derive(Debug)]
-        pub enum RequestToParentResponse {
-            Allowed,    // just for testing
-            Disallowed, // just for testing
-        }
-    }
-
-    use transport_protocol::*;
-
-    struct GatewayTransport {
-        endpoint_parent: Option<
-            GhostEndpoint<
-                RequestToChild,
-                RequestToChildResponse,
-                RequestToParent,
-                RequestToParentResponse,
-                FakeError,
-            >,
-        >,
-        endpoint_self: Detach<
-            GhostContextEndpoint<
-                GatewayTransport,
-                RequestToParent,
-                RequestToParentResponse,
-                RequestToChild,
-                RequestToChildResponse,
-                FakeError,
-            >,
-        >,
-        dht: Detach<
-            GhostParentWrapper<
-                GatewayTransport,
-                dht_protocol::RequestToParent,
-                dht_protocol::RequestToParentResponse,
-                dht_protocol::RequestToChild,
-                dht_protocol::RequestToChildResponse,
-                FakeError,
-                RrDht,
-            >,
-        >,
-    }
-
-    impl GatewayTransport {
-        pub fn new() -> Self {
-            let (endpoint_parent, endpoint_self) = create_ghost_channel();
-            let dht = Detach::new(GhostParentWrapper::new(RrDht::new(), "to_dht"));
-            Self {
-                endpoint_parent: Some(endpoint_parent),
-                endpoint_self: Detach::new(
-                    endpoint_self
-                        .as_context_endpoint_builder()
-                        .request_id_prefix("gw_to_parent")
-                        .build(),
-                ),
-                dht,
-            }
-        }
-    }
-
-    impl
-        GhostActor<
-            RequestToParent,
-            RequestToParentResponse,
-            RequestToChild,
-            RequestToChildResponse,
-            String,
-        > for GatewayTransport
-    {
-        fn take_parent_endpoint(
-            &mut self,
-        ) -> Option<
-            GhostEndpoint<
-                RequestToChild,
-                RequestToChildResponse,
-                RequestToParent,
-                RequestToParentResponse,
-                FakeError,
-            >,
-        > {
-            std::mem::replace(&mut self.endpoint_parent, None)
-        }
-
-        #[allow(irrefutable_let_patterns)]
-        fn process_concrete(&mut self) -> GhostResult<WorkWasDone> {
-            self.endpoint_self.as_mut().request(
-                test_span(""),
-                RequestToParent::IncomingConnection {
-                    address: "test".to_string(),
-                },
-                Box::new(|_m: &mut GatewayTransport, r| {
-                    println!("response from parent to IncomingConnection got: {:?}", r);
-                    Ok(())
-                }),
-            )?;
-            detach_run!(&mut self.dht, |dht| dht.process(self))?;
-            detach_run!(&mut self.endpoint_self, |endpoint_self| endpoint_self
-                .process(self))?;
-
-            for mut msg in self.endpoint_self.as_mut().drain_messages() {
-                match msg.take_message().expect("exists") {
-                    RequestToChild::Bind { spec: _ } => {
-                        // do some internal bind
-                        // we get a bound_url
-                        let bound_url = "bound_url".to_string();
-                        // respond to our parent
-                        msg.respond(Ok(RequestToChildResponse::Bind(BindResultData {
-                            bound_url: bound_url,
-                        })))?;
-                    }
-                    RequestToChild::Bootstrap { address: _ } => {}
-                    RequestToChild::SendMessage {
-                        address,
-                        payload: _,
-                    } => {
-                        // let _request = GwDht::ResolveAddressForId { msg };
-                        self.dht.as_mut().request(
-                            test_span("test1"),
-                            dht_protocol::RequestToChild::ResolveAddressForId { id: address },
-                            Box::new(move |_m:&mut GatewayTransport, response| {
-
-                                // got a timeout error
-                                if let GhostCallbackData::Timeout = response {
-                                    msg.respond(Err("Timeout".into()))?;
-                                    return Ok(());
-                                }
-
-                                let response = {
-                                    if let GhostCallbackData::Response(response) = response {
-                                        response
-                                    } else {
-                                        unimplemented!();
-                                    }
-                                };
-
-                                let response = match response {
-                                    Err(e) => {
-                                        msg.respond(Err(e))?;
-                                        return Ok(());
-                                    }
-                                    Ok(response) => response,
-                                };
-
-                                let response = {
-                                    if let dht_protocol::RequestToChildResponse::ResolveAddressForId(
-                                        response,
-                                    ) = response
-                                    {
-                                        response
-                                    } else {
-                                        panic!("aaah");
-                                    }
-                                };
-
-                                println!("yay? {:?}", response);
-
-                                msg.respond(Ok(RequestToChildResponse::SendMessage))?;
-
-                                Ok(())
-                            }),
-                        )?;
-                    }
-                }
-            }
-            Ok(true.into())
-        }
-    }
-
-    type TransportActor = Box<
-        dyn GhostActor<
-            RequestToParent,
-            RequestToParentResponse,
-            RequestToChild,
-            RequestToChildResponse,
-            String,
-        >,
-    >;
-
-    #[test]
-    fn test_ghost_example_transport() {
-        // the body of this test simulates an object that contains a actor, i.e. a parent.
-        // it would usually just be another ghost_actor but here we test it out explicitly
-        // so first instantiate the "child" actor
-
-        let gw = GatewayTransport::new();
-
-        let mut t_actor: TransportActor = Box::new(gw);
-        let mut t_actor_endpoint = t_actor
-            .take_parent_endpoint()
-            .expect("exists")
-            .as_context_endpoint_builder()
-            .build::<()>();
-
-        // allow the actor to run this actor always creates a simulated incoming
-        // connection each time it processes
-        t_actor.process().unwrap();
-
-        let _ = t_actor_endpoint.process(&mut ());
-
-        // now process any requests the actor may have made of us (as parent)
-        for mut msg in t_actor_endpoint.drain_messages() {
-            let payload = msg.take_message();
-            println!("in drain_messages got: {:?}", payload);
-
-            // we might allow or disallow connections for example
-            let response = RequestToParentResponse::Allowed;
-            msg.respond(Ok(response)).unwrap();
-        }
-
-        t_actor.process().unwrap();
-        let _ = t_actor_endpoint.process(&mut ());
-
-        // now make a request of the child,
-        // to make such a request the parent would normally will also instantiate trackers so that it can
-        // handle responses when they come back as callbacks.
-        // here we simply watch that we got a response back as expected
-        t_actor_endpoint
-            .request(
-                test_span("42"),
-                RequestToChild::Bind {
-                    spec: "address_to_bind_to".to_string(),
-                },
-                Box::new(|_: &mut (), r| {
-                    println!("in callback 1, got: {:?}", r);
-                    Ok(())
-                }),
-            )
-            .unwrap();
-
-        t_actor.process().unwrap();
-        let _ = t_actor_endpoint.process(&mut ());
-
-        t_actor_endpoint
-            .request(
-                test_span("42"),
-                RequestToChild::SendMessage {
-                    address: "agentId:agent_id_1".to_string(),
-                    payload: b"some content".to_vec(),
-                },
-                Box::new(|_: &mut (), r| {
-                    println!("in callback 2, got: {:?}", r);
-                    Ok(())
-                }),
-            )
-            .unwrap();
-
-        for _x in 0..10 {
-            t_actor.process().unwrap();
-            let _ = t_actor_endpoint.process(&mut ());
-        }
-    }
-=======
 pub mod code_gen;
 
 pub mod prelude {
     pub use super::*;
->>>>>>> e4637d99
 }