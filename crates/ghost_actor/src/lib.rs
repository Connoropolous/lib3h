#![recursion_limit = "128"]
extern crate crossbeam_channel;
extern crate inflector;
//#[macro_use]
extern crate lazy_static;
extern crate proc_macro2;
//#[macro_use]
extern crate shrinkwraprs;
//#[macro_use]
extern crate syn;
#[allow(unused_imports)]
#[macro_use]
<<<<<<< HEAD
extern crate log;

#[derive(Shrinkwrap, Debug, Clone, PartialEq, Eq, PartialOrd, Ord, Hash)]
#[shrinkwrap(mutable)]
pub struct WorkWasDone(pub bool);

impl WorkWasDone {
    fn or(&self, w: WorkWasDone) -> WorkWasDone {
        WorkWasDone(w.0 || self.0)
    }
}

impl From<bool> for WorkWasDone {
    fn from(b: bool) -> Self {
        WorkWasDone(b)
    }
}

impl From<WorkWasDone> for bool {
    fn from(d: WorkWasDone) -> Self {
        d.0
    }
}

#[derive(Shrinkwrap, Debug, Clone, PartialEq, Eq, PartialOrd, Ord, Hash)]
#[shrinkwrap(mutable)]
pub struct RequestId(pub String);

impl RequestId {
    pub fn new() -> Self {
        Self::with_prefix("")
    }

    pub fn with_prefix(prefix: &str) -> Self {
        Self(format!("{}{}", prefix, nanoid::simple()))
    }
}

impl From<String> for RequestId {
    fn from(s: String) -> Self {
        RequestId(s)
    }
}

impl From<RequestId> for String {
    fn from(r: RequestId) -> Self {
        r.0
    }
}
=======
extern crate quote;
>>>>>>> bdbffb88

mod ghost_error;
pub use ghost_error::{GhostError, GhostResult};

<<<<<<< HEAD
mod ghost_tracker;
pub use ghost_tracker::{
    GhostCallback, GhostCallbackData, GhostTracker, GhostTrackerBookmarkOptions,
    GhostTrackerBuilder,
};

mod ghost_channel;
pub use ghost_channel::{
    create_ghost_channel, GhostCanTrack, GhostContextEndpoint, GhostEndpoint, GhostMessage,
    GhostTrackRequestOptions,
};

#[macro_use]
pub mod ghost_test_harness;

mod ghost_actor;
pub use ghost_actor::{GhostActor, GhostParentWrapper, GhostParentWrapperDyn};
=======
pub mod code_gen;
>>>>>>> bdbffb88

pub mod prelude {
    pub use super::*;
}<|MERGE_RESOLUTION|>--- conflicted
+++ resolved
@@ -10,84 +10,12 @@
 extern crate syn;
 #[allow(unused_imports)]
 #[macro_use]
-<<<<<<< HEAD
-extern crate log;
-
-#[derive(Shrinkwrap, Debug, Clone, PartialEq, Eq, PartialOrd, Ord, Hash)]
-#[shrinkwrap(mutable)]
-pub struct WorkWasDone(pub bool);
-
-impl WorkWasDone {
-    fn or(&self, w: WorkWasDone) -> WorkWasDone {
-        WorkWasDone(w.0 || self.0)
-    }
-}
-
-impl From<bool> for WorkWasDone {
-    fn from(b: bool) -> Self {
-        WorkWasDone(b)
-    }
-}
-
-impl From<WorkWasDone> for bool {
-    fn from(d: WorkWasDone) -> Self {
-        d.0
-    }
-}
-
-#[derive(Shrinkwrap, Debug, Clone, PartialEq, Eq, PartialOrd, Ord, Hash)]
-#[shrinkwrap(mutable)]
-pub struct RequestId(pub String);
-
-impl RequestId {
-    pub fn new() -> Self {
-        Self::with_prefix("")
-    }
-
-    pub fn with_prefix(prefix: &str) -> Self {
-        Self(format!("{}{}", prefix, nanoid::simple()))
-    }
-}
-
-impl From<String> for RequestId {
-    fn from(s: String) -> Self {
-        RequestId(s)
-    }
-}
-
-impl From<RequestId> for String {
-    fn from(r: RequestId) -> Self {
-        r.0
-    }
-}
-=======
 extern crate quote;
->>>>>>> bdbffb88
 
 mod ghost_error;
 pub use ghost_error::{GhostError, GhostResult};
 
-<<<<<<< HEAD
-mod ghost_tracker;
-pub use ghost_tracker::{
-    GhostCallback, GhostCallbackData, GhostTracker, GhostTrackerBookmarkOptions,
-    GhostTrackerBuilder,
-};
-
-mod ghost_channel;
-pub use ghost_channel::{
-    create_ghost_channel, GhostCanTrack, GhostContextEndpoint, GhostEndpoint, GhostMessage,
-    GhostTrackRequestOptions,
-};
-
-#[macro_use]
-pub mod ghost_test_harness;
-
-mod ghost_actor;
-pub use ghost_actor::{GhostActor, GhostParentWrapper, GhostParentWrapperDyn};
-=======
 pub mod code_gen;
->>>>>>> bdbffb88
 
 pub mod prelude {
     pub use super::*;
