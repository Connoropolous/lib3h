--- conflicted
+++ resolved
@@ -43,10 +43,7 @@
 env_logger = "=0.6.1"
 bincode = "=1.1.4"
 multihash = "=0.8.0"
-<<<<<<< HEAD
 regex = "=1.1.2"
-=======
 xoroshiro128 = "0.3.0"
 hexf = "0.1.0"
-rand = "0.7.0"
->>>>>>> e4637d99
+rand = "0.7.0"