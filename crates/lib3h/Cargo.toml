[package]
name = "lib3h"
version = "0.0.2-alpha1"
authors = ["Holochain Core Dev Team <devcore@holochain.org>"]
edition = "2018"
# crates.io stuff
description = "The lib3h p2p communication rust library."
keywords = ["holochain", "holo", "p2p", "network"]
categories = ["network-programming"]
license = "Apache-2.0"
readme = "README.md"
documentation = "https://docs.rs/lib3h"
repository = "https://github.com/holochain/lib3h"

[dependencies]
<<<<<<< HEAD
hcid = "=0.0.6"
lib3h_protocol = { path = "../lib3h_protocol", version = "=0.0.1-alpha1" }
lib3h_crypto_api = { path = "../crypto_api", version = "=0.0.1-alpha1" }
=======
lib3h_protocol = { path = "../lib3h_protocol", version = "=0.0.2-alpha1" }
lib3h_sodium = { path = "../sodium", version = "=0.0.2-alpha1" }
>>>>>>> e306e05a
tungstenite = "=0.6.1"
url = "=1.7.2"
native-tls = "=0.2.2"
rmp-serde = "=0.13.7"
serde = "=1.0.89"
serde_derive = "=1.0.89"
failure = "=0.1.5"
# Should be dev only
lazy_static = "=1.2.0"

[dev-dependencies]
unwrap_to = "=0.1.0"
backtrace = "=0.3.14"<|MERGE_RESOLUTION|>--- conflicted
+++ resolved
@@ -13,14 +13,9 @@
 repository = "https://github.com/holochain/lib3h"
 
 [dependencies]
-<<<<<<< HEAD
 hcid = "=0.0.6"
-lib3h_protocol = { path = "../lib3h_protocol", version = "=0.0.1-alpha1" }
-lib3h_crypto_api = { path = "../crypto_api", version = "=0.0.1-alpha1" }
-=======
 lib3h_protocol = { path = "../lib3h_protocol", version = "=0.0.2-alpha1" }
-lib3h_sodium = { path = "../sodium", version = "=0.0.2-alpha1" }
->>>>>>> e306e05a
+lib3h_crypto_api = { path = "../crypto_api", version = "=0.0.2-alpha1" }
 tungstenite = "=0.6.1"
 url = "=1.7.2"
 native-tls = "=0.2.2"
