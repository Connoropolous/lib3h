--- conflicted
+++ resolved
@@ -12,6 +12,7 @@
 use lib3h_protocol::{data_types::*, protocol::*, uri::Lib3hUri};
 use lib3h_sodium::SodiumCryptoSystem;
 use lib3h_zombie_actor::*;
+use url::Url;
 
 static NET_ID: &'static str = "send-demo-network";
 static SPACE_ID: &'static str = "send-demo-space";
@@ -41,12 +42,12 @@
         let (transport_config, bind_url) = if ws {
             (
                 TransportConfig::Websocket(TlsConfig::Unencrypted),
-                Url::parse("ws://127.0.0.1:63518").unwrap(),
+                Url::parse("ws://127.0.0.1:63518").unwrap().into(),
             )
         } else {
             (
                 TransportConfig::Memory("send-demo".to_string()),
-                Url::parse("none:").unwrap(),
+                Lib3hUri::with_undefined(),
             )
         };
 
@@ -59,11 +60,7 @@
             bootstrap_nodes: vec![],
             work_dir: std::path::PathBuf::new(),
             log_level: 'd',
-<<<<<<< HEAD
             bind_url: bind_url,
-=======
-            bind_url: Lib3hUri::with_undefined(),
->>>>>>> 81ae3fbd
             dht_gossip_interval: 100,
             dht_timeout_threshold: 1000,
             dht_custom_config: vec![],
@@ -86,7 +83,7 @@
 
         if ws {
             config.bootstrap_nodes = vec![config.bind_url.clone()];
-            config.bind_url = Url::parse("wss://127.0.0.1:63519").unwrap();
+            config.bind_url = Url::parse("wss://127.0.0.1:63519").unwrap().into();
         }
 
         let e2 =
