use crate::dht::PeerAddress;
use lib3h_protocol::{
    data_types::{EntryData, Opaque},
    Address,
};
use url::Url;

use crate::{dht::dht_config::DhtConfig, error::*};
use lib3h_ghost_actor::prelude::*;

pub type FromPeerAddress = PeerAddress;

pub type DhtFactory = fn(config: &DhtConfig) -> Lib3hResult<Box<DhtActor>>;

pub type DhtActor = dyn GhostActor<
    DhtRequestToParent,
    DhtRequestToParentResponse,
    DhtRequestToChild,
    DhtRequestToChildResponse,
    Lib3hError,
>;
pub type DhtEndpointWithContext<UserData, TraceContext> = GhostContextEndpoint<
    UserData,
    TraceContext,
    DhtRequestToParent,
    DhtRequestToParentResponse,
    DhtRequestToChild,
    DhtRequestToChildResponse,
    Lib3hError,
>;
pub type DhtEndpoint = GhostEndpoint<
    DhtRequestToChild,
    DhtRequestToChildResponse,
    DhtRequestToParent,
    DhtRequestToParentResponse,
    Lib3hError,
>;
pub type ChildDhtWrapperDyn<UserData, TraceContext> = GhostParentWrapperDyn<
    UserData,
    TraceContext,
    DhtRequestToParent,
    DhtRequestToParentResponse,
    DhtRequestToChild,
    DhtRequestToChildResponse,
    Lib3hError,
>;

pub type DhtToChildMessage =
    GhostMessage<DhtRequestToChild, DhtRequestToParent, DhtRequestToChildResponse, Lib3hError>;

pub type DhtToParentMessage =
    GhostMessage<DhtRequestToParent, DhtRequestToChild, DhtRequestToParentResponse, Lib3hError>;
<<<<<<< HEAD
pub type DhtToParentMessageData = GhostMessageData<DhtRequestToParent>;
=======
>>>>>>> 4eecf9f0

#[derive(Debug, Clone)]
pub enum DhtRequestToChild {
    /// Commands
    /// Parent received a gossip bundle from a remote peer, and asks us to handle it.
    HandleGossip(RemoteGossipBundleData),
    /// Parent wants us to hold a peer discovery data item.
    HoldPeer(PeerData),
    /// Parent notifies us that it is holding one or several Aspects for an Entry.
    /// Note: Need an EntryData to know the aspect addresses, but aspects' content can be empty.
    HoldEntryAspectAddress(EntryData),
    /// Parent wants us to bookkeep an entry and broadcast it to neighbors
    BroadcastEntry(EntryData),
    /// Parent notifies us that is is not holding an entry anymore.
    DropEntryAddress(Address),

    /// Requests
    /// Parent wants PeerData for a specific Peer
    RequestPeer(String),
    /// Parent wants the list of peers we are holding
    RequestPeerList,
    /// Parent wants PeerData of this entity
    RequestThisPeer,
    /// Parent wants the list of entries we are holding
    RequestEntryAddressList,
    /// Parent wants address' we have for an entry
    RequestAspectsOf(Address),
    /// Parent wants a specific entry.
    RequestEntry(Address),
}

#[derive(Debug, Clone)]
pub enum DhtRequestToChildResponse {
    RequestPeer(Option<PeerData>),
    RequestPeerList(Vec<PeerData>),
    RequestThisPeer(PeerData),
    RequestEntryAddressList(Vec<Address>),
    RequestAspectsOf(Option<Vec<Address>>),
    RequestEntry(EntryData),
}

#[derive(Debug, Clone)]
pub enum DhtRequestToParent {
    /// Commands & Events
    /// Ask owner to send this binary gossip bundle
    /// to the specified list of peerAddress' in a reliable manner.
    GossipTo(GossipToData),
    /// Ask owner to send this binary gossip bundle
    /// to as many peers listed in peerList as possible.
    /// It is okay if not all peers on the list receive the message.
    GossipUnreliablyTo(GossipToData),
    /// Notify owner that gossip is requesting we hold a peer discovery data item.
    HoldPeerRequested(PeerData),
    /// Notify owner that we believe a peer has dropped
    PeerTimedOut(PeerAddress),
    /// Notify owner that gossip is requesting we hold an entry.
    HoldEntryRequested { from_peer: String, entry: EntryData },
    /// Notify owner that we are no longer tracking this entry internally.
    /// Owner should purge this address from storage, but they can, of course, choose not to.
    EntryPruned(Address),

    /// Requests
    /// DHT wants an entry in order to send it to someone on the network
    RequestEntry(Address),
}

#[derive(Debug, Clone)]
pub enum DhtRequestToParentResponse {
    RequestEntry(EntryData),
}

//--------------------------------------------------------------------------------------------------
// Data types
//--------------------------------------------------------------------------------------------------

#[derive(Debug, PartialEq, Clone, Deserialize, Serialize)]
pub struct RemoteGossipBundleData {
    pub from_peer_address: PeerAddress,
    pub bundle: Opaque,
}

#[derive(Debug, PartialEq, Clone, Deserialize, Serialize)]
pub struct GossipToData {
    pub peer_address_list: Vec<PeerAddress>,
    pub bundle: Opaque,
}

#[derive(Debug, PartialEq, Clone, Deserialize, Serialize)]
pub struct PeerData {
    pub peer_address: PeerAddress,
    #[serde(with = "url_serde")]
    pub peer_uri: Url,
    pub timestamp: u64,
}

#[derive(Debug, PartialEq, Clone, Deserialize, Serialize)]
pub struct FetchDhtEntryData {
    pub msg_id: String,
    pub entry_address: Address,
}

#[derive(Debug, PartialEq, Clone, Deserialize, Serialize)]
pub struct FetchDhtEntryResponseData {
    pub msg_id: String,
    pub entry: EntryData,
}<|MERGE_RESOLUTION|>--- conflicted
+++ resolved
@@ -50,12 +50,6 @@
 
 pub type DhtToParentMessage =
     GhostMessage<DhtRequestToParent, DhtRequestToChild, DhtRequestToParentResponse, Lib3hError>;
-<<<<<<< HEAD
-pub type DhtToParentMessageData = GhostMessageData<DhtRequestToParent>;
-=======
->>>>>>> 4eecf9f0
-
-#[derive(Debug, Clone)]
 pub enum DhtRequestToChild {
     /// Commands
     /// Parent received a gossip bundle from a remote peer, and asks us to handle it.
