--- conflicted
+++ resolved
@@ -218,13 +218,11 @@
 
     /// Return true if new peer or updated peer
     fn add_peer(&mut self, peer_info: &PeerData) -> bool {
-<<<<<<< HEAD
-        debug!("@MirrorDht@ {:?} Adding peer: {:?}", self.this_peer,peer_info);
-        let maybe_peer = self.peer_map.get_mut(&peer_info.peer_address);
-=======
-        trace!("@MirrorDht@ Adding peer: {:?}", peer_info);
+        debug!(
+            "@MirrorDht@ {:?} Adding peer: {:?}",
+            self.this_peer, peer_info
+        );
         let maybe_peer = self.peer_map.get_mut(&peer_info.peer_name);
->>>>>>> 84f4448c
         match maybe_peer {
             None => {
                 debug!("@MirrorDht@ Adding peer - OK NEW");
