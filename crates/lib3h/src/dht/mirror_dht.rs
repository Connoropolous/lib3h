--- conflicted
+++ resolved
@@ -3,11 +3,8 @@
         dht_protocol::*,
         dht_trait::{Dht, DhtConfig},
     },
-<<<<<<< HEAD
     error::{ErrorKind, Lib3hError, Lib3hResult},
-=======
     time,
->>>>>>> 8cf0e69b
 };
 use lib3h_protocol::{data_types::EntryData, Address, DidWork};
 use std::collections::{HashMap, HashSet, VecDeque};
