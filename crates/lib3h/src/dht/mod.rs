pub mod dht_protocol;
pub mod dht_trait;
pub mod mirror_dht;
pub mod rrdht;

#[cfg(test)]
pub mod tests {

    use crate::dht::{dht_protocol::*, dht_trait::Dht, mirror_dht::MirrorDht, rrdht::RrDht};
    use lib3h_protocol::{
        data_types::{EntryAspectData, EntryData},
        Address, AddressRef,
    };
    use url::Url;

<<<<<<< HEAD
    // CONSTS
=======
    // for this to actually show log entries you also have to run the tests like this:
    // RUST_LOG=lib3h=debug cargo test -- --nocapture
    fn enable_logging_for_test(enable: bool) {
        std::env::set_var("RUST_LOG", "debug");
        let _ = env_logger::builder()
            .default_format_timestamp(false)
            .default_format_module_path(false)
            .is_test(enable)
            .try_init();
    }

    /// CONSTS
>>>>>>> 22c9599d
    lazy_static! {
        /// Entries
        pub static ref ENTRY_ADDRESS_1: Address = "entry_addr_1".as_bytes().to_vec();
        pub static ref ENTRY_ADDRESS_2: Address = "entry_addr_2".as_bytes().to_vec();
        pub static ref ENTRY_ADDRESS_3: Address = "entry_addr_3".as_bytes().to_vec();
        /// Aspects
        pub static ref ASPECT_CONTENT_1: Vec<u8> = "hello-1".as_bytes().to_vec();
        pub static ref ASPECT_CONTENT_2: Vec<u8> = "l-2".as_bytes().to_vec();
        pub static ref ASPECT_CONTENT_3: Vec<u8> = "ChainHeader-3".as_bytes().to_vec();
        pub static ref ASPECT_ADDRESS_1: Address = "aspect_addr_1".as_bytes().to_vec();
        pub static ref ASPECT_ADDRESS_2: Address = "aspect_addr_2".as_bytes().to_vec();
        pub static ref ASPECT_ADDRESS_3: Address = "aspect_addr_3".as_bytes().to_vec();

    }

    const PEER_A: &str = "alex";
    const PEER_B: &str = "billy";
    const PEER_C: &str = "camille";

    // Request counters
    static mut FETCH_COUNT: u32 = 0;

    fn create_test_transport(peer_address: &str) -> Url {
        Url::parse(format!("test://{}", peer_address).as_str()).unwrap()
    }

    #[allow(non_snake_case)]
    fn create_PeerData(peer_address: &str) -> PeerData {
        PeerData {
            peer_address: peer_address.to_owned(),
            peer_uri: create_test_transport(peer_address),
            timestamp: 421,
        }
    }

    #[allow(non_snake_case)]
    fn create_EntryData(
        entry_address: &AddressRef,
        aspect_address: &AddressRef,
        aspect_content: &[u8],
    ) -> EntryData {
        let aspect = EntryAspectData {
            aspect_address: aspect_address.to_owned(),
            type_hint: "dht_test".to_string(),
            aspect: aspect_content.to_owned(),
            publish_ts: 123,
        };
        EntryData {
            entry_address: entry_address.to_owned(),
            aspect_list: vec![aspect],
        }
    }

    #[allow(non_snake_case)]
    fn create_FetchEntry(entry_address: &AddressRef) -> FetchEntryData {
        unsafe {
            FETCH_COUNT += 1;
            FetchEntryData {
                msg_id: format!("fetch_{}", FETCH_COUNT),
                entry_address: entry_address.to_owned(),
            }
        }
    }

    fn new_dht(is_mirror: bool, peer_address: &str) -> Box<dyn Dht> {
        if is_mirror {
            return Box::new(MirrorDht::new(
                peer_address,
                &create_test_transport(peer_address),
            ));
        }
        Box::new(RrDht::new())
    }

    #[test]
    fn test_this_peer() {
        enable_logging_for_test(true);
        let dht = new_dht(true, PEER_A);
        let this = dht.this_peer();
        assert_eq!(this.peer_address, PEER_A);
    }

    #[test]
    fn test_own_peer_list() {
        enable_logging_for_test(true);
        let mut dht = new_dht(true, PEER_A);
        // Should be empty
        let this = dht.get_peer(PEER_A);
        assert!(this.is_none());
        let peer_list = dht.get_peer_list();
        assert_eq!(peer_list.len(), 0);
        // Add a peer
        dht.post(DhtCommand::HoldPeer(create_PeerData(PEER_B)))
            .unwrap();
        let (did_work, _) = dht.process().unwrap();
        assert!(did_work);
        // Should have it
        let peer = dht.get_peer(PEER_B).unwrap();
        assert_eq!(peer.peer_address, PEER_B);
        let peer_list = dht.get_peer_list();
        assert_eq!(peer_list.len(), 1);
        assert_eq!(peer_list[0].peer_address, PEER_B);
        // Add a peer again
        dht.post(DhtCommand::HoldPeer(create_PeerData(PEER_C)))
            .unwrap();
        let (did_work, _) = dht.process().unwrap();
        assert!(did_work);
        // Should have it
        let peer = dht.get_peer(PEER_B).unwrap();
        assert_eq!(peer.peer_address, PEER_B);
        let peer_list = dht.get_peer_list();
        assert_eq!(peer_list.len(), 2);
    }

    #[test]
    fn test_get_own_entry() {
        enable_logging_for_test(true);
        let mut dht = new_dht(true, PEER_A);
        // Should be empty
        let result = dht.get_entry(&ENTRY_ADDRESS_1);
        assert!(result.is_none());
        // Add a data item
        let entry_data = create_EntryData(&ENTRY_ADDRESS_1, &ASPECT_ADDRESS_1, &ASPECT_CONTENT_1);
        dht.post(DhtCommand::HoldEntry(entry_data.clone())).unwrap();
        let (did_work, _) = dht.process().unwrap();
        assert!(did_work);
        // Should have it
        let entry = dht.get_entry(&ENTRY_ADDRESS_1).unwrap();
        assert_eq!(entry, entry_data);
    }

    #[test]
    fn test_update_peer() {
        enable_logging_for_test(true);
        let mut dht = new_dht(true, PEER_A);
        // Should be empty
        let this = dht.get_peer(PEER_A);
        assert!(this.is_none());
        let peer_list = dht.get_peer_list();
        assert_eq!(peer_list.len(), 0);
        // Add a peer
        let mut peer_b_data = create_PeerData(PEER_B);
        dht.post(DhtCommand::HoldPeer(peer_b_data.clone())).unwrap();
        let (did_work, _) = dht.process().unwrap();
        assert!(did_work);
        // Should have it
        let peer = dht.get_peer(PEER_B).unwrap();
        assert_eq!(peer.peer_address, PEER_B);
        // Add older peer info
        let ref_time = peer_b_data.timestamp;
        peer_b_data.timestamp -= 1;
        dht.post(DhtCommand::HoldPeer(peer_b_data.clone())).unwrap();
        let (did_work, _) = dht.process().unwrap();
        assert!(did_work);
        // Should have unchanged timestamp
        let peer = dht.get_peer(PEER_B).unwrap();
        assert_eq!(peer.timestamp, ref_time);
        // Add newer peer info
        peer_b_data.timestamp = ref_time + 1;
        dht.post(DhtCommand::HoldPeer(peer_b_data)).unwrap();
        let (did_work, _) = dht.process().unwrap();
        assert!(did_work);
        // Should have unchanged timestamp
        let peer = dht.get_peer(PEER_B).unwrap();
        assert!(peer.timestamp > ref_time);
    }

    #[test]
    fn test_mirror_broadcast_entry() {
        enable_logging_for_test(true);
        let mut dht_a = new_dht(true, PEER_A);
        let mut dht_b = new_dht(true, PEER_B);
        // Add a peer
        dht_a
            .post(DhtCommand::HoldPeer(create_PeerData(PEER_B)))
            .unwrap();
        let (did_work, _) = dht_a.process().unwrap();
        assert!(did_work);
        // Add a data item
        let entry_data = create_EntryData(&ENTRY_ADDRESS_1, &ASPECT_ADDRESS_1, &ASPECT_CONTENT_1);
        dht_a
            .post(DhtCommand::BroadcastEntry(entry_data.clone()))
            .unwrap();
        let (did_work, gossip_list) = dht_a.process().unwrap();
        assert!(did_work);
        // Should return a gossipTo
        assert_eq!(gossip_list.len(), 1);
        let gossip_to = unwrap_to!(gossip_list[0] => DhtEvent::GossipTo);
        assert_eq!(gossip_to.peer_address_list.len(), 1);
        assert_eq!(gossip_to.peer_address_list[0], PEER_B);
        // Post it as a remoteGossipTo
        let remote_gossip = RemoteGossipBundleData {
            from_peer_address: PEER_A.to_string(),
            bundle: gossip_to.bundle.clone(),
        };
        dht_b.post(DhtCommand::HandleGossip(remote_gossip)).unwrap();
        let (did_work, _) = dht_b.process().unwrap();
        assert!(did_work);
        // DHT B should have the data
        let entry = dht_b.get_entry(&ENTRY_ADDRESS_1).unwrap();
        assert_eq!(entry, entry_data.clone());
        // DHT B should have the data with a Fetch
        let fetch_data = create_FetchEntry(&ENTRY_ADDRESS_1);
        let _ = dht_b
            .post(DhtCommand::FetchEntry(fetch_data.clone()))
            .unwrap();
        let (did_work, events) = dht_b.process().unwrap();
        assert!(did_work);
        assert_eq!(events.len(), 1);
        let fetch_response = unwrap_to!(events[0] => DhtEvent::FetchEntryResponse);
        assert_eq!(fetch_response.msg_id, fetch_data.msg_id);
        assert_eq!(fetch_response.entry, entry_data.clone());
    }

    #[test]
    fn test_mirror_gossip_peer() {
        enable_logging_for_test(true);
        let mut dht_a = new_dht(true, PEER_A);
        let mut dht_b = new_dht(true, PEER_B);
        // Add a peer
        let peer_b_data = create_PeerData(PEER_B);
        dht_a.post(DhtCommand::HoldPeer(peer_b_data)).unwrap();
        let (did_work, _) = dht_a.process().unwrap();
        assert!(did_work);
        // Add a second peer
        let peer_c_data = create_PeerData(PEER_C);
        dht_a
            .post(DhtCommand::HoldPeer(peer_c_data.clone()))
            .unwrap();
        let (did_work, gossip_list) = dht_a.process().unwrap();
        assert!(did_work);
        // Should return gossipTos
        println!("gossip_list: {:?}", gossip_list);
        assert_eq!(gossip_list.len(), 2);
        // 2nd gossip should be a response
        let gossip_to = unwrap_to!(gossip_list[1] => DhtEvent::GossipTo);
        assert_eq!(gossip_to.peer_address_list.len(), 1);
        assert_eq!(gossip_to.peer_address_list[0], PEER_C);
        // 1st gossip should be propagation
        let gossip_to = unwrap_to!(gossip_list[0] => DhtEvent::GossipTo);
        assert_eq!(gossip_to.peer_address_list.len(), 1);
        assert_eq!(gossip_to.peer_address_list[0], PEER_B);
        // Post it as a remoteGossipTo
        let remote_gossip = RemoteGossipBundleData {
            from_peer_address: PEER_A.to_string(),
            bundle: gossip_to.bundle.clone(),
        };
        dht_b.post(DhtCommand::HandleGossip(remote_gossip)).unwrap();
        let (did_work, _) = dht_b.process().unwrap();
        assert!(did_work);
        // DHT B should have the data
        let peer_info = dht_b.get_peer(PEER_C).unwrap();
        assert_eq!(peer_info, peer_c_data);
    }
}<|MERGE_RESOLUTION|>--- conflicted
+++ resolved
@@ -13,9 +13,6 @@
     };
     use url::Url;
 
-<<<<<<< HEAD
-    // CONSTS
-=======
     // for this to actually show log entries you also have to run the tests like this:
     // RUST_LOG=lib3h=debug cargo test -- --nocapture
     fn enable_logging_for_test(enable: bool) {
@@ -27,9 +24,8 @@
             .try_init();
     }
 
-    /// CONSTS
->>>>>>> 22c9599d
     lazy_static! {
+        /// CONSTS
         /// Entries
         pub static ref ENTRY_ADDRESS_1: Address = "entry_addr_1".as_bytes().to_vec();
         pub static ref ENTRY_ADDRESS_2: Address = "entry_addr_2".as_bytes().to_vec();
