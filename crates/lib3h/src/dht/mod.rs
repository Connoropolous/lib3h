pub mod dht_protocol;
pub mod dht_trait;
pub mod mirror_dht;
pub mod rrdht;

#[cfg(test)]
pub mod tests {
    use crate::{
        dht::{dht_protocol::*, dht_trait::Dht, mirror_dht::MirrorDht, rrdht::RrDht},
        tests::enable_logging_for_test,
    };
    use lib3h_protocol::{
        data_types::{EntryAspectData, EntryData},
        Address,
    };
    use url::Url;

<<<<<<< HEAD
    // CONSTS
=======
>>>>>>> 965d1411
    lazy_static! {
        /// CONSTS
        /// Entries
        pub static ref ENTRY_ADDRESS_1: Address = "entry_addr_1".into();
        pub static ref ENTRY_ADDRESS_2: Address = "entry_addr_2".into();
        pub static ref ENTRY_ADDRESS_3: Address = "entry_addr_3".into();
        /// Aspects
        pub static ref ASPECT_CONTENT_1: Vec<u8> = "hello-1".as_bytes().to_vec();
        pub static ref ASPECT_CONTENT_2: Vec<u8> = "l-2".as_bytes().to_vec();
        pub static ref ASPECT_CONTENT_3: Vec<u8> = "ChainHeader-3".as_bytes().to_vec();
        pub static ref ASPECT_ADDRESS_1: Address = "aspect_addr_1".into();
        pub static ref ASPECT_ADDRESS_2: Address = "aspect_addr_2".into();
        pub static ref ASPECT_ADDRESS_3: Address = "aspect_addr_3".into();
    }

    const PEER_A: &str = "alex";
    const PEER_B: &str = "billy";
    const PEER_C: &str = "camille";

    // Request counters
    #[allow(dead_code)]
    static mut FETCH_COUNT: u32 = 0;

    fn create_test_transport(peer_address: &str) -> Url {
        Url::parse(format!("test://{}", peer_address).as_str()).unwrap()
    }

    #[allow(non_snake_case)]
    fn create_PeerData(peer_address: &str) -> PeerData {
        PeerData {
            peer_address: peer_address.to_owned(),
            peer_uri: create_test_transport(peer_address),
            timestamp: 421,
        }
    }

    #[allow(non_snake_case)]
    fn create_EntryData(
        entry_address: &Address,
        aspect_address: &Address,
        aspect_content: &[u8],
    ) -> EntryData {
        let aspect = EntryAspectData {
            aspect_address: aspect_address.to_owned(),
            type_hint: "dht_test".to_string(),
            aspect: aspect_content.to_owned(),
            publish_ts: 123,
        };
        EntryData {
            entry_address: entry_address.to_owned(),
            aspect_list: vec![aspect],
        }
    }

    #[allow(non_snake_case)]
    #[allow(dead_code)]
    fn create_FetchEntry(entry_address: &Address) -> FetchDhtEntryData {
        unsafe {
            FETCH_COUNT += 1;
            FetchDhtEntryData {
                msg_id: format!("fetch_{}", FETCH_COUNT),
                entry_address: entry_address.to_owned(),
            }
        }
    }

    fn new_dht(is_mirror: bool, peer_address: &str) -> Box<dyn Dht> {
        if is_mirror {
            return Box::new(MirrorDht::new(
                peer_address,
                &create_test_transport(peer_address),
            ));
        }
        Box::new(RrDht::new())
    }

    #[test]
    fn test_this_peer() {
        enable_logging_for_test(true);
        let dht = new_dht(true, PEER_A);
        let this = dht.this_peer();
        assert_eq!(this.peer_address, PEER_A);
    }

    #[test]
    fn test_own_peer_list() {
        enable_logging_for_test(true);
        let mut dht = new_dht(true, PEER_A);
        // Should be empty
        let this = dht.get_peer(PEER_A);
        assert!(this.is_none());
        let peer_list = dht.get_peer_list();
        assert_eq!(peer_list.len(), 0);
        // Add a peer
        dht.post(DhtCommand::HoldPeer(create_PeerData(PEER_B)))
            .unwrap();
        let (did_work, _) = dht.process().unwrap();
        assert!(did_work);
        // Should have it
        let peer = dht.get_peer(PEER_B).unwrap();
        assert_eq!(peer.peer_address, PEER_B);
        let peer_list = dht.get_peer_list();
        assert_eq!(peer_list.len(), 1);
        assert_eq!(peer_list[0].peer_address, PEER_B);
        // Add a peer again
        dht.post(DhtCommand::HoldPeer(create_PeerData(PEER_C)))
            .unwrap();
        let (did_work, _) = dht.process().unwrap();
        assert!(did_work);
        // Should have it
        let peer = dht.get_peer(PEER_B).unwrap();
        assert_eq!(peer.peer_address, PEER_B);
        let peer_list = dht.get_peer_list();
        assert_eq!(peer_list.len(), 2);
    }

    #[test]
    fn test_get_own_entry() {
        enable_logging_for_test(true);
        let mut dht = new_dht(true, PEER_A);
        // Should be empty
        let entry_address_list = dht.get_entry_address_list();
        assert_eq!(entry_address_list.len(), 0);
        // Add a data item
        let entry = create_EntryData(&ENTRY_ADDRESS_1, &ASPECT_ADDRESS_1, &ASPECT_CONTENT_1);
        dht.post(DhtCommand::HoldEntryAspectAddress(entry.clone()))
            .unwrap();
        let (did_work, _) = dht.process().unwrap();
        assert!(did_work);
        // Should have it
        let entry_address_list = dht.get_entry_address_list();
        assert_eq!(entry_address_list.len(), 1);
        let maybe_aspects = dht.get_aspects_of(&ENTRY_ADDRESS_1);
        assert!(maybe_aspects.is_some());
        assert_eq!(maybe_aspects.unwrap().len(), 1);
        // Fetch it
        let fetch_entry = FetchDhtEntryData {
            msg_id: "fetch_1".to_owned(),
            entry_address: ENTRY_ADDRESS_1.clone(),
        };
        dht.post(DhtCommand::FetchEntry(fetch_entry)).unwrap();
        let (_did_work, event_list) = dht.process().unwrap();
        assert_eq!(event_list.len(), 1);
        let provide_entry = unwrap_to!(event_list[0] => DhtEvent::EntryDataRequested);
        // Make something up
        let response = FetchDhtEntryResponseData {
            msg_id: provide_entry.msg_id.clone(),
            entry: entry.clone(),
        };
        dht.post(DhtCommand::EntryDataResponse(response)).unwrap();
        let (_did_work, event_list) = dht.process().unwrap();
        // Should have it
        assert_eq!(event_list.len(), 1);
        let entry_response = unwrap_to!(event_list[0] => DhtEvent::FetchEntryResponse);
        assert_eq!(entry_response.entry, entry);
    }

    #[test]
    fn test_update_peer() {
        enable_logging_for_test(true);
        let mut dht = new_dht(true, PEER_A);
        // Should be empty
        let this = dht.get_peer(PEER_A);
        assert!(this.is_none());
        let peer_list = dht.get_peer_list();
        assert_eq!(peer_list.len(), 0);
        // Add a peer
        let mut peer_b_data = create_PeerData(PEER_B);
        dht.post(DhtCommand::HoldPeer(peer_b_data.clone())).unwrap();
        let (did_work, _) = dht.process().unwrap();
        assert!(did_work);
        // Should have it
        let peer = dht.get_peer(PEER_B).unwrap();
        assert_eq!(peer.peer_address, PEER_B);
        // Add older peer info
        let ref_time = peer_b_data.timestamp;
        peer_b_data.timestamp -= 1;
        dht.post(DhtCommand::HoldPeer(peer_b_data.clone())).unwrap();
        let (did_work, _) = dht.process().unwrap();
        assert!(did_work);
        // Should have unchanged timestamp
        let peer = dht.get_peer(PEER_B).unwrap();
        assert_eq!(peer.timestamp, ref_time);
        // Add newer peer info
        peer_b_data.timestamp = ref_time + 1;
        dht.post(DhtCommand::HoldPeer(peer_b_data)).unwrap();
        let (did_work, _) = dht.process().unwrap();
        assert!(did_work);
        // Should have unchanged timestamp
        let peer = dht.get_peer(PEER_B).unwrap();
        assert!(peer.timestamp > ref_time);
    }

    #[test]
    fn test_mirror_broadcast_entry() {
        enable_logging_for_test(true);
        let mut dht_a = new_dht(true, PEER_A);
        let mut dht_b = new_dht(true, PEER_B);
        // Add a peer
        dht_a
            .post(DhtCommand::HoldPeer(create_PeerData(PEER_B)))
            .unwrap();
        let (did_work, _) = dht_a.process().unwrap();
        assert!(did_work);
        // Add a data item in DHT A
        let entry_data = create_EntryData(&ENTRY_ADDRESS_1, &ASPECT_ADDRESS_1, &ASPECT_CONTENT_1);
        dht_a
            .post(DhtCommand::BroadcastEntry(entry_data.clone()))
            .unwrap();
        let (did_work, gossip_list) = dht_a.process().unwrap();
        assert!(did_work);
        // Should return a gossipTo
        assert_eq!(gossip_list.len(), 1);
        let gossip_to = unwrap_to!(gossip_list[0] => DhtEvent::GossipTo);
        assert_eq!(gossip_to.peer_address_list.len(), 1);
        assert_eq!(gossip_to.peer_address_list[0], PEER_B);
        // Post it as a remoteGossipTo
        let remote_gossip = RemoteGossipBundleData {
            from_peer_address: PEER_A.to_string(),
            bundle: gossip_to.bundle.clone(),
        };
        dht_b.post(DhtCommand::HandleGossip(remote_gossip)).unwrap();
        let (did_work, event_list) = dht_b.process().unwrap();
        assert!(did_work);
        // Should receive a HoldRequested
        assert_eq!(event_list.len(), 1);
        if let DhtEvent::HoldEntryRequested(from, hold_entry) = event_list[0].clone() {
            assert_eq!(from, PEER_B.clone());
            assert_eq!(hold_entry, entry_data.clone());
        } else {
            panic!("Should be of variant type HoldEntryRequested");
        }
        // Tell DHT B to hold it
        dht_b
            .post(DhtCommand::HoldEntryAspectAddress(entry_data))
            .unwrap();
        let (did_work, _) = dht_b.process().unwrap();
        assert!(did_work);
        // DHT B should have the entry
        let entry_list = dht_b.get_entry_address_list();
        assert_eq!(entry_list.len(), 1);
    }

    #[test]
    fn test_mirror_gossip_peer() {
        enable_logging_for_test(true);
        let mut dht_a = new_dht(true, PEER_A);
        let mut dht_b = new_dht(true, PEER_B);
        // Add a peer
        let peer_b_data = create_PeerData(PEER_B);
        dht_a.post(DhtCommand::HoldPeer(peer_b_data)).unwrap();
        let (did_work, _) = dht_a.process().unwrap();
        assert!(did_work);
        // Add a second peer
        let peer_c_data = create_PeerData(PEER_C);
        dht_a
            .post(DhtCommand::HoldPeer(peer_c_data.clone()))
            .unwrap();
        let (did_work, gossip_list) = dht_a.process().unwrap();
        assert!(did_work);
        // Should return gossipTos
        println!("gossip_list: {:?}", gossip_list);
        assert_eq!(gossip_list.len(), 2);
        // 2nd gossip should be a response
        let gossip_to = unwrap_to!(gossip_list[1] => DhtEvent::GossipTo);
        assert_eq!(gossip_to.peer_address_list.len(), 1);
        assert_eq!(gossip_to.peer_address_list[0], PEER_C);
        // 1st gossip should be propagation
        let gossip_to = unwrap_to!(gossip_list[0] => DhtEvent::GossipTo);
        assert_eq!(gossip_to.peer_address_list.len(), 1);
        assert_eq!(gossip_to.peer_address_list[0], PEER_B);
        // Post it as a remoteGossipTo
        let remote_gossip = RemoteGossipBundleData {
            from_peer_address: PEER_A.to_string(),
            bundle: gossip_to.bundle.clone(),
        };
        dht_b.post(DhtCommand::HandleGossip(remote_gossip)).unwrap();
        let (did_work, _) = dht_b.process().unwrap();
        assert!(did_work);
        // DHT B should have the data
        let peer_info = dht_b.get_peer(PEER_C).unwrap();
        assert_eq!(peer_info, peer_c_data);
    }
}<|MERGE_RESOLUTION|>--- conflicted
+++ resolved
@@ -15,10 +15,6 @@
     };
     use url::Url;
 
-<<<<<<< HEAD
-    // CONSTS
-=======
->>>>>>> 965d1411
     lazy_static! {
         /// CONSTS
         /// Entries
