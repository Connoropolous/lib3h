--- conflicted
+++ resolved
@@ -62,15 +62,9 @@
 
         let prebound_binding = Url::parse("none:").unwrap();
         let this_net_peer = PeerData {
-<<<<<<< HEAD
-            peer_address: format!("{}_tId", name),
-            peer_uri: prebound_binding,
-            timestamp: crate::time::since_epoch_ms(),
-=======
             peer_address: transport_keys.transport_id.clone(),
             peer_uri: prebound_binding.clone(),
-            timestamp: 0, // TODO #166
->>>>>>> a2f4f6d0
+            timestamp: crate::time::since_epoch_ms(),
         };
         // Create DhtConfig
         let dht_config =
