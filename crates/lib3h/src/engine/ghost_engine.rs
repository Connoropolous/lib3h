use crate::{
    dht::{dht_config::DhtConfig, dht_protocol::*},
    engine::{
        engine_actor::*, p2p_protocol::*, CanAdvertise, ChainId, EngineConfig, GatewayId,
        GhostEngine, TransportConfig, TransportKeys,
    },
    error::{ErrorKind, Lib3hError, Lib3hResult},
    gateway::{protocol::*, GatewayOutputWrapType, P2pGateway},
    track::Tracker,
    transport::{
        self, memory_mock::ghost_transport_memory::*, protocol::*,
        websocket::actor::GhostTransportWebsocket, TransportMultiplex,
    },
};
use detach::Detach;
use holochain_tracing::Span;
use lib3h_crypto_api::CryptoSystem;
use lib3h_ghost_actor::{prelude::*, RequestId};
use lib3h_protocol::{data_types::*, protocol::*, uri::Lib3hUri, Address};
use rmp_serde::Serializer;
use serde::Serialize;
use std::collections::{HashMap, HashSet};

impl<'engine> CanAdvertise for GhostEngine<'engine> {
    fn advertise(&self) -> Lib3hUri {
        self.this_net_peer.peer_location.to_owned()
    }
}
impl<'engine> GhostEngine<'engine> {
    /// Constructor with for GhostEngine
    pub fn new(
        span: Span,
        crypto: Box<dyn CryptoSystem>,
        config: EngineConfig,
        name: &str,
        dht_factory: DhtFactory,
    ) -> Lib3hResult<Self> {
        let transport_keys = TransportKeys::new(crypto.as_crypto_system())?;

        // This will change when multi-transport is impelmented
        assert_eq!(config.transport_configs.len(), 1);
        let transport_config = config.transport_configs[0].clone();
        let transport_id = transport_keys.transport_id.clone();
        let transport_id_uri = Lib3hUri::with_transport_id(&transport_keys.transport_id);

        let transport: DynTransportActor = match &transport_config {
            TransportConfig::Websocket(tls_config) => {
                let tls = tls_config.clone();
                Box::new(GhostTransportWebsocket::new(
<<<<<<< HEAD
                    machine_id,
=======
                    transport_id,
>>>>>>> 84f4448c
                    tls,
                    config.network_id.id.clone(),
                ))
            }
            TransportConfig::Memory(net) => Box::new(GhostTransportMemory::new(transport_id, &net)),
        };

        let prebound_binding = Lib3hUri::with_undefined();
        let this_net_peer = PeerData {
            peer_name: transport_id_uri.clone(),
            peer_location: prebound_binding.clone(),
            timestamp: crate::time::since_epoch_ms(),
        };
        // Create DhtConfig
        let dht_config = DhtConfig::with_engine_config(&transport_id_uri, &config);
        debug!("New MOCK Engine {} -> {:?}", name, this_net_peer);
        let mut multiplexer = Detach::new(GatewayParentWrapper::new(
            TransportMultiplex::new(P2pGateway::new(
                GatewayOutputWrapType::DoNotWrapOutput,
                config.network_id.clone(),
                prebound_binding,
                transport,
                dht_factory,
                &dht_config,
            )),
            "to_multiplexer_",
        ));

        // Bind & create this_net_peer
        // TODO: Find better way to do init with GhostEngine
        multiplexer.as_mut().request(
            Span::fixme(),
            GatewayRequestToChild::Transport(RequestToChild::Bind {
                spec: config.bind_url.clone(),
            }),
            Box::new(|me: &mut GhostEngine<'engine>, response| {
                let response = {
                    match response {
                        GhostCallbackData::Timeout(bt) => panic!("timeout: {:?}", bt),
                        GhostCallbackData::Response(response) => match response {
                            Err(e) => panic!("{:?}", e),
                            Ok(response) => response,
                        },
                    }
                };
                if let GatewayRequestToChildResponse::Transport(RequestToChildResponse::Bind(
                    bind_data,
                )) = response
                {
                    me.this_net_peer.peer_location = bind_data.bound_url;
                } else {
                    panic!("bad response to bind: {:?}", response);
                }
                Ok(())
            }),
        )?;

        let (endpoint_parent, endpoint_self) = create_ghost_channel();
        let mut engine = GhostEngine {
            crypto,
            config,
            name: name.to_string(),
            dht_factory,
            request_track: Tracker::new("real_engine_", 2000),
            multiplexer,
            this_net_peer,
            network_connections: HashSet::new(),
            space_gateway_map: HashMap::new(),
            transport_keys,
            multiplexer_defered_sends: Vec::new(),
            pending_client_direct_messages: HashMap::new(),
            client_endpoint: Some(endpoint_parent),
            lib3h_endpoint: Detach::new(
                endpoint_self
                    .as_context_endpoint_builder()
                    .request_id_prefix(name)
                    .build(),
            ),
        };
        detach_run!(engine.multiplexer, |e| e.process(&mut engine))?;
        engine.multiplexer.as_mut().publish(
            Span::fixme(),
            GatewayRequestToChild::Dht(DhtRequestToChild::UpdateAdvertise(
                engine.this_net_peer.peer_location.clone(),
            )),
        )?;
        detach_run!(engine.multiplexer, |e| e.process(&mut engine))?;
        engine.priv_connect_bootstraps(span)?;
        Ok(engine)
    }

    fn priv_connect_bootstraps(&mut self, span: Span) -> GhostResult<()> {
        let nodes: Vec<Lib3hUri> = self.config.bootstrap_nodes.drain(..).collect();
        for bs in nodes {
            // can't use handle_bootstrap() because it assumes a message to respond to
            let cmd = GatewayRequestToChild::Bootstrap(BootstrapData {
                space_address: self.config.network_id.id.clone(),
                bootstrap_uri: bs,
            });
            self.multiplexer.request(
                span.child("priv_connect_bootstrap TODO extra info"),
                cmd,
                Box::new(|_, response| {
                    let response = match response {
                        GhostCallbackData::Timeout(bt) => panic!("bootstrap timeout: {:?}", bt),
                        GhostCallbackData::Response(r) => r,
                    };
                    if let Err(e) = response {
                        panic!("{:?}", e);
                    }
                    Ok(())
                }),
            )?;
        }
        Ok(())
    }

    pub fn this_space_peer(&mut self, chain_id: ChainId) -> Lib3hResult<PeerData> {
        trace!("engine.this_space_peer() ...");
        let space_gateway = self
            .space_gateway_map
            .get_mut(&chain_id)
            .ok_or_else(|| Lib3hError::from("No space at chainId"))?;
        Ok(space_gateway.as_mut().as_mut().this_peer())
    }
}

/// Drop
impl<'engine> Drop for GhostEngine<'engine> {
    fn drop(&mut self) {
        self.shutdown().unwrap_or_else(|e| {
            warn!("Graceful shutdown failed: {}", e);
        });
    }
}

/// Private
impl<'engine> GhostEngine<'engine> {
    /// Called on drop.
    /// Close all connections gracefully
    fn shutdown(&mut self) -> Lib3hResult<()> {
        let /*mut*/ result: Lib3hResult<()> = Ok(());

        // TODO: #328
        //        for space_gatway in self.space_gateway_map.values_mut() {
        //            let res = space_gatway.as_transport_mut().close_all();
        //            // Continue closing connections even if some failed
        //            if let Err(e) = res {
        //                if result.is_ok() {
        //                    result = Err(e.into());
        //                }
        //            }
        //        }
        //        self.multiplexer
        //            .as_transport_mut()
        //            .close_all()
        //            .map_err(|e| {
        //                error!("Closing of some connection failed: {:?}", e);
        //                e
        //            })?;

        result
    }

    /// Process connect events by sending them to the multiplexer
    fn handle_bootstrap(
        &mut self,
        msg: ClientToLib3hMessage,
        data: BootstrapData,
    ) -> GhostResult<()> {
        self.multiplexer.request(
            Span::fixme(),
            GatewayRequestToChild::Bootstrap(data),
            Box::new(move |_me, response| {
                match response {
                    GhostCallbackData::Response(Ok(
                        GatewayRequestToChildResponse::BootstrapSuccess,
                    )) => msg.respond(Ok(ClientToLib3hResponse::BootstrapSuccess))?,
                    GhostCallbackData::Response(Err(e)) => msg.respond(Err(e))?,
                    GhostCallbackData::Timeout(bt) => {
                        msg.respond(Err(format!("timeout: {:?}", bt).into()))?
                    }
                    _ => msg.respond(Err(format!("bad response: {:?}", response).into()))?,
                }
                Ok(())
            }),
        )
    }

    /// Process any Client events or requests
    pub(crate) fn handle_msg_from_client(
        &mut self,
        mut msg: ClientToLib3hMessage,
    ) -> GhostResult<()> {
        let span = msg.span().child("handle_msg_from_client");
        match msg.take_message().expect("exists") {
            ClientToLib3h::Bootstrap(data) => {
                trace!("ClientToLib3h::Bootstrap: {:?}", &data);
                self.handle_bootstrap(msg, data)
            }
            ClientToLib3h::JoinSpace(data) => {
                trace!("ClientToLib3h::JoinSpace: {:?}", data);
                let result = self
                    .handle_join(span.follower("TODO name"), &data)
                    .map(|_| ClientToLib3hResponse::JoinSpaceResult);
                msg.respond(result)
            }
            ClientToLib3h::LeaveSpace(data) => {
                trace!("ClientToLib3h::LeaveSpace: {:?}", data);
                let result = self
                    .handle_leave(span.follower("TODO name"), &data)
                    .map(|_| ClientToLib3hResponse::LeaveSpaceResult);
                msg.respond(result)
            }
            ClientToLib3h::SendDirectMessage(data) => {
                trace!("ClientToLib3h::SendDirectMessage: {:?}", data);
                self.handle_direct_message(span.follower("TODO name"), msg, data)
                    .map_err(|e| GhostError::from(e.to_string()))
            }
            ClientToLib3h::PublishEntry(data) => {
                trace!("ClientToLib3h::PublishEntry: {:?}", data);
                self.handle_publish_entry(span.follower("TODO name"), &data)
                    .map_err(|e| GhostError::from(e.to_string()))
            }
            ClientToLib3h::HoldEntry(data) => {
                trace!("ClientToLib3h::HoldEntry: {:?}", data);
                self.handle_hold_entry(span.follower("TODO name"), &data)
                    .map_err(|e| GhostError::from(e.to_string()))
            }
            ClientToLib3h::QueryEntry(data) => {
                trace!("ClientToLib3h::QueryEntry: {:?}", data);
                self.handle_query_entry(span.follower("TODO name"), msg, data)
                    .map_err(|e| GhostError::from(e.to_string()))
            }
            ClientToLib3h::FetchEntry(_) => panic!("FetchEntry Deprecated"),
        }
    }

    /// create a new gateway and add it to our gateway map
    fn add_gateway(
        &mut self,
        space_address: Address,
        agent_id: Address,
    ) -> Lib3hResult<(Address, Address)> {
        let chain_id = (space_address.clone(), agent_id.clone());
        if self.space_gateway_map.contains_key(&chain_id) {
            return Err(Lib3hError::new_other("Already joined space"));
        }
        let agent_id_uri = Lib3hUri::with_agent_id(&agent_id);
        let dht_config = DhtConfig::with_engine_config(&agent_id_uri, &self.config);

        // Create new space gateway for this ChainId
        let uniplex = TransportEndpointAsActor::new(
            self.multiplexer
                .as_mut()
                .as_mut()
                .create_agent_space_route(&space_address, &agent_id),
        );

        let gateway_id = GatewayId {
            id: space_address.clone(),
            nickname: format!(
                "{}_{}",
                space_address.to_string().split_at(4).0,
                agent_id.to_string().split_at(4).0
            ),
        };
        let new_space_gateway = Detach::new(GatewayParentWrapper::new(
            P2pGateway::new(
                GatewayOutputWrapType::WrapOutputWithP2pDirectMessage,
                gateway_id,
                Lib3hUri::with_transport_id(&self.transport_keys.transport_id),
                Box::new(uniplex),
                self.dht_factory,
                &dht_config,
            ),
            "space_gateway_",
        ));
        self.space_gateway_map
            .insert(chain_id.clone(), new_space_gateway);
        Ok(chain_id)
    }

    fn broadcast_join(
        &mut self,
        span: Span,
        space_address: Address,
        peer: PeerData,
    ) -> GhostResult<()> {
        // TODO #150 - Send JoinSpace to all known peers
        let mut payload = Vec::new();
        let p2p_msg = P2pProtocol::BroadcastJoinSpace(space_address.clone().into(), peer.clone());
        p2p_msg
            .serialize(&mut Serializer::new(&mut payload))
            .unwrap();
        trace!(
            "{} - Broadcasting JoinSpace: {}, {}",
            self.name,
            space_address,
            peer.peer_name,
        );
        self.multiplexer
            .publish(span, GatewayRequestToChild::SendAll(payload))
        // TODO END
    }

    #[allow(non_snake_case)]
    fn handle_HandleGetAuthoringEntryListResult(
        &mut self,
        entry_list: EntryListData,
    ) -> Lib3hResult<()> {
        let space_gateway = self.get_space(
            &entry_list.space_address.to_owned(),
            &entry_list.provider_agent_id.to_owned(),
        )?;

        /*let x =                   DhtContext::RequestAspectsOf {
            entry_address: entry_address.clone(),
            aspect_address_list,
            msg: msg.clone(),
            request_id: self.request_track.reserve(),
        };*/

        for (entry_address, aspect_address_list) in entry_list.address_map.clone() {
            let space_address = entry_list.space_address.clone();
            let provider_agent_id = entry_list.provider_agent_id.clone();
            // Check aspects and only request entry with new aspects
            space_gateway.request(
                Span::fixme(),
                GatewayRequestToChild::Dht(DhtRequestToChild::RequestAspectsOf(
                    entry_address.clone(),
                )),
                Box::new(move |me, response| {
                    let response = {
                        match response {
                            GhostCallbackData::Timeout(bt) => {
                                return Err(format!("timeout: {:?}", bt).into())
                            }
                            GhostCallbackData::Response(response) => match response {
                                Err(e) => return Err(e.into()),
                                Ok(response) => response,
                            },
                        }
                    };
                    if let GatewayRequestToChildResponse::Dht(
                        DhtRequestToChildResponse::RequestAspectsOf(maybe_known_aspects),
                    ) = response
                    {
                        let can_fetch = match maybe_known_aspects {
                            None => true,
                            Some(known_aspects) => {
                                let can = !includes(&known_aspects, &aspect_address_list);
                                can
                            }
                        };
                        if can_fetch {
                            let msg_data = FetchEntryData {
                                space_address: space_address.clone(),
                                entry_address: entry_address.clone(),
                                request_id: me.request_track.reserve(),
                                provider_agent_id: provider_agent_id.clone(),
                                aspect_address_list: None,
                            };

                            me.lib3h_endpoint.request(
                                Span::fixme(),
                                Lib3hToClient::HandleFetchEntry(msg_data),
                                Box::new(move |me, response| {
                                    let space_gateway = me
                                        .get_space(
                                            &space_address.to_owned(),
                                            &provider_agent_id.to_owned(),
                                        )
                                        .map_err(|e| GhostError::from(e.to_string()))?;
                                    match response {
                                        GhostCallbackData::Response(Ok(
                                            Lib3hToClientResponse::HandleFetchEntryResult(msg),
                                        )) => space_gateway.publish(
                                            Span::fixme(),
                                            GatewayRequestToChild::Dht(
                                                DhtRequestToChild::BroadcastEntry(
                                                    msg.entry.clone(),
                                                ),
                                            ),
                                        ),
                                        GhostCallbackData::Response(Err(e)) => Err(e.into()),
                                        GhostCallbackData::Timeout(bt) => {
                                            Err(format!("timeout: {:?}", bt).into())
                                        }
                                        _ => Err("bad response type".into()),
                                    }
                                }),
                            )?;
                        }
                    } else {
                        panic!("bad response to RequestAspectsOf: {:?}", response);
                    }
                    Ok(())
                }),
            )?;
        }
        Ok(())
    }

    #[allow(non_snake_case)]
    fn handle_HandleGetGossipingEntryListResult(&mut self, msg: EntryListData) -> Lib3hResult<()> {
        let space_gateway = self.get_space(
            &msg.space_address.to_owned(),
            &msg.provider_agent_id.to_owned(),
        )?;
        for (entry_address, aspect_address_list) in msg.address_map {
            let mut aspect_list = Vec::new();
            for aspect_address in aspect_address_list {
                let fake_aspect = EntryAspectData {
                    aspect_address: aspect_address.clone(),
                    type_hint: String::new(),
                    aspect: vec![].into(),
                    publish_ts: 0,
                };
                aspect_list.push(fake_aspect);
            }
            // Create "shallow" entry, in the sense an entry with no actual aspect content,
            // but valid addresses.
            let shallow_entry = EntryData {
                entry_address: entry_address.clone(),
                aspect_list,
            };
            space_gateway
                .publish(
                    Span::fixme(),
                    GatewayRequestToChild::Dht(DhtRequestToChild::HoldEntryAspectAddress(
                        shallow_entry,
                    )),
                )
                .map_err(|e| Lib3hError::new_other(&e.to_string()))?;
        }
        Ok(())
    }

    /// Create a gateway for this agent in this space, if not already part of it.
    /// Must not already be part of this space.
    fn handle_join(&mut self, span: Span, join_msg: &SpaceData) -> Lib3hResult<()> {
        let chain_id =
            self.add_gateway(join_msg.space_address.clone(), join_msg.agent_id.clone())?;

        let this_peer = self.this_space_peer(chain_id.clone())?;
        let space_gateway = self.space_gateway_map.get_mut(&chain_id).unwrap();

        // Have DHT broadcast our PeerData
        space_gateway.publish(
            span.follower("space_gateway.publish"),
            GatewayRequestToChild::Dht(DhtRequestToChild::HoldPeer(this_peer.clone())),
        )?;

        // Send Get*Lists requests
        let mut list_data = GetListData {
            space_address: join_msg.space_address.clone(),
            provider_agent_id: join_msg.agent_id.clone(),
            request_id: self.request_track.reserve(),
        };

        self.lib3h_endpoint.request(
            span.follower("TODO"),
            Lib3hToClient::HandleGetGossipingEntryList(list_data.clone()),
            Box::new(|me, response| match response {
                GhostCallbackData::Response(Ok(
                    Lib3hToClientResponse::HandleGetGossipingEntryListResult(msg),
                )) => Ok(me.handle_HandleGetGossipingEntryListResult(msg)?),
                GhostCallbackData::Response(Err(e)) => Err(e.into()),
                GhostCallbackData::Timeout(bt) => Err(format!("timeout: {:?}", bt).into()),
                _ => Err("bad response type".into()),
            }),
        )?;

        list_data.request_id = self.request_track.reserve();
        self.lib3h_endpoint
            .request(
                span.follower("TODO"),
                Lib3hToClient::HandleGetAuthoringEntryList(list_data.clone()),
                Box::new(|me, response| match response {
                    GhostCallbackData::Response(Ok(
                        Lib3hToClientResponse::HandleGetAuthoringEntryListResult(msg),
                    )) => Ok(me.handle_HandleGetAuthoringEntryListResult(msg)?),
                    GhostCallbackData::Response(Err(e)) => Err(e.into()),
                    GhostCallbackData::Timeout(bt) => Err(format!("timeout: {:?}", bt).into()),
                    _ => Err("bad response type".into()),
                }),
            )
            .map_err(|e| Lib3hError::new(ErrorKind::Other(e.to_string())))?;

        self.broadcast_join(
            span.child("broadcast_join"),
            join_msg.space_address.clone(),
            this_peer.clone(),
        )?;

        Ok(())
    }

    /// Destroy gateway for this agent in this space, if part of it.
    fn handle_leave(&mut self, _span: Span, join_msg: &SpaceData) -> Lib3hResult<()> {
        let chain_id = (join_msg.space_address.clone(), join_msg.agent_id.clone());
        match self.space_gateway_map.remove(&chain_id) {
            Some(_) => Ok(()), //TODO is there shutdown code we need to call
            None => Err(Lib3hError::new_other("Not part of that space")),
        }
    }

    pub(crate) fn prepare_direct_peer_msg(
        &mut self,
        space_address: Address,
        from_agent_id: Address,
        to_agent_id: Address,
        net_msg: P2pProtocol,
    ) -> Lib3hResult<(
        &mut GatewayParentWrapper<GhostEngine<'engine>, P2pGateway>,
        Opaque,
    )> {
        let chain_id = (space_address, from_agent_id);

        let maybe_this_peer = self.this_space_peer(chain_id.clone());
        if let Err(error) = maybe_this_peer {
            return Err(error);
        };
        let this_peer = maybe_this_peer.unwrap();

        if &this_peer.peer_name == &Lib3hUri::with_agent_id(&to_agent_id) {
            return Err(Lib3hError::new_other("messaging self not allowed"));
        }

        // Serialize payload
        let mut payload = Vec::new();
        net_msg
            .serialize(&mut Serializer::new(&mut payload))
            .unwrap();

        let space_gateway = self
            .space_gateway_map
            .get_mut(&chain_id)
            .ok_or_else(|| Lib3hError::new_other("Not part of that space"))?;

        Ok((space_gateway.as_mut(), Opaque::from(payload)))
    }

    fn handle_direct_message(
        &mut self,
        span: Span,
        client_to_lib3h_msg: ClientToLib3hMessage,
        mut msg: DirectMessageData,
    ) -> Lib3hResult<()> {
        let to_agent_id = msg.to_agent_id.clone();
        // Generate a new request_id for the network transport exchange.
        // we can overwrite the value in the DirectMessageData because the ghost tracker will handle
        // the request response pairing
        let request_id = RequestId::new();
        trace!(
            "GhostEngine: mutating request id from {:?} to {:?} for {:?}",
            msg.request_id,
            request_id,
            msg
        );
        msg.request_id = request_id.clone().into();
        let (space_gateway, payload) = match self.prepare_direct_peer_msg(
            msg.space_address.clone(),
            msg.from_agent_id.clone(),
            msg.to_agent_id.clone(),
            P2pProtocol::DirectMessage(msg),
        ) {
            Ok(r) => r,
            Err(e) => {
                return Ok(client_to_lib3h_msg.respond(Err(e))?);
            }
        };

        space_gateway.request(
            span,
            GatewayRequestToChild::Transport(transport::protocol::RequestToChild::SendMessage {
                uri: Lib3hUri::with_agent_id(&to_agent_id),
                payload,
            }),
            Box::new(|me, response| {
                debug!(
                    "GhostEngine: response to handle_direct_message message: {:?}",
                    response
                );
                match response {
                    GhostCallbackData::Response(Ok(GatewayRequestToChildResponse::Transport(
                        transport::protocol::RequestToChildResponse::SendMessageSuccess,
                    ))) => {
                        trace!("GhostEngine: insert pending client direct message with request id {:?}", request_id);
                        me.pending_client_direct_messages
                            .insert(request_id, client_to_lib3h_msg);
                    }
                    _ => client_to_lib3h_msg.respond(Err(format!("{:?}", response).into()))?,
                };
                Ok(())
            }),
        )?;
        Ok(())
    }

    fn handle_publish_entry(&mut self, span: Span, msg: &ProvidedEntryData) -> Lib3hResult<()> {
        // MIRROR - reflecting hold for now
        for aspect in &msg.entry.aspect_list {
            let data = StoreEntryAspectData {
                request_id: self.request_track.reserve(),
                space_address: msg.space_address.clone(),
                provider_agent_id: msg.provider_agent_id.clone(),
                entry_address: msg.entry.entry_address.clone(),
                entry_aspect: aspect.clone(),
            };

            self.lib3h_endpoint.request(
                span.child("TODO add tags"),
                Lib3hToClient::HandleStoreEntryAspect(data),
                Box::new(move |_me, response| {
                    // should just be OK
                    debug!(
                        "On HandleStoreEntryAspect request from handle_publish_entry got: {:?} ",
                        response
                    );
                    Ok(())
                }),
            )?;
        }
        let space_gateway = self.get_space(
            &msg.space_address.to_owned(),
            &msg.provider_agent_id.to_owned(),
        )?;
        space_gateway
            .publish(
                span,
                GatewayRequestToChild::Dht(DhtRequestToChild::BroadcastEntry(msg.entry.clone())),
            )
            .map_err(|e| Lib3hError::new_other(&e.to_string()))
    }

    fn handle_hold_entry(&mut self, span: Span, msg: &ProvidedEntryData) -> Lib3hResult<()> {
        let space_gateway = self.get_space(
            &msg.space_address.to_owned(),
            &msg.provider_agent_id.to_owned(),
        )?;
        space_gateway
            .publish(
                span,
                GatewayRequestToChild::Dht(DhtRequestToChild::HoldEntryAspectAddress(
                    msg.entry.clone(),
                )),
            )
            .map_err(|e| Lib3hError::new_other(&e.to_string()))
    }

    fn handle_query_entry(
        &mut self,
        span: Span,
        msg: ClientToLib3hMessage,
        data: QueryEntryData,
    ) -> Lib3hResult<()> {
        // TODO #169 reflecting for now...
        // ultimately this should get forwarded to the
        // correct neighborhood
        self.lib3h_endpoint
            .request(
                span,
                Lib3hToClient::HandleQueryEntry(data.clone()),
                Box::new(move |_me, response| {
                    match response {
                        GhostCallbackData::Response(Ok(
                            Lib3hToClientResponse::HandleQueryEntryResult(data),
                        )) => msg.respond(Ok(ClientToLib3hResponse::QueryEntryResult(data)))?,
                        GhostCallbackData::Response(Err(e)) => {
                            error!("Got error on HandleQueryEntryResult: {:?} ", e);
                        }
                        GhostCallbackData::Timeout(bt) => {
                            error!("Got timeout on HandleQueryEntryResult: {:?}", bt);
                        }
                        _ => panic!("bad response type"),
                    }
                    Ok(())
                }),
            )
            .map_err(|e| Lib3hError::new_other(&e.to_string()))
    }

    /// Get a space_gateway for the specified space+agent.
    /// If agent did not join that space, construct error
    pub fn get_space(
        &mut self,
        space_address: &Address,
        agent_id: &Address,
    ) -> Lib3hResult<&mut Detach<GatewayParentWrapper<GhostEngine<'engine>, P2pGateway>>> {
        self.space_gateway_map
            .get_mut(&(space_address.to_owned(), agent_id.to_owned()))
            .ok_or_else(|| {
                Lib3hError::new_other(&format!("Not in space: {:?},{:?}", space_address, agent_id))
            })
    }
}

/// Return true if all elements of list_b are found in list_a
#[allow(dead_code)]
fn includes(list_a: &[Address], list_b: &[Address]) -> bool {
    let set_a: HashSet<_> = list_a.iter().map(|addr| addr).collect();
    let set_b: HashSet<_> = list_b.iter().map(|addr| addr).collect();
    set_b.is_subset(&set_a)
}

pub fn handle_gossip_to<
    G: GhostActor<
        GatewayRequestToParent,
        GatewayRequestToParentResponse,
        GatewayRequestToChild,
        GatewayRequestToChildResponse,
        Lib3hError,
    >,
>(
    gateway_identifier: Address,
    gateway: &mut GatewayParentWrapper<GhostEngine, G>,
    gossip_data: GossipToData,
) -> Lib3hResult<()> {
    debug!(
        "({}) handle_gossip_to: {:?}",
        gateway_identifier, gossip_data,
    );

    for to_peer_name in gossip_data.peer_name_list {
        // FIXME
        //            // TODO #150 - should not gossip to self in the first place
        //            let me = self.get_this_peer_sync(&mut gateway).peer_name;
        //            if to_peer_name == me {
        //                continue;
        //            }
        //            // TODO END

        // Convert DHT Gossip to P2P Gossip
        let p2p_gossip = P2pProtocol::Gossip(GossipData {
            space_address: gateway_identifier.clone(),
            to_peer_name: to_peer_name.clone(),
            from_peer_name: Lib3hUri::with_undefined(), // FIXME
            bundle: gossip_data.bundle.clone(),
        });
        let mut payload = Vec::new();
        p2p_gossip
            .serialize(&mut Serializer::new(&mut payload))
            .expect("P2pProtocol::Gossip serialization failed");
        // Forward gossip to the inner_transport
        let msg = transport::protocol::RequestToChild::SendMessage {
            uri: to_peer_name,
            payload: payload.into(),
        };
        gateway.publish(Span::fixme(), GatewayRequestToChild::Transport(msg))?;
    }
    Ok(())
}
#[cfg(test)]
mod tests {
    use super::*;
    use crate::{
        dht::mirror_dht::MirrorDht, engine::GatewayId, tests::enable_logging_for_test,
        transport::memory_mock::memory_server,
    };
    use holochain_tracing::test_span;
    use lib3h_ghost_actor::wait_can_track_did_work;
    use lib3h_sodium::SodiumCryptoSystem;
    use std::path::PathBuf;

    struct MockCore {
        //    state: String,
    }

    // Real test network-id should be a hc version of sha256 of a string
    fn test_network_id() -> GatewayId {
        GatewayId {
            nickname: "unit-test-test-net".into(),
            id: "Hc_fake_addr_for_test-net".into(),
        }
    }

    fn make_test_engine(test_net: &str) -> GhostEngine<'static> {
        let crypto = Box::new(SodiumCryptoSystem::new());
        let config = EngineConfig {
            network_id: test_network_id(),
            transport_configs: vec![TransportConfig::Memory(test_net.into())],
            bootstrap_nodes: vec![],
            work_dir: PathBuf::new(),
            log_level: 'd',
            bind_url: Lib3hUri::with_memory("test_engine"),
            dht_gossip_interval: 100,
            dht_timeout_threshold: 1000,
            dht_custom_config: vec![],
        };
        let dht_factory = MirrorDht::new_with_config;

        let engine =
            GhostEngine::new(test_span(""), crypto, config, "test_engine", dht_factory).unwrap();
        engine
    }

    fn make_test_engine_wrapper(
        net: &str,
    ) -> GhostEngineParentWrapper<MockCore, GhostEngine<'static>, Lib3hError> {
        let engine = make_test_engine(net);
        let lib3h: GhostEngineParentWrapper<MockCore, GhostEngine, Lib3hError> =
            GhostParentWrapper::new(engine, "test_engine");
        lib3h
    }

    #[test]
    fn test_ghost_engine_construct() {
        let lib3h = make_test_engine_wrapper("test_ghost_engine_construct");
        assert_eq!(lib3h.as_ref().space_gateway_map.len(), 0);

        // check that bootstrap nodes were connected to
    }

    fn make_test_join_request() -> SpaceData {
        SpaceData {
            /// Identifier of this request
            request_id: "foo_id".into(),
            space_address: "space_addr".into(),
            agent_id: "agent_id".into(),
        }
    }

    #[test]
    fn test_ghost_engine_join() {
        let mut lib3h = make_test_engine_wrapper("test_ghost_engine_join");

        let req_data = make_test_join_request();
        let result = lib3h.as_mut().handle_join(test_span(""), &req_data);
        assert!(result.is_ok());
        assert_eq!(lib3h.as_ref().space_gateway_map.len(), 1);
        let result = lib3h.as_mut().handle_join(test_span(""), &req_data);
        assert_eq!(
            "Err(Lib3hError(Other(\"Already joined space\")))",
            format!("{:?}", result)
        );
    }

    #[test]
    fn test_ghost_engine_leave() {
        let mut lib3h = make_test_engine_wrapper("test_ghost_engine_leave");
        let req_data = make_test_join_request();
        let result = lib3h.as_mut().handle_join(test_span(""), &req_data);
        assert!(result.is_ok());
        let result = lib3h.as_mut().handle_leave(test_span(""), &req_data);
        assert!(result.is_ok());
        let result = lib3h.as_mut().handle_leave(test_span(""), &req_data);
        assert_eq!(
            "Err(Lib3hError(Other(\"Not part of that space\")))",
            format!("{:?}", result)
        );
    }

    // this test simulates an unbind happening in our transport layer
    // i.e. we moved to a different cell tower, or someone turned off the
    // networking interface
    #[test]
    fn test_ghost_engine_unbind() {
        enable_logging_for_test(true);
        let mut core = MockCore {
            //        state: "".to_string(),
        };
        let network_name = "test_ghost_engine_unbind";
        let mut engine = make_test_engine_wrapper(network_name);
        let req_data = make_test_join_request();
        let result = engine.as_mut().handle_join(test_span(""), &req_data);
        assert!(result.is_ok());
        let network = {
            let mut verse = memory_server::get_memory_verse();
            verse.get_network(network_name)
        };

<<<<<<< HEAD
        let my_url = &Url::parse("mem://addr_1/").unwrap();
=======
        let my_url = &Lib3hUri::with_memory("addr_1");
>>>>>>> 84f4448c
        //let my_url = &engine.as_ref().advertise();
        assert!(network.lock().unwrap().unbind(my_url));
        wait_can_track_did_work!(engine, core, false);
        let mut msgs = engine.drain_messages();
        println!("engine.drain() -> {:?}", msgs);
        assert_eq!(msgs.len(), 3);
        assert_eq!(
<<<<<<< HEAD
            "Some(Unbound(UnboundData { uri: \"mem://addr_1/\" }))",
=======
            "Some(Unbound(UnboundData { uri: Lib3hUri(\"mem://addr_1/\") }))",
>>>>>>> 84f4448c
            format!("{:?}", msgs[2].take_message())
        );
    }

    #[test]
    fn test_ghost_engine_dm() {
        let mut lib3h = make_test_engine_wrapper("test_ghost_engine_dm");
        let req_data = make_test_join_request();
        let result = lib3h.as_mut().handle_join(test_span(""), &req_data);
        assert!(result.is_ok());

        let direct_message = DirectMessageData {
            request_id: "foo_id".into(),
            space_address: "space_addr".into(),
            from_agent_id: "agent_id".into(),
            to_agent_id: "to_agent_id".into(),
            content: b"foo content".to_vec().into(),
        };

        let msg = GhostMessage::test_constructor();

        let result = lib3h
            .as_mut()
            .handle_direct_message(test_span(""), msg, direct_message);
        assert!(result.is_ok());
        // TODO: assert somehow that the message got queued to the right place

        /*
            "Ok(DirectMessageData { space_address: HashString(\"space_addr\"), request_id: \"foo_id\", to_agent_id: HashString(\"agent_id\"), from_agent_id: HashString(\"to_agent_id\"), content: [102, 97, 107, 101, 32, 114, 101, 115, 112, 111, 110, 115, 101] })",
            format!("{:?}", result)
        );*/
    }

    fn make_test_entry() -> ProvidedEntryData {
        let aspect_list = Vec::new();
        let entry_data = EntryData {
            entry_address: "fake_address".into(),
            aspect_list,
        };
        ProvidedEntryData {
            space_address: "space_addr".into(),
            provider_agent_id: "agent_id".into(),
            entry: entry_data,
        }
    }

    #[test]
    fn test_ghost_engine_publish() {
        enable_logging_for_test(true);

        let mut engine = make_test_engine_wrapper("test_ghost_engine_publish");
        let req_data = make_test_join_request();
        let result = engine.as_mut().handle_join(test_span(""), &req_data);
        assert!(result.is_ok());

        let mut core = MockCore {
            //        state: "".to_string(),
        };

        let res = engine.process(&mut core);
        println!("engine.process() -> {:?}", res);

        let entry_data = make_test_entry();

        let result = engine
            .as_mut()
            .handle_publish_entry(test_span(""), &entry_data);
        assert!(result.is_ok());

        /* what should we observe to know that the entry was published?
        let space_gateway = lib3h
            .as_mut()
            .get_space(
                &req_data.space_address.to_owned(),
                &req_data.agent_id.to_owned(),
            )
            .unwrap();
        let msgs = space_gateway.as_mut().as_dht_mut().drain_messages();
        assert_eq!(msgs.len(), 0);

        {
            lib3h.process(&mut core).unwrap();
        }

        let space_gateway = lib3h
            .as_mut()
            .get_space(
                &req_data.space_address.to_owned(),
                &req_data.agent_id.to_owned(),
            )
            .unwrap();

        let msgs = space_gateway.as_mut().as_dht_mut().drain_messages();
        assert_eq!(
            "[GhostMessage {request_id: None, ..}]",
            format!("{:?}", msgs)
        ); */
    }

    #[test]
    fn test_ghost_engine_hold() {
        enable_logging_for_test(true);

        let mut lib3h = make_test_engine_wrapper("test_ghost_engine_hold");
        let req_data = make_test_join_request();
        let result = lib3h.as_mut().handle_join(test_span(""), &req_data);
        assert!(result.is_ok());

        let mut core = MockCore {
            //        state: "".to_string(),
        };

        let res = lib3h.process(&mut core);
        println!("engine.process() -> {:?}", res);

        let entry_data = make_test_entry();

        println!("Before handle_hold_entry ---------------------------");

        let result = lib3h.as_mut().handle_hold_entry(test_span(""), &entry_data);
        assert!(result.is_ok());

        /* what should we observe to know that the hold was published?
        let space_gateway = lib3h
            .as_mut()
            .get_space(
                &req_data.space_address.to_owned(),
                &req_data.agent_id.to_owned(),
            )
            .unwrap();
        let msgs = space_gateway.as_mut().as_dht_mut().drain_messages();
        assert_eq!(msgs.len(), 0);

        {
            lib3h.process(&mut core).unwrap();
        }

        let space_gateway = lib3h
            .as_mut()
            .get_space(
                &req_data.space_address.to_owned(),
                &req_data.agent_id.to_owned(),
            )
            .unwrap();

        let msgs = space_gateway.as_mut().as_dht_mut().drain_messages();
        for mut msg in msgs {
            let _payload = msg.take_message();
            assert_eq!(
                "dht publish",
                format!("{:?}", payload)
            );
        }*/
    }

    fn make_test_query(space_address: Address) -> QueryEntryData {
        QueryEntryData {
            space_address: space_address,
            entry_address: "fake_entry_address".into(),
            request_id: "fake_request_id".into(),
            requester_agent_id: "fake_requester_agent_id".into(),
            query: b"fake query".to_vec().into(),
        }
    }

    #[test]
    fn test_ghost_engine_query() {
        enable_logging_for_test(true);

        let mut lib3h = make_test_engine_wrapper("test_ghost_engine_query");
        let req_data = make_test_join_request();
        let result = lib3h.as_mut().handle_join(test_span(""), &req_data);
        assert!(result.is_ok());

        let mut core = MockCore {
            //        state: "".to_string(),
        };

        let res = lib3h.process(&mut core);
        println!("engine.process() -> {:?}", res);

        let query = make_test_query(req_data.space_address.clone());

        let _result = lib3h.request(
            test_span(""),
            ClientToLib3h::QueryEntry(query),
            Box::new(move |_me, _response| {
                panic!("BANG");
            }),
        );

        /*  FIXME: what should we observe to know that the query was processed
        let space_gateway = lib3h
            .as_mut()
            .get_space(
                &req_data.space_address.to_owned(),
                &req_data.agent_id.to_owned(),
            )
            .unwrap();
        let msgs = space_gateway.as_mut().as_dht_mut().drain_messages();
        assert_eq!(msgs.len(), 0);

        lib3h.process(&mut core).unwrap();

        let space_gateway = lib3h
            .as_mut()
            .get_space(
                &req_data.space_address.to_owned(),
                &req_data.agent_id.to_owned(),
            )
            .unwrap();

        let msgs = space_gateway.as_mut().as_dht_mut().drain_messages();
        for mut msg in msgs {
            let payload = msg.take_message();
            assert_eq!(
                "[GhostMessage {request_id: None, ..}]",
                format!("{:?}", payload)
            );
        }*/
    }
}<|MERGE_RESOLUTION|>--- conflicted
+++ resolved
@@ -47,11 +47,7 @@
             TransportConfig::Websocket(tls_config) => {
                 let tls = tls_config.clone();
                 Box::new(GhostTransportWebsocket::new(
-<<<<<<< HEAD
-                    machine_id,
-=======
                     transport_id,
->>>>>>> 84f4448c
                     tls,
                     config.network_id.id.clone(),
                 ))
@@ -925,11 +921,7 @@
             verse.get_network(network_name)
         };
 
-<<<<<<< HEAD
-        let my_url = &Url::parse("mem://addr_1/").unwrap();
-=======
         let my_url = &Lib3hUri::with_memory("addr_1");
->>>>>>> 84f4448c
         //let my_url = &engine.as_ref().advertise();
         assert!(network.lock().unwrap().unbind(my_url));
         wait_can_track_did_work!(engine, core, false);
@@ -937,11 +929,7 @@
         println!("engine.drain() -> {:?}", msgs);
         assert_eq!(msgs.len(), 3);
         assert_eq!(
-<<<<<<< HEAD
-            "Some(Unbound(UnboundData { uri: \"mem://addr_1/\" }))",
-=======
             "Some(Unbound(UnboundData { uri: Lib3hUri(\"mem://addr_1/\") }))",
->>>>>>> 84f4448c
             format!("{:?}", msgs[2].take_message())
         );
     }
