use detach::Detach;
use lib3h_ghost_actor::prelude::*;
use lib3h_protocol::{data_types::*, protocol::*, Address};
use lib3h_tracing::Lib3hTrace;

use std::collections::{HashMap, HashSet};

use super::RealEngineTrackerData;
use crate::{
    dht::{dht_config::DhtConfig, dht_protocol::*},
    engine::{
        p2p_protocol::P2pProtocol, ChainId, RealEngineConfig, TransportKeys, NETWORK_GATEWAY_ID,
    },
    error::{ErrorKind, Lib3hError, Lib3hResult},
    gateway::{wrapper::*, P2pGateway},
    track::Tracker,
    transport::{ConnectionId, TransportWrapper},
};
use lib3h_crypto_api::CryptoSystem;
use rmp_serde::Serializer;
use serde::Serialize;
use url::Url;

/// the context when making a request
#[derive(Clone)]
struct RequestContext {
    pub space_address: Address,
    pub agent_id: Address,
}

/// this is a generic parent wrapper for a GhostEngine.  This allows us to have
/// a mock GhostEngine for proving out the LegacyLib3h wrapper
pub type GhostEngineParentWrapper<Core, Context, Engine, EngineError> = GhostParentWrapper<
    Core,
<<<<<<< HEAD
    Lib3hTrace,
=======
    Context,
>>>>>>> 6873e429
    Lib3hToClient,
    Lib3hToClientResponse,
    ClientToLib3h,
    ClientToLib3hResponse,
    EngineError,
    Engine,
>;

pub type ClientToLib3hMessage =
    GhostMessage<ClientToLib3h, Lib3hToClient, ClientToLib3hResponse, Lib3hError>;

pub type Lib3hToClientMessage =
    GhostMessage<Lib3hToClient, ClientToLib3h, Lib3hToClientResponse, Lib3hError>;

/*
// temporary mock gateway...
struct MockGateway {
    #[allow(dead_code)]
    space_address: Address,
    this_peer: PeerData,
    dht: DhtEndpointWithContext
}
impl MockGateway {
    fn new((space_address, peer_id): (Address, Address)) -> Self {
        MockGateway {
            space_address: space_address.clone(),
            this_peer: PeerData {
                peer_address: peer_id.clone().into(),
                peer_uri: Url::parse(&format!("mock://{}?{}", space_address, peer_id)).unwrap(),
                timestamp: 0,
            },
        }
    }
    fn this_peer(&self) -> &PeerData {
        &self.this_peer
    }
    fn as_dht_mut() -> DhtEndpointWithContext {

    }
}*/

#[allow(dead_code)]
pub struct GhostEngine<'engine> {
    /// Identifier
    name: String,
    /// Config settings
    config: RealEngineConfig,
    /// Factory for building DHT's of type D
    dht_factory: DhtFactory,
    /// Tracking request_id's sent to core
    request_track: Tracker<RealEngineTrackerData>,
    // TODO #176: Remove this if we resolve #176 without it.
    #[allow(dead_code)]
    /// Transport used by the network gateway
    network_transport: TransportWrapper<'engine>,
    /// P2p gateway for the network layer
    network_gateway: GatewayWrapper<'engine>,
    /// Store active connections?
    network_connections: HashSet<ConnectionId>,
    /// Map of P2p gateway per Space+Agent
    space_gateway_map: HashMap<ChainId, GatewayWrapper<'engine>>,
    #[allow(dead_code)]
    /// crypto system to use
    crypto: Box<dyn CryptoSystem>,
    #[allow(dead_code)]
    /// transport_id data, public/private keys, etc
    transport_keys: TransportKeys,
    /// debug: count number of calls to process()
    process_count: u64,

    client_endpoint: Option<
        GhostEndpoint<
            ClientToLib3h,
            ClientToLib3hResponse,
            Lib3hToClient,
            Lib3hToClientResponse,
            Lib3hError,
        >,
    >,
    lib3h_endpoint: Detach<
        GhostContextEndpoint<
            GhostEngine<'engine>,
            Lib3hTrace,
            Lib3hToClient,
            Lib3hToClientResponse,
            ClientToLib3h,
            ClientToLib3hResponse,
            Lib3hError,
        >,
    >,
}

impl<'engine> GhostEngine<'engine> {
    pub fn new(
        name: &str,
        crypto: Box<dyn CryptoSystem>,
        config: RealEngineConfig,
        dht_factory: DhtFactory,
        network_transport: TransportWrapper<'engine>,
    ) -> Lib3hResult<Self> {
        let binding = network_transport.as_mut().bind(&config.bind_url)?;
        // Generate keys
        // TODO #209 - Check persistence first before generating
        let transport_keys = TransportKeys::new(crypto.as_crypto_system())?;
        // Generate DHT config and create network_gateway
        let dht_config = DhtConfig {
            this_peer_address: transport_keys.transport_id.clone(),
            this_peer_uri: binding,
            custom: config.dht_custom_config.clone(),
            gossip_interval: config.dht_gossip_interval,
            timeout_threshold: config.dht_timeout_threshold,
        };
        let network_gateway = GatewayWrapper::new(P2pGateway::new(
            NETWORK_GATEWAY_ID,
            network_transport.clone(),
            dht_factory,
            &dht_config,
        ));
        let (endpoint_parent, endpoint_self) = create_ghost_channel();
        Ok(GhostEngine {
            crypto,
            config,
            name: name.to_string(),
            dht_factory,
            request_track: Tracker::new("real_engine_", 2000),
            network_transport,
            network_gateway,
            network_connections: HashSet::new(),
            space_gateway_map: HashMap::new(),
            transport_keys,
            process_count: 0,
            client_endpoint: Some(endpoint_parent),
            lib3h_endpoint: Detach::new(
                endpoint_self
                    .as_context_endpoint_builder()
                    .request_id_prefix(name)
                    .build(),
            ),
        })
    }
}

impl<'engine>
    GhostActor<
        Lib3hToClient,
        Lib3hToClientResponse,
        ClientToLib3h,
        ClientToLib3hResponse,
        Lib3hError,
    > for GhostEngine<'engine>
{
    // START BOILER PLATE--------------------------
    fn take_parent_endpoint(
        &mut self,
    ) -> Option<
        GhostEndpoint<
            ClientToLib3h,
            ClientToLib3hResponse,
            Lib3hToClient,
            Lib3hToClientResponse,
            Lib3hError,
        >,
    > {
        std::mem::replace(&mut self.client_endpoint, None)
    }
    // END BOILER PLATE--------------------------

    fn process_concrete(&mut self) -> GhostResult<WorkWasDone> {
        // START BOILER PLATE--------------------------
        // always run the endpoint process loop
        detach_run!(&mut self.lib3h_endpoint, |cs| cs.process(self))?;
        // END BOILER PLATE--------------------------

        for msg in self.lib3h_endpoint.as_mut().drain_messages() {
            self.handle_msg_from_client(msg)?;
        }

        Ok(true.into())
    }
}

/// Drop
impl<'engine> Drop for GhostEngine<'engine> {
    fn drop(&mut self) {
        self.shutdown().unwrap_or_else(|e| {
            warn!("Graceful shutdown failed: {}", e);
        });
    }
}

/// Private
impl<'engine> GhostEngine<'engine> {
    /// Called on drop.
    /// Close all connections gracefully
    fn shutdown(&mut self) -> Lib3hResult<()> {
        let mut result: Lib3hResult<()> = Ok(());

        for space_gatway in self.space_gateway_map.values_mut() {
            let res = space_gatway.as_transport_mut().close_all();
            // Continue closing connections even if some failed
            if let Err(e) = res {
                if result.is_ok() {
                    result = Err(e.into());
                }
            }
        }
        // Done
        self.network_gateway
            .as_transport_mut()
            .close_all()
            .map_err(|e| {
                error!("Closing of some connection failed: {:?}", e);
                e
            })?;

        result
    }

    /// Process any Client events or requests
    fn handle_msg_from_client(&mut self, mut msg: ClientToLib3hMessage) -> Result<(), GhostError> {
        match msg.take_message().expect("exists") {
            ClientToLib3h::Connect(_data) => Ok(()),
            //    let cmd = TransportCommand::Connect(data.peer_uri, data.request_id);
            //  self.network_gateway.as_transport_mut().post(cmd)?;
            // ARG need this to be a request with a callback!!
            // msg.respond(Err(Lib3hError::new_other("connection failed!".into())));
            ClientToLib3h::JoinSpace(data) => {
                let result = self
                    .handle_join(&data)
                    .map(|_| ClientToLib3hResponse::JoinSpaceResult);
                msg.respond(result)
            }
            ClientToLib3h::LeaveSpace(data) => {
                let result = self
                    .handle_leave(&data)
                    .map(|_| ClientToLib3hResponse::LeaveSpaceResult);
                msg.respond(result)
            }
<<<<<<< HEAD
            ClientToLib3h::SendDirectMessage(data) => {
                let result = self
                    .handle_direct_message(&data, false)
                    .map(|data| ClientToLib3hResponse::SendDirectMessageResult(data));
                msg.respond(result)
            }
            /*
            FetchEntry(FetchEntryData)  => {} Not being used, probably deprecated
            */
=======
            ClientToLib3h::SendDirectMessage(data) => self
                .handle_direct_message(&data, false)
                .map_err(|e| GhostError::from(e.to_string())),
>>>>>>> 6873e429
            ClientToLib3h::PublishEntry(data) => self
                .handle_publish_entry(&data)
                .map_err(|e| GhostError::from(e.to_string())),
            ClientToLib3h::HoldEntry(data) => self
                .handle_hold_entry(&data)
                .map_err(|e| GhostError::from(e.to_string())),
            ClientToLib3h::QueryEntry(data) => self
                .handle_query_entry(msg, &data)
                .map_err(|e| GhostError::from(e.to_string())),
            ClientToLib3h::FetchEntry(_) => panic!("FetchEntry Deprecated"),
        }
    }

    /// create a new gateway and add it to our gateway map
    fn add_gateway(
        &mut self,
        space_address: Address,
        agent_id: Address,
    ) -> Lib3hResult<(Address, Address)> {
        let chain_id = (space_address.clone(), agent_id.clone());
        if self.space_gateway_map.contains_key(&chain_id) {
            return Err(Lib3hError::new_other("Already joined space"));
        }

        // First create DhtConfig for space gateway
        let this_peer_transport_id_as_uri = {
            let peer = self.network_gateway.as_mut().get_this_peer_sync();
            // TODO #175 - encapsulate this conversion logic
            Url::parse(format!("transportId:{}", peer.peer_address).as_str())
                .expect("can parse url")
        };
        let dht_config = DhtConfig {
            this_peer_address: agent_id.into(),
            this_peer_uri: this_peer_transport_id_as_uri,
            custom: self.config.dht_custom_config.clone(),
            gossip_interval: self.config.dht_gossip_interval,
            timeout_threshold: self.config.dht_timeout_threshold,
        };
        // Create new space gateway for this ChainId
        let new_space_gateway: GatewayWrapper<'engine> =
            GatewayWrapper::new(P2pGateway::new_with_space(
                &space_address,
                self.network_gateway.as_transport(),
                self.dht_factory,
                &dht_config,
            ));
        //        let new_space_gateway = MockGateway::new(chain_id.clone());
        self.space_gateway_map
            .insert(chain_id.clone(), new_space_gateway);
        Ok(chain_id)
    }

    fn broadcast_join(&mut self, space_address: Address, peer: PeerData) {
        // TODO #150 - Send JoinSpace to all known peers
        let mut payload = Vec::new();
        let p2p_msg = P2pProtocol::BroadcastJoinSpace(space_address.clone().into(), peer.clone());
        p2p_msg
            .serialize(&mut Serializer::new(&mut payload))
            .unwrap();
        trace!(
            "{} - Broadcasting JoinSpace: {}, {}",
            self.name,
            space_address,
            peer.peer_address,
        );
        self.network_gateway
            .as_transport_mut()
            .send_all(&payload)
            .ok();
        // TODO END
    }

    #[allow(non_snake_case)]
<<<<<<< HEAD
    fn handle_HandleGetAuthoringEntryListResult(&mut self, msg: EntryListData) -> Lib3hResult<()> {
        let mut request_list = Vec::new();
=======
    fn handle_HandleGetAuthoringEntryListResult(&mut self, _msg: EntryListData) -> Lib3hResult<()> {
        /*      let space_gateway = self.get_space(
            &msg.space_address.to_owned(),
            &msg.provider_agent_id.to_owned(),
        )?;
>>>>>>> 6873e429

        for (entry_address, aspect_address_list) in msg.address_map.clone() {
            // Check aspects and only request entry with new aspects
<<<<<<< HEAD
            /* TODO: add back in for real Gateway
            let maybe_known_aspects = space_gateway.as_ref().get_aspects_of(&entry_address);
            if let Some(known_aspects) = maybe_known_aspects {
                if includes(&known_aspects, &aspect_address_list) {
                    continue;
                }
            }*/
            count += 1;
            msg_data.entry_address = entry_address.clone();
            request_list.push(msg_data.clone());
        }
        debug!("HandleGetAuthoringEntryListResult: {}", count);

        for mut msg_data in request_list {
            let context = RequestContext {
                space_address: msg.space_address.to_owned(),
                agent_id: msg.provider_agent_id.to_owned(),
            };
            msg_data.request_id = self.request_track.reserve();
            let _ = self.lib3h_endpoint.request(
                Lib3hTrace,
                Lib3hToClient::HandleFetchEntry(msg_data),
                Box::new(move |me, response| {
                    let space_gateway = me
                        .get_space(&context.space_address, &context.agent_id)
                        .map_err(|e| GhostError::from(e.to_string()))?;
                    match response {
                        GhostCallbackData::Response(Ok(
                            Lib3hToClientResponse::HandleFetchEntryResult(msg),
                        )) => {
                            space_gateway
                                .as_mut()
                                .as_dht_mut()
                                .publish(DhtRequestToChild::BroadcastEntry(msg.entry.clone()))?;
=======
            space_gateway.as_mut().as_dht_mut().request(
                DhtContext::RequestAspectsOf {
                    entry_address: entry_address.clone(),
                    aspect_address_list,
                    msg: msg.clone(),
                    request_id: self.request_track.reserve(),
                },
                DhtRequestToChild::RequestAspectsOf(entry_address.clone()),
                Box::new(|ud, context, response| {
                    let (entry_address, aspect_address_list, msg, request_id) = {
                        if let DhtContext::RequestAspectsOf {
                            entry_address,
                            aspect_address_list,
                            msg,
                            request_id,
                        } = context
                        {
                            (entry_address, aspect_address_list, msg, request_id)
                        } else {
                            panic!("bad context type");
>>>>>>> 6873e429
                        }
                    };
                    let response = {
                        match response {
                            GhostCallbackData::Timeout => panic!("timeout"),
                            GhostCallbackData::Response(response) => match response {
                                Err(e) => panic!("{:?}", e),
                                Ok(response) => response,
                            },
                        }
                    };
                    if let DhtRequestToChildResponse::RequestAspectsOf(maybe_known_aspects) =
                        response
                    {
                        let can_fetch = match maybe_known_aspects {
                            None => true,
                            Some(known_aspects) => {
                                let can = !includes(&known_aspects, &aspect_address_list);
                                can
                            }
                        };
                        if can_fetch {
                            let _msg_data = FetchEntryData {
                                space_address: msg.space_address.clone(),
                                entry_address: entry_address.clone(),
                                request_id,
                                provider_agent_id: msg.provider_agent_id.clone(),
                                aspect_address_list: None,
                            };

                            let _context = RequestContext {
                                space_address: msg.space_address.to_owned(),
                                agent_id: msg.provider_agent_id.to_owned(),
                            };
                            let _ = self.lib3h_endpoint.request(
                                context.clone(),
                                Lib3hToClient::HandleFetchEntry(msg_data),
                                Box::new(|me, context, response| {
                                    let space_gateway = me
                                        .get_space(
                                            &context.space_address.to_owned(),
                                            &context.agent_id.to_owned(),
                                        )
                                        .map_err(|e| GhostError::from(e.to_string()))?;
                                    match response {
                                        GhostCallbackData::Response(Ok(
                                            Lib3hToClientResponse::HandleFetchEntryResult(msg),
                                        )) => {
                                            space_gateway.as_mut().as_dht_mut().publish(
                                                DhtRequestToChild::BroadcastEntry(
                                                    msg.entry.clone(),
                                                ),
                                            )?;
                                        }
                                        GhostCallbackData::Response(Err(e)) => {
                                            error!("Got error on HandleFetchEntryResult: {:?} ", e);
                                        }
                                        GhostCallbackData::Timeout => {
                                            error!("Got timeout on HandleFetchEntryResult");
                                        }
                                        _ => panic!("bad response type"),
                                    }
                                    Ok(())
                                }),
                            );
                        }
                    } else {
                        panic!("bad response to RequestAspectsOf: {:?}", response);
                    }
                    Ok(())
                }),
            )?;
        }*/
        Ok(())
    }

    #[allow(non_snake_case)]
    fn handle_HandleGetGossipingEntryListResult(&mut self, msg: EntryListData) -> Lib3hResult<()> {
        let space_gateway = self.get_space(
            &msg.space_address.to_owned(),
            &msg.provider_agent_id.to_owned(),
        )?;

        for (entry_address, aspect_address_list) in msg.address_map {
            let mut aspect_list = Vec::new();
            for aspect_address in aspect_address_list {
                let fake_aspect = EntryAspectData {
                    aspect_address: aspect_address.clone(),
                    type_hint: String::new(),
                    aspect: vec![],
                    publish_ts: 0,
                };
                aspect_list.push(fake_aspect);
            }
            // Create "fake" entry, in the sense an entry with no actual content,
            // but valid addresses.
            let fake_entry = EntryData {
                entry_address: entry_address.clone(),
                aspect_list,
            };
            space_gateway
                .as_mut()
                .as_dht_mut()
                .publish(DhtRequestToChild::HoldEntryAspectAddress(fake_entry))
                .map_err(|e| Lib3hError::new_other(&e.to_string()))?;
        }
        Ok(())
    }

    /// Create a gateway for this agent in this space, if not already part of it.
    /// Must not already be part of this space.
    fn handle_join(&mut self, join_msg: &SpaceData) -> Lib3hResult<()> {
        let chain_id =
            self.add_gateway(join_msg.space_address.clone(), join_msg.agent_id.clone())?;

        let this_peer = {
            let space_gateway = self.space_gateway_map.get_mut(&chain_id).unwrap();
            let this_peer = { space_gateway.as_mut().get_this_peer_sync().clone() };
            self.broadcast_join(join_msg.space_address.clone(), this_peer.clone());
            this_peer
        };

        let space_gateway = self.space_gateway_map.get_mut(&chain_id).unwrap();

        // Have DHT broadcast our PeerData
        space_gateway
            .as_mut()
            .as_dht_mut()
            .publish(DhtRequestToChild::HoldPeer(this_peer))?;

        // Send Get*Lists requests
        let mut list_data = GetListData {
            space_address: join_msg.space_address.clone(),
            provider_agent_id: join_msg.agent_id.clone(),
            request_id: self.request_track.reserve(),
        };
        let _context = RequestContext {
            space_address: join_msg.space_address.to_owned(),
            agent_id: join_msg.agent_id.to_owned(),
        };
        self.lib3h_endpoint.request(
            Lib3hTrace,
            Lib3hToClient::HandleGetGossipingEntryList(list_data.clone()),
            Box::new(|me, response| {
                match response {
                    GhostCallbackData::Response(Ok(
                        Lib3hToClientResponse::HandleGetGossipingEntryListResult(msg),
                    )) => {
                        if let Err(err) = me.handle_HandleGetGossipingEntryListResult(msg) {
                            error!(
                                "Got error when handling HandleGetGossipingEntryListResult: {:?} ",
                                err
                            );
                        };
                    }
                    GhostCallbackData::Response(Err(e)) => {
                        error!("Got error from HandleGetGossipingEntryListResult: {:?} ", e);
                    }
                    GhostCallbackData::Timeout => {
                        error!("Got timeout on HandleGetGossipingEntryListResult");
                    }
                    _ => panic!("bad response type"),
                }
                Ok(())
            }),
        )?;

        list_data.request_id = self.request_track.reserve();
        self.lib3h_endpoint
            .request(
                Lib3hTrace,
                Lib3hToClient::HandleGetAuthoringEntryList(list_data.clone()),
                Box::new(|me, response| {
                    match response {
                        GhostCallbackData::Response(Ok(
                            Lib3hToClientResponse::HandleGetAuthoringEntryListResult(msg),
                        )) => {
                            if let Err(err) = me.handle_HandleGetAuthoringEntryListResult(msg) {
                                error!(
                                "Got error when handling HandleGetAuthoringEntryListResult: {:?} ",
                                err
                            );
                            };
                        }
                        GhostCallbackData::Response(Err(e)) => {
                            error!("Got error on HandleGetAuthoringEntryListResult: {:?} ", e);
                        }
                        GhostCallbackData::Timeout => {
                            error!("Got timeout on HandleGetAuthoringEntryListResult");
                        }
                        _ => panic!("bad response type"),
                    }
                    Ok(())
                }),
            )
            .map_err(|e| Lib3hError::new(ErrorKind::Other(e.to_string())))
        // Done
        //Ok(())
    }

    /// Destroy gateway for this agent in this space, if part of it.
    fn handle_leave(&mut self, join_msg: &SpaceData) -> Lib3hResult<()> {
        let chain_id = (join_msg.space_address.clone(), join_msg.agent_id.clone());
        match self.space_gateway_map.remove(&chain_id) {
            Some(_) => Ok(()), //TODO is there shutdown code we need to call
            None => Err(Lib3hError::new_other("Not part of that space")),
        }
    }

    fn handle_direct_message(
        &mut self,
        msg: &DirectMessageData,
        is_response: bool,
    ) -> Lib3hResult<()> {
        let chain_id = (msg.space_address.clone(), msg.from_agent_id.clone());
        let space_gateway = self
            .space_gateway_map
            .get_mut(&chain_id)
            .ok_or_else(|| Lib3hError::new_other("Not part of that space"))?;

        // Check if messaging self
        let peer_address = { space_gateway.as_mut().get_this_peer_sync().peer_address };
        let to_agent_id: String = msg.to_agent_id.clone().into();
        if &peer_address == &to_agent_id {
            return Err(Lib3hError::new_other("messaging self not allowed"));
        }

        // Change into P2pProtocol
        let net_msg = if is_response {
            P2pProtocol::DirectMessageResult(msg.clone())
        } else {
            P2pProtocol::DirectMessage(msg.clone())
        };

        // Serialize payload
        let mut payload = Vec::new();
        net_msg
            .serialize(&mut Serializer::new(&mut payload))
            .unwrap();
        // Send
        let _peer_address: String = msg.to_agent_id.clone().into();
        /*
                let res = space_gateway
                    .as_transport_mut()
                    .send(&[peer_address.as_str()], &payload);
                if let Err(e) = res {
                    response.result_info = e.to_string().as_bytes().to_vec();
                    return Lib3hServerProtocol::FailureResult(response);
                }


                .map(|data| ClientToLib3hResponse::SendDirectMessageResult(data));
                msg.respond(result)
        */
        /*
            Ok(DirectMessageData {
                space_address: msg.space_address.clone(),
                request_id: msg.request_id.clone(),
                to_agent_id: msg.from_agent_id.clone(),
                from_agent_id: msg.to_agent_id.clone(),
                content: b"fake response".to_vec(),
        })*/
        Ok(())
    }

    fn handle_publish_entry(&mut self, msg: &ProvidedEntryData) -> Lib3hResult<()> {
        let space_gateway = self.get_space(
            &msg.space_address.to_owned(),
            &msg.provider_agent_id.to_owned(),
        )?;
        space_gateway
            .as_mut()
            .as_dht_mut()
            .publish(DhtRequestToChild::BroadcastEntry(msg.entry.clone()))
            .map_err(|e| Lib3hError::new_other(&e.to_string()))
    }

    fn handle_hold_entry(&mut self, msg: &ProvidedEntryData) -> Lib3hResult<()> {
        let space_gateway = self.get_space(
            &msg.space_address.to_owned(),
            &msg.provider_agent_id.to_owned(),
        )?;
        space_gateway
            .as_mut()
            .as_dht_mut()
            .publish(DhtRequestToChild::HoldEntryAspectAddress(msg.entry.clone()))
            .map_err(|e| Lib3hError::new_other(&e.to_string()))
    }

    fn handle_query_entry(
        &mut self,
        msg: ClientToLib3hMessage,
        data: &QueryEntryData,
    ) -> Lib3hResult<()> {
        let chain_id = (data.space_address.clone(), data.requester_agent_id.clone());
        let _space_gateway = self
            .space_gateway_map
            .get_mut(&chain_id)
            .ok_or_else(|| Lib3hError::new_other("Not part of that space"))?;
        /*
                let context = "".to_string();
                    //DhtContext::RequestEntry { }
                space_gateway
                    .as_mut()
                    .as_dht_mut()
                    .request(
                        context,
                        DhtRequestToChild::RequestEntry(data.entry_address),
                        Box::new(|_me, _context, response| {
                            match response {
                                GhostCallbackData::Response(Ok(
                                    DhtRequestToChildResponse::RequestEntry(entry_data),
                                )) => {

                                }
                                GhostCallbackData::Response(Err(e)) => {
                                    error!("Got error on DHT RequestEntry: {:?} ", e);
                                }
                                GhostCallbackData::Timeout => {
                                    error!("Got timeout on DHT RequestEntry");
                                }
                                _ => panic!("bad response type"),
                            }
                            Ok(())
                        }
                    ))?;
        */
        // FAKE
        let result = Ok(QueryEntryResultData {
            space_address: data.space_address.clone(),
            entry_address: data.entry_address.clone(),
            request_id: data.request_id.clone(),
            requester_agent_id: data.requester_agent_id.clone(),
            responder_agent_id: "fake_responder_id".into(),
            query_result: b"fake response".to_vec(),
        })
        .map(|data| ClientToLib3hResponse::QueryEntryResult(data));

        msg.respond(result)
            .map_err(|e| Lib3hError::new_other(&e.to_string()))
    }

    /// Get a space_gateway for the specified space+agent.
    /// If agent did not join that space, construct error
    fn get_space(
        &mut self,
        space_address: &Address,
        agent_id: &Address,
    ) -> Lib3hResult<&mut GatewayWrapper<'engine>> {
        self.space_gateway_map
            .get_mut(&(space_address.to_owned(), agent_id.to_owned()))
            .ok_or_else(|| {
                Lib3hError::new_other(&format!("Not in space: {:?},{:?}", space_address, agent_id))
            })
    }
}

/// Return true if all elements of list_b are found in list_a
#[allow(dead_code)]
fn includes(list_a: &[Address], list_b: &[Address]) -> bool {
    let set_a: HashSet<_> = list_a.iter().map(|addr| addr).collect();
    let set_b: HashSet<_> = list_b.iter().map(|addr| addr).collect();
    set_b.is_subset(&set_a)
}

#[cfg(test)]
mod tests {
    use super::*;
    //    use lib3h_protocol::data_types::*;
    struct MockCore {
        //    state: String,
    }
    use crate::{
        dht::mirror_dht::MirrorDht, transport::memory_mock::transport_memory::TransportMemory,
        transport_wss::TlsConfig,
    };
    use url::Url;

    use lib3h_sodium::SodiumCryptoSystem;

    fn make_test_engine() -> GhostEngine<'static> {
        let mut _core = MockCore {
            //        state: "".to_string(),
        };

        let network_transport = TransportWrapper::new(TransportMemory::new());
        let crypto = Box::new(SodiumCryptoSystem::new());
        let config = RealEngineConfig {
            tls_config: TlsConfig::Unencrypted,
            socket_type: "mem".into(),
            bootstrap_nodes: vec![],
            work_dir: String::new(),
            log_level: 'd',
            bind_url: Url::parse(format!("mem://{}", "test_engine").as_str()).unwrap(),
            dht_gossip_interval: 100,
            dht_timeout_threshold: 1000,
            dht_custom_config: vec![],
        };
        let dht_factory = MirrorDht::new_with_config;

        let engine: GhostEngine = GhostEngine::new(
            "test_engine",
            crypto,
            config,
            dht_factory,
            network_transport,
        )
        .unwrap();
        engine
    }

    fn make_test_engine_wrapper(
    ) -> GhostEngineParentWrapper<MockCore, RequestContext, GhostEngine<'static>, Lib3hError> {
        let engine = make_test_engine();
        let lib3h: GhostEngineParentWrapper<MockCore, RequestContext, GhostEngine, Lib3hError> =
            GhostParentWrapper::new(engine, "test_engine");
        lib3h
    }

    #[test]
    fn test_ghost_engine_construct() {
        let lib3h = make_test_engine_wrapper();
        assert_eq!(lib3h.as_ref().space_gateway_map.len(), 0);
    }

    fn make_test_join_request() -> SpaceData {
        SpaceData {
            /// Identifier of this request
            request_id: "foo_id".into(),
            space_address: "space_addr".into(),
            agent_id: "agent_id".into(),
        }
    }

    #[test]
    fn test_ghost_engine_join() {
        let mut lib3h = make_test_engine_wrapper();

        let req_data = make_test_join_request();
        let result = lib3h.as_mut().handle_join(&req_data);
        assert!(result.is_ok());
        assert_eq!(lib3h.as_ref().space_gateway_map.len(), 1);
        let result = lib3h.as_mut().handle_join(&req_data);
        assert_eq!(
            "Err(Lib3hError(Other(\"Already joined space\")))",
            format!("{:?}", result)
        );
    }

    #[test]
    fn test_ghost_engine_leave() {
        let mut lib3h = make_test_engine_wrapper();
        let req_data = make_test_join_request();
        let result = lib3h.as_mut().handle_join(&req_data);
        assert!(result.is_ok());
        let result = lib3h.as_mut().handle_leave(&req_data);
        assert!(result.is_ok());
        let result = lib3h.as_mut().handle_leave(&req_data);
        assert_eq!(
            "Err(Lib3hError(Other(\"Not part of that space\")))",
            format!("{:?}", result)
        );
    }

    #[test]
    fn test_ghost_engine_dm() {
        let mut lib3h = make_test_engine_wrapper();
        let req_data = make_test_join_request();
        let result = lib3h.as_mut().handle_join(&req_data);
        assert!(result.is_ok());

        let direct_message = DirectMessageData {
            request_id: "foo_id".into(),
            space_address: "space_addr".into(),
            from_agent_id: "agent_id".into(),
            to_agent_id: "to_agent_id".into(),
            content: b"foo content".to_vec(),
        };

        let result = lib3h.as_mut().handle_direct_message(&direct_message, false);
        assert!(result.is_ok());
        // TODO: assert somehow that the message got queued to the right place

        /*
            "Ok(DirectMessageData { space_address: HashString(\"space_addr\"), request_id: \"foo_id\", to_agent_id: HashString(\"agent_id\"), from_agent_id: HashString(\"to_agent_id\"), content: [102, 97, 107, 101, 32, 114, 101, 115, 112, 111, 110, 115, 101] })",
            format!("{:?}", result)
        );*/
    }

    fn make_test_entry() -> ProvidedEntryData {
        let aspect_list = Vec::new();
        let entry_data = EntryData {
            entry_address: "fake_address".into(),
            aspect_list,
        };
        ProvidedEntryData {
            space_address: "space_addr".into(),
            provider_agent_id: "agent_id".into(),
            entry: entry_data,
        }
    }

    #[test]
    fn test_ghost_engine_publish() {
        let mut lib3h = make_test_engine_wrapper();
        let req_data = make_test_join_request();
        let result = lib3h.as_mut().handle_join(&req_data);
        assert!(result.is_ok());
        let entry_data = make_test_entry();

        let result = lib3h.as_mut().handle_publish_entry(&entry_data);
        assert!(result.is_ok());
    }

    #[test]
    fn test_ghost_engine_hold() {
        let mut lib3h = make_test_engine_wrapper();
        let req_data = make_test_join_request();
        let result = lib3h.as_mut().handle_join(&req_data);
        assert!(result.is_ok());
        let entry_data = make_test_entry();

        let result = lib3h.as_mut().handle_hold_entry(&entry_data);
        assert!(result.is_ok());
    }

}<|MERGE_RESOLUTION|>--- conflicted
+++ resolved
@@ -30,13 +30,9 @@
 
 /// this is a generic parent wrapper for a GhostEngine.  This allows us to have
 /// a mock GhostEngine for proving out the LegacyLib3h wrapper
-pub type GhostEngineParentWrapper<Core, Context, Engine, EngineError> = GhostParentWrapper<
+pub type GhostEngineParentWrapper<Core, TraceContext, Engine, EngineError> = GhostParentWrapper<
     Core,
-<<<<<<< HEAD
-    Lib3hTrace,
-=======
-    Context,
->>>>>>> 6873e429
+    TraceContext,
     Lib3hToClient,
     Lib3hToClientResponse,
     ClientToLib3h,
@@ -275,21 +271,9 @@
                     .map(|_| ClientToLib3hResponse::LeaveSpaceResult);
                 msg.respond(result)
             }
-<<<<<<< HEAD
-            ClientToLib3h::SendDirectMessage(data) => {
-                let result = self
-                    .handle_direct_message(&data, false)
-                    .map(|data| ClientToLib3hResponse::SendDirectMessageResult(data));
-                msg.respond(result)
-            }
-            /*
-            FetchEntry(FetchEntryData)  => {} Not being used, probably deprecated
-            */
-=======
             ClientToLib3h::SendDirectMessage(data) => self
                 .handle_direct_message(&data, false)
                 .map_err(|e| GhostError::from(e.to_string())),
->>>>>>> 6873e429
             ClientToLib3h::PublishEntry(data) => self
                 .handle_publish_entry(&data)
                 .map_err(|e| GhostError::from(e.to_string())),
@@ -363,55 +347,15 @@
     }
 
     #[allow(non_snake_case)]
-<<<<<<< HEAD
-    fn handle_HandleGetAuthoringEntryListResult(&mut self, msg: EntryListData) -> Lib3hResult<()> {
-        let mut request_list = Vec::new();
-=======
     fn handle_HandleGetAuthoringEntryListResult(&mut self, _msg: EntryListData) -> Lib3hResult<()> {
-        /*      let space_gateway = self.get_space(
+        /*
+        let space_gateway = self.get_space(
             &msg.space_address.to_owned(),
             &msg.provider_agent_id.to_owned(),
         )?;
->>>>>>> 6873e429
 
         for (entry_address, aspect_address_list) in msg.address_map.clone() {
             // Check aspects and only request entry with new aspects
-<<<<<<< HEAD
-            /* TODO: add back in for real Gateway
-            let maybe_known_aspects = space_gateway.as_ref().get_aspects_of(&entry_address);
-            if let Some(known_aspects) = maybe_known_aspects {
-                if includes(&known_aspects, &aspect_address_list) {
-                    continue;
-                }
-            }*/
-            count += 1;
-            msg_data.entry_address = entry_address.clone();
-            request_list.push(msg_data.clone());
-        }
-        debug!("HandleGetAuthoringEntryListResult: {}", count);
-
-        for mut msg_data in request_list {
-            let context = RequestContext {
-                space_address: msg.space_address.to_owned(),
-                agent_id: msg.provider_agent_id.to_owned(),
-            };
-            msg_data.request_id = self.request_track.reserve();
-            let _ = self.lib3h_endpoint.request(
-                Lib3hTrace,
-                Lib3hToClient::HandleFetchEntry(msg_data),
-                Box::new(move |me, response| {
-                    let space_gateway = me
-                        .get_space(&context.space_address, &context.agent_id)
-                        .map_err(|e| GhostError::from(e.to_string()))?;
-                    match response {
-                        GhostCallbackData::Response(Ok(
-                            Lib3hToClientResponse::HandleFetchEntryResult(msg),
-                        )) => {
-                            space_gateway
-                                .as_mut()
-                                .as_dht_mut()
-                                .publish(DhtRequestToChild::BroadcastEntry(msg.entry.clone()))?;
-=======
             space_gateway.as_mut().as_dht_mut().request(
                 DhtContext::RequestAspectsOf {
                     entry_address: entry_address.clone(),
@@ -432,7 +376,6 @@
                             (entry_address, aspect_address_list, msg, request_id)
                         } else {
                             panic!("bad context type");
->>>>>>> 6873e429
                         }
                     };
                     let response = {
@@ -801,6 +744,7 @@
 #[cfg(test)]
 mod tests {
     use super::*;
+    use lib3h_ghost_actor::TestTrace;
     //    use lib3h_protocol::data_types::*;
     struct MockCore {
         //    state: String,
@@ -845,9 +789,9 @@
     }
 
     fn make_test_engine_wrapper(
-    ) -> GhostEngineParentWrapper<MockCore, RequestContext, GhostEngine<'static>, Lib3hError> {
+    ) -> GhostEngineParentWrapper<MockCore, TestTrace, GhostEngine<'static>, Lib3hError> {
         let engine = make_test_engine();
-        let lib3h: GhostEngineParentWrapper<MockCore, RequestContext, GhostEngine, Lib3hError> =
+        let lib3h: GhostEngineParentWrapper<MockCore, TestTrace, GhostEngine, Lib3hError> =
             GhostParentWrapper::new(engine, "test_engine");
         lib3h
     }
