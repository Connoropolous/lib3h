use detach::Detach;
use lib3h_ghost_actor::prelude::*;
use lib3h_protocol::{data_types::*, protocol::*, Address};
use std::collections::{HashMap, HashSet};

use super::RealEngineTrackerData;
use crate::{
    dht::{dht_config::DhtConfig, dht_protocol::*},
    engine::{
        p2p_protocol::P2pProtocol, ChainId, RealEngineConfig, TransportKeys, NETWORK_GATEWAY_ID,
    },
    error::{ErrorKind, Lib3hError, Lib3hResult},
    gateway::{wrapper::*, P2pGateway},
    track::Tracker,
    transport::{ConnectionId, TransportWrapper},
};
use lib3h_crypto_api::CryptoSystem;
use rmp_serde::Serializer;
use serde::Serialize;
use url::Url;

pub struct DefaultContext;
impl GhostContext for DefaultContext {
    fn get_span(&self) {}
}

impl From<()> for DefaultContext {
    fn from(_: ()) -> DefaultContext {
        DefaultContext
    }
}

/// the context when making a request from core
/// this is always the request_id
pub struct ClientRequestContext(String);
impl ClientRequestContext {
    pub fn new(id: &str) -> Self {
        Self(id.to_string())
    }
    pub fn get_request_id(&self) -> String {
        self.0.clone()
    }
}

<<<<<<< HEAD
impl GhostContext for ClientRequestContext {
    fn get_span(&self) {}
=======
/// the context when making a request
#[derive(Clone)]
struct RequestContext {
    pub space_address: Address,
    pub agent_id: Address,
>>>>>>> ba2dae65
}

/// this is a generic parent wrapper for a GhostEngine.  This allows us to have
/// a mock GhostEngine for proving out the LegacyLib3h wrapper
pub type GhostEngineParentWrapper<Core, Engine, EngineError> = GhostParentWrapper<
    Core,
    ClientRequestContext,
    Lib3hToClient,
    Lib3hToClientResponse,
    ClientToLib3h,
    ClientToLib3hResponse,
    EngineError,
    Engine,
>;

pub type ClientToLib3hMessage =
    GhostMessage<ClientToLib3h, Lib3hToClient, ClientToLib3hResponse, Lib3hError>;

pub type Lib3hToClientMessage =
    GhostMessage<Lib3hToClient, ClientToLib3h, Lib3hToClientResponse, Lib3hError>;

/*
// temporary mock gateway...
struct MockGateway {
    #[allow(dead_code)]
    space_address: Address,
    this_peer: PeerData,
    dht: DhtEndpointWithContext
}
impl MockGateway {
    fn new((space_address, peer_id): (Address, Address)) -> Self {
        MockGateway {
            space_address: space_address.clone(),
            this_peer: PeerData {
                peer_address: peer_id.clone().into(),
                peer_uri: Url::parse(&format!("mock://{}?{}", space_address, peer_id)).unwrap(),
                timestamp: 0,
            },
        }
    }
    fn this_peer(&self) -> &PeerData {
        &self.this_peer
    }
    fn as_dht_mut() -> DhtEndpointWithContext {

    }
}*/

#[allow(dead_code)]
pub struct GhostEngine<'engine> {
    /// Identifier
    name: String,
    /// Config settings
    config: RealEngineConfig,
    /// Factory for building DHT's of type D
    dht_factory: DhtFactory,
    /// Tracking request_id's sent to core
    request_track: Tracker<RealEngineTrackerData>,
    // TODO #176: Remove this if we resolve #176 without it.
    #[allow(dead_code)]
    /// Transport used by the network gateway
    network_transport: TransportWrapper<'engine>,
    /// P2p gateway for the network layer
    network_gateway: GatewayWrapper<'engine>,
    /// Store active connections?
    network_connections: HashSet<ConnectionId>,
    /// Map of P2p gateway per Space+Agent
    space_gateway_map: HashMap<ChainId, GatewayWrapper<'engine>>,
    #[allow(dead_code)]
    /// crypto system to use
    crypto: Box<dyn CryptoSystem>,
    #[allow(dead_code)]
    /// transport_id data, public/private keys, etc
    transport_keys: TransportKeys,
    /// debug: count number of calls to process()
    process_count: u64,

    client_endpoint: Option<
        GhostEndpoint<
            ClientToLib3h,
            ClientToLib3hResponse,
            Lib3hToClient,
            Lib3hToClientResponse,
            Lib3hError,
        >,
    >,
    lib3h_endpoint: Detach<
        GhostContextEndpoint<
            GhostEngine<'engine>,
<<<<<<< HEAD
            DefaultContext,
=======
            RequestContext,
>>>>>>> ba2dae65
            Lib3hToClient,
            Lib3hToClientResponse,
            ClientToLib3h,
            ClientToLib3hResponse,
            Lib3hError,
        >,
    >,
}

impl<'engine> GhostEngine<'engine> {
    pub fn new(
        name: &str,
        crypto: Box<dyn CryptoSystem>,
        config: RealEngineConfig,
        dht_factory: DhtFactory,
        network_transport: TransportWrapper<'engine>,
    ) -> Lib3hResult<Self> {
        let binding = network_transport.as_mut().bind(&config.bind_url)?;
        // Generate keys
        // TODO #209 - Check persistence first before generating
        let transport_keys = TransportKeys::new(crypto.as_crypto_system())?;
        // Generate DHT config and create network_gateway
        let dht_config = DhtConfig {
            this_peer_address: transport_keys.transport_id.clone(),
            this_peer_uri: binding,
            custom: config.dht_custom_config.clone(),
            gossip_interval: config.dht_gossip_interval,
            timeout_threshold: config.dht_timeout_threshold,
        };
        let network_gateway = GatewayWrapper::new(P2pGateway::new(
            NETWORK_GATEWAY_ID,
            network_transport.clone(),
            dht_factory,
            &dht_config,
        ));
        let (endpoint_parent, endpoint_self) = create_ghost_channel();
        Ok(GhostEngine {
            crypto,
            config,
            name: name.to_string(),
            dht_factory,
            request_track: Tracker::new("real_engine_", 2000),
            network_transport,
            network_gateway,
            network_connections: HashSet::new(),
            space_gateway_map: HashMap::new(),
            transport_keys,
            process_count: 0,
            client_endpoint: Some(endpoint_parent),
            lib3h_endpoint: Detach::new(
                endpoint_self
                    .as_context_endpoint_builder()
                    .request_id_prefix(name)
                    .build(),
            ),
        })
    }
}

impl<'engine>
    GhostActor<
        Lib3hToClient,
        Lib3hToClientResponse,
        ClientToLib3h,
        ClientToLib3hResponse,
        Lib3hError,
    > for GhostEngine<'engine>
{
    // START BOILER PLATE--------------------------
    fn take_parent_endpoint(
        &mut self,
    ) -> Option<
        GhostEndpoint<
            ClientToLib3h,
            ClientToLib3hResponse,
            Lib3hToClient,
            Lib3hToClientResponse,
            Lib3hError,
        >,
    > {
        std::mem::replace(&mut self.client_endpoint, None)
    }
    // END BOILER PLATE--------------------------

    fn process_concrete(&mut self) -> GhostResult<WorkWasDone> {
        // START BOILER PLATE--------------------------
        // always run the endpoint process loop
        detach_run!(&mut self.lib3h_endpoint, |cs| cs.process(self))?;
        // END BOILER PLATE--------------------------

        for msg in self.lib3h_endpoint.as_mut().drain_messages() {
            self.handle_msg_from_client(msg)?;
        }

        Ok(true.into())
    }
}

/// Drop
impl<'engine> Drop for GhostEngine<'engine> {
    fn drop(&mut self) {
        self.shutdown().unwrap_or_else(|e| {
            warn!("Graceful shutdown failed: {}", e);
        });
    }
}

/// Private
impl<'engine> GhostEngine<'engine> {
    /// Called on drop.
    /// Close all connections gracefully
    fn shutdown(&mut self) -> Lib3hResult<()> {
        Ok(())
        /*   let mut result: Lib3hResult<()> = Ok(());

        for space_gatway in self.space_gateway_map.values_mut() {
            let res = space_gatway.as_transport_mut().close_all();
            // Continue closing connections even if some failed
            if let Err(e) = res {
                if result.is_ok() {
                    result = Err(e.into());
                }
            }
        }
        // Done
        self.network_gateway
            .as_transport_mut()
            .close_all()
            .map_err(|e| {
                error!("Closing of some connection failed: {:?}", e);
                e
            })?;

        result*/
    }

    /// Process any Client events or requests
    fn handle_msg_from_client(&mut self, mut msg: ClientToLib3hMessage) -> Result<(), GhostError> {
        match msg.take_message().expect("exists") {
            ClientToLib3h::Connect(_data) => Ok(()),
            //    let cmd = TransportCommand::Connect(data.peer_uri, data.request_id);
            //  self.network_gateway.as_transport_mut().post(cmd)?;
            // ARG need this to be a request with a callback!!
            // msg.respond(Err(Lib3hError::new_other("connection failed!".into())));
            ClientToLib3h::JoinSpace(data) => {
                let result = self
                    .handle_join(&data)
                    .map(|_| ClientToLib3hResponse::JoinSpaceResult);
                msg.respond(result)
            }
            ClientToLib3h::LeaveSpace(data) => {
                let result = self
                    .handle_leave(&data)
                    .map(|_| ClientToLib3hResponse::LeaveSpaceResult);
                msg.respond(result)
            }
            ClientToLib3h::SendDirectMessage(data) => {
                let result = self
                    .handle_direct_message(&data, false)
                    .map(|data| ClientToLib3hResponse::SendDirectMessageResult(data));
                msg.respond(result)
            }
            /*
            FetchEntry(FetchEntryData)  => {} Not being used, probably deprecated
            */
            ClientToLib3h::PublishEntry(data) => self
                .handle_publish_entry(&data)
                .map_err(|e| GhostError::from(e.to_string())),
            ClientToLib3h::HoldEntry(data) => self
                .handle_hold_entry(&data)
                .map_err(|e| GhostError::from(e.to_string())),
            ClientToLib3h::QueryEntry(data) => {
                let result = self
                    .handle_query_entry(&data)
                    .map(|data| ClientToLib3hResponse::QueryEntryResult(data));
                msg.respond(result)
            }
            /*
            SendDirectMessage(DirectMessageData) => {}
            FetchEntry(FetchEntryData)  => {}
            PublishEntry(ProvidedEntryData) => {}
            HoldEntry(ProvidedEntryData)  => {}
            QueryEntry(QueryEntryData) => {}
            */
            _ => panic!("{:?} not implemented", msg),
        }
    }

    /// create a new gateway and add it to our gateway map
    fn add_gateway(
        &mut self,
        space_address: Address,
        agent_id: Address,
    ) -> Lib3hResult<(Address, Address)> {
        let chain_id = (space_address.clone(), agent_id.clone());
        if self.space_gateway_map.contains_key(&chain_id) {
            return Err(Lib3hError::new_other("Already joined space"));
        }

        // First create DhtConfig for space gateway

        /*TODO: FIXME
        let this_peer_transport_id_as_uri = {
                let gateway = self.network_gateway.as_ref();
                // TODO #175 - encapsulate this conversion logic
                Url::parse(format!("transportId:{}", gateway.this_peer().peer_address).as_str())
                    .expect("can parse url")
        };
        */
        let this_peer_transport_id_as_uri = {
            Url::parse(
                format!(
                    "transportId:{}",
                    format!("transport_id_for_{}", agent_id.clone())
                )
                .as_str(),
            )
            .expect("can parse url")
        };
        let dht_config = DhtConfig {
            this_peer_address: agent_id.into(),
            this_peer_uri: this_peer_transport_id_as_uri,
            custom: self.config.dht_custom_config.clone(),
            gossip_interval: self.config.dht_gossip_interval,
            timeout_threshold: self.config.dht_timeout_threshold,
        };
        // Create new space gateway for this ChainId
        let new_space_gateway: GatewayWrapper<'engine> =
            GatewayWrapper::new(P2pGateway::new_with_space(
                &space_address,
                self.network_gateway.as_transport(),
                self.dht_factory,
                &dht_config,
            ));
        //        let new_space_gateway = MockGateway::new(chain_id.clone());
        self.space_gateway_map
            .insert(chain_id.clone(), new_space_gateway);
        Ok(chain_id)
    }

    fn broadcast_join(&mut self, space_address: Address, peer: PeerData) {
        // TODO #150 - Send JoinSpace to all known peers
        let mut payload = Vec::new();
        let p2p_msg = P2pProtocol::BroadcastJoinSpace(space_address.clone().into(), peer.clone());
        p2p_msg
            .serialize(&mut Serializer::new(&mut payload))
            .unwrap();
        trace!(
            "{} - Broadcasting JoinSpace: {}, {}",
            self.name,
            space_address,
            peer.peer_address,
        );
        self.network_gateway
            .as_transport_mut()
            .send_all(&payload)
            .ok();
        // TODO END
    }

    #[allow(non_snake_case)]
    fn handle_HandleGetAuthoringEntryListResult(&mut self, msg: EntryListData) -> Lib3hResult<()> {
        let mut request_list = Vec::new();
        let _space_gateway = self.get_space(
            &msg.space_address.to_owned(),
            &msg.provider_agent_id.to_owned(),
        )?;

        let mut msg_data = FetchEntryData {
            space_address: msg.space_address.clone(),
            entry_address: "".into(),
            request_id: "".into(),
            provider_agent_id: msg.provider_agent_id.clone(),
            aspect_address_list: None,
        };
        // Request every Entry from Core
        let mut count = 0;
        for (entry_address, _aspect_address_list) in msg.address_map {
            // Check aspects and only request entry with new aspects
            /* TODO: add back in for real Gateway
            let maybe_known_aspects = space_gateway.as_ref().get_aspects_of(&entry_address);
            if let Some(known_aspects) = maybe_known_aspects {
                if includes(&known_aspects, &aspect_address_list) {
                    continue;
                }
            }*/
            count += 1;
            msg_data.entry_address = entry_address.clone();
            request_list.push(msg_data.clone());
        }
        debug!("HandleGetAuthoringEntryListResult: {}", count);

        let context = RequestContext {
            space_address: msg.space_address.to_owned(),
            agent_id: msg.provider_agent_id.to_owned(),
        };
        for mut msg_data in request_list {
            msg_data.request_id = self.request_track.reserve();

<<<<<<< HEAD
            let context = DefaultContext;
=======
>>>>>>> ba2dae65
            let _ = self.lib3h_endpoint.request(
                context.clone(),
                Lib3hToClient::HandleFetchEntry(msg_data),
<<<<<<< HEAD
                Box::new(|_me, response| {
=======
                Box::new(|me, context, response| {
                    let space_gateway = me
                        .get_space(
                            &context.space_address.to_owned(),
                            &context.agent_id.to_owned(),
                        )
                        .map_err(|e| GhostError::from(e.to_string()))?;
>>>>>>> ba2dae65
                    match response {
                        GhostCallbackData::Response(Ok(
                            Lib3hToClientResponse::HandleFetchEntryResult(msg),
                        )) => {
                            space_gateway
                                .as_mut()
                                .as_dht_mut()
                                .publish(DhtRequestToChild::BroadcastEntry(msg.entry.clone()))?;
                        }
                        GhostCallbackData::Response(Err(e)) => {
                            error!("Got error on HandleFetchEntryResult: {:?} ", e);
                        }
                        GhostCallbackData::Timeout => {
                            error!("Got timeout on HandleFetchEntryResult stResult");
                        }
                        _ => panic!("bad response type"),
                    }
                    Ok(())
                }),
            );
        }
        Ok(())
    }

    #[allow(non_snake_case)]
    fn handle_HandleGetGossipingEntryListResult(&mut self, msg: EntryListData) -> Lib3hResult<()> {
        let _space_gateway = self.get_space(
            &msg.space_address.to_owned(),
            &msg.provider_agent_id.to_owned(),
        )?;

        for (entry_address, aspect_address_list) in msg.address_map {
            let mut aspect_list = Vec::new();
            for aspect_address in aspect_address_list {
                let fake_aspect = EntryAspectData {
                    aspect_address: aspect_address.clone(),
                    type_hint: String::new(),
                    aspect: vec![],
                    publish_ts: 0,
                };
                aspect_list.push(fake_aspect);
            }
            // Create "fake" entry, in the sense an entry with no actual content,
            // but valid addresses.
            let _fake_entry = EntryData {
                entry_address: entry_address.clone(),
                aspect_list,
            };
            /* TODO: add back for real gateway
                        space_gateway
                            .as_dht_mut()
                            .post(DhtCommand::HoldEntryAspectAddress(fake_entry))?;
            */
        }
        Ok(())
    }

    /// Create a gateway for this agent in this space, if not already part of it.
    /// Must not already be part of this space.
    fn handle_join(&mut self, join_msg: &SpaceData) -> Lib3hResult<()> {
        let chain_id =
            self.add_gateway(join_msg.space_address.clone(), join_msg.agent_id.clone())?;

        let space_gateway = self.space_gateway_map.get_mut(&chain_id).unwrap();
        let this_peer = { space_gateway.as_mut().get_this_peer_sync().clone() };

        self.broadcast_join(join_msg.space_address.clone(), this_peer.clone());

        // Have DHT broadcast our PeerData
        //TODO
        // space_gateway
        //     .as_dht_mut()
        //     .post(DhtCommand::HoldPeer(this_peer))?;

        // Send Get*Lists requests
        let mut list_data = GetListData {
            space_address: join_msg.space_address.clone(),
            provider_agent_id: join_msg.agent_id.clone(),
            request_id: self.request_track.reserve(),
        };
<<<<<<< HEAD
        self.lib3h_endpoint.request(
            DefaultContext,
=======
        let context = RequestContext {
            space_address: join_msg.space_address.to_owned(),
            agent_id: join_msg.agent_id.to_owned(),
        };
        self.lib3h_endpoint.request(
            context.clone(),
>>>>>>> ba2dae65
            Lib3hToClient::HandleGetGossipingEntryList(list_data.clone()),
            Box::new(|me, response| {
                match response {
                    GhostCallbackData::Response(Ok(
                        Lib3hToClientResponse::HandleGetGossipingEntryListResult(msg),
                    )) => {
                        if let Err(err) = me.handle_HandleGetGossipingEntryListResult(msg) {
                            error!(
                                "Got error when handling HandleGetGossipingEntryListResult: {:?} ",
                                err
                            );
                        };
                    }
                    GhostCallbackData::Response(Err(e)) => {
                        error!("Got error from HandleGetGossipingEntryListResult: {:?} ", e);
                    }
                    GhostCallbackData::Timeout => {
                        error!("Got timeout on HandleGetGossipingEntryListResult");
                    }
                    _ => panic!("bad response type"),
                }
                Ok(())
            }),
        )?;

        list_data.request_id = self.request_track.reserve();
        self.lib3h_endpoint
            .request(
                DefaultContext,
                Lib3hToClient::HandleGetAuthoringEntryList(list_data.clone()),
                Box::new(|me, response| {
                    match response {
                        GhostCallbackData::Response(Ok(
                            Lib3hToClientResponse::HandleGetAuthoringEntryListResult(msg),
                        )) => {
                            if let Err(err) = me.handle_HandleGetAuthoringEntryListResult(msg) {
                                error!(
                                "Got error when handling HandleGetAuthoringEntryListResult: {:?} ",
                                err
                            );
                            };
                        }
                        GhostCallbackData::Response(Err(e)) => {
                            error!("Got error on HandleGetAuthoringEntryListResult: {:?} ", e);
                        }
                        GhostCallbackData::Timeout => {
                            error!("Got timeout on HandleGetAuthoringEntryListResult");
                        }
                        _ => panic!("bad response type"),
                    }
                    Ok(())
                }),
            )
            .map_err(|e| Lib3hError::new(ErrorKind::Other(e.to_string())))
        // Done
        //Ok(())
    }

    /// Destroy gateway for this agent in this space, if part of it.
    fn handle_leave(&mut self, join_msg: &SpaceData) -> Lib3hResult<()> {
        let chain_id = (join_msg.space_address.clone(), join_msg.agent_id.clone());
        match self.space_gateway_map.remove(&chain_id) {
            Some(_) => Ok(()), //TODO is there shutdown code we need to call
            None => Err(Lib3hError::new_other("Not part of that space")),
        }
    }

    fn handle_direct_message(
        &mut self,
        msg: &DirectMessageData,
        is_response: bool,
    ) -> Lib3hResult<DirectMessageData> {
        let chain_id = (msg.space_address.clone(), msg.from_agent_id.clone());
        let space_gateway = self
            .space_gateway_map
            .get_mut(&chain_id)
            .ok_or(Lib3hError::new_other("Not part of that space"))?;

        // Check if messaging self
        let peer_address = { space_gateway.as_mut().get_this_peer_sync().peer_address };
        let to_agent_id: String = msg.to_agent_id.clone().into();
        if &peer_address == &to_agent_id {
            return Err(Lib3hError::new_other("messaging self not allowed"));
        }

        // Change into P2pProtocol
        let net_msg = if is_response {
            P2pProtocol::DirectMessageResult(msg.clone())
        } else {
            P2pProtocol::DirectMessage(msg.clone())
        };

        // Serialize payload
        let mut payload = Vec::new();
        net_msg
            .serialize(&mut Serializer::new(&mut payload))
            .unwrap();
        // Send
        let _peer_address: String = msg.to_agent_id.clone().into();
        /* TODO: fix when gateway implemented
            let res = space_gateway
                .as_transport_mut()
                .send(&[peer_address.as_str()], &payload);
            if let Err(e) = res {
                response.result_info = e.to_string().as_bytes().to_vec();
                return Lib3hServerProtocol::FailureResult(response);
        }*/
        // TODO: FAKE MESSAGE
        Ok(DirectMessageData {
            space_address: msg.space_address.clone(),
            request_id: msg.request_id.clone(),
            to_agent_id: msg.from_agent_id.clone(),
            from_agent_id: msg.to_agent_id.clone(),
            content: b"fake response".to_vec(),
        })
    }

    fn handle_publish_entry(&mut self, msg: &ProvidedEntryData) -> Lib3hResult<()> {
        let space_gateway = self.get_space(
            &msg.space_address.to_owned(),
            &msg.provider_agent_id.to_owned(),
        )?;
        space_gateway
            .as_mut()
            .as_dht_mut()
            .publish(DhtRequestToChild::BroadcastEntry(msg.entry.clone()))
            .map_err(|e| Lib3hError::new_other(&e.to_string()))
    }

    fn handle_hold_entry(&mut self, msg: &ProvidedEntryData) -> Lib3hResult<()> {
        let space_gateway = self.get_space(
            &msg.space_address.to_owned(),
            &msg.provider_agent_id.to_owned(),
        )?;
        space_gateway
            .as_mut()
            .as_dht_mut()
            .publish(DhtRequestToChild::HoldEntryAspectAddress(msg.entry.clone()))
            .map_err(|e| Lib3hError::new_other(&e.to_string()))
    }

    fn handle_query_entry(&mut self, msg: &QueryEntryData) -> Lib3hResult<QueryEntryResultData> {
        let chain_id = (msg.space_address.clone(), msg.requester_agent_id.clone());
        let _space_gateway = self
            .space_gateway_map
            .get_mut(&chain_id)
            .ok_or(Lib3hError::new_other("Not part of that space"))?;
        /*
            let msg = dht_protocol::FetchDhtEntryData {
            msg_id: msg.request_id,
            entry_address: msg.entry_address,
        };
            let cmd = DhtCommand::FetchEntry(msg);
            space_gateway.as_dht_mut().post(cmd)?;
             */
        // FAKE
        Ok(QueryEntryResultData {
            space_address: msg.space_address.clone(),
            entry_address: msg.entry_address.clone(),
            request_id: msg.request_id.clone(),
            requester_agent_id: msg.requester_agent_id.clone(),
            responder_agent_id: "fake_responder_id".into(),
            query_result: b"fake response".to_vec(),
        })
    }

    /// Get a space_gateway for the specified space+agent.
    /// If agent did not join that space, construct error
    fn get_space(
        &mut self,
        space_address: &Address,
        agent_id: &Address,
    ) -> Lib3hResult<&mut GatewayWrapper<'engine>> {
        self.space_gateway_map
            .get_mut(&(space_address.to_owned(), agent_id.to_owned()))
            .ok_or(Lib3hError::new_other(&format!(
                "Not in space: {:?},{:?}",
                space_address, agent_id
            )))
    }
}

#[cfg(test)]
mod tests {
    use super::*;
    //    use lib3h_protocol::data_types::*;
    struct MockCore {
        //    state: String,
    }
    use crate::{
        dht::mirror_dht::MirrorDht, transport::memory_mock::transport_memory::TransportMemory,
        transport_wss::TlsConfig,
    };
    use url::Url;

    use lib3h_sodium::SodiumCryptoSystem;

    fn make_test_entry() -> EntryData {
        let aspect_list = Vec::new();
        EntryData {
            entry_address: "fake_address".into(),
            aspect_list,
        }
    }

    #[test]
    fn test_ghost_engine() {
        let mut _core = MockCore {
            //        state: "".to_string(),
        };

        let network_transport = TransportWrapper::new(TransportMemory::new());
        let crypto = Box::new(SodiumCryptoSystem::new());
        let config = RealEngineConfig {
            tls_config: TlsConfig::Unencrypted,
            socket_type: "mem".into(),
            bootstrap_nodes: vec![],
            work_dir: String::new(),
            log_level: 'd',
            bind_url: Url::parse(format!("mem://{}", "test_engine").as_str()).unwrap(),
            dht_gossip_interval: 100,
            dht_timeout_threshold: 1000,
            dht_custom_config: vec![],
        };
        let dht_factory = MirrorDht::new_with_config;

        let engine: GhostEngine = GhostEngine::new(
            "test_engine",
            crypto,
            config,
            dht_factory,
            network_transport,
        )
        .unwrap();
        let mut lib3h: GhostEngineParentWrapper<MockCore, GhostEngine, Lib3hError> =
            GhostParentWrapper::new(engine, "test_engine");
        assert_eq!(lib3h.as_ref().space_gateway_map.len(), 0);

        let req_data = SpaceData {
            /// Identifier of this request
            request_id: "foo_id".into(),
            space_address: "space_addr".into(),
            agent_id: "agent_id".into(),
        };

        let result = lib3h.as_mut().handle_join(&req_data);
        assert!(result.is_ok());
        assert_eq!(lib3h.as_ref().space_gateway_map.len(), 1);
        let result = lib3h.as_mut().handle_join(&req_data);
        assert_eq!(
            "Err(Lib3hError(Other(\"Already joined space\")))",
            format!("{:?}", result)
        );

        let direct_message = DirectMessageData {
            request_id: "foo_id".into(),
            space_address: "space_addr".into(),
            from_agent_id: "agent_id".into(),
            to_agent_id: "to_agent_id".into(),
            content: b"foo content".to_vec(),
        };

        let result = lib3h.as_mut().handle_direct_message(&direct_message, false);
        // TODO: clean up test when possbie: this is fake data because we don't really have a gateway, bu
        assert_eq!(
            "Ok(DirectMessageData { space_address: HashString(\"space_addr\"), request_id: \"foo_id\", to_agent_id: HashString(\"agent_id\"), from_agent_id: HashString(\"to_agent_id\"), content: [102, 97, 107, 101, 32, 114, 101, 115, 112, 111, 110, 115, 101] })",
            format!("{:?}", result)
        );

        let entry_data = ProvidedEntryData {
            space_address: "space_addr".into(),
            provider_agent_id: "agent_id".into(),
            entry: make_test_entry(),
        };

        let result = lib3h.as_mut().handle_publish_entry(&entry_data);
        assert!(result.is_ok());

        let result = lib3h.as_mut().handle_hold_entry(&entry_data);
        assert!(result.is_ok());

        let result = lib3h.as_mut().handle_leave(&req_data);
        assert!(result.is_ok());

        let result = lib3h.as_mut().handle_leave(&req_data);
        assert_eq!(
            "Err(Lib3hError(Other(\"Not part of that space\")))",
            format!("{:?}", result)
        );
    }
}<|MERGE_RESOLUTION|>--- conflicted
+++ resolved
@@ -42,16 +42,18 @@
     }
 }
 
-<<<<<<< HEAD
 impl GhostContext for ClientRequestContext {
     fn get_span(&self) {}
-=======
+}
+
 /// the context when making a request
 #[derive(Clone)]
 struct RequestContext {
     pub space_address: Address,
     pub agent_id: Address,
->>>>>>> ba2dae65
+}
+impl GhostContext for RequestContext {
+    fn get_span(&self) {}
 }
 
 /// this is a generic parent wrapper for a GhostEngine.  This allows us to have
@@ -141,11 +143,7 @@
     lib3h_endpoint: Detach<
         GhostContextEndpoint<
             GhostEngine<'engine>,
-<<<<<<< HEAD
-            DefaultContext,
-=======
             RequestContext,
->>>>>>> ba2dae65
             Lib3hToClient,
             Lib3hToClientResponse,
             ClientToLib3h,
@@ -409,10 +407,6 @@
     #[allow(non_snake_case)]
     fn handle_HandleGetAuthoringEntryListResult(&mut self, msg: EntryListData) -> Lib3hResult<()> {
         let mut request_list = Vec::new();
-        let _space_gateway = self.get_space(
-            &msg.space_address.to_owned(),
-            &msg.provider_agent_id.to_owned(),
-        )?;
 
         let mut msg_data = FetchEntryData {
             space_address: msg.space_address.clone(),
@@ -438,31 +432,19 @@
         }
         debug!("HandleGetAuthoringEntryListResult: {}", count);
 
-        let context = RequestContext {
-            space_address: msg.space_address.to_owned(),
-            agent_id: msg.provider_agent_id.to_owned(),
-        };
         for mut msg_data in request_list {
+            let context = RequestContext {
+                space_address: msg.space_address.to_owned(),
+                agent_id: msg.provider_agent_id.to_owned(),
+            };
             msg_data.request_id = self.request_track.reserve();
-
-<<<<<<< HEAD
-            let context = DefaultContext;
-=======
->>>>>>> ba2dae65
             let _ = self.lib3h_endpoint.request(
                 context.clone(),
                 Lib3hToClient::HandleFetchEntry(msg_data),
-<<<<<<< HEAD
-                Box::new(|_me, response| {
-=======
-                Box::new(|me, context, response| {
+                Box::new(move |me, response| {
                     let space_gateway = me
-                        .get_space(
-                            &context.space_address.to_owned(),
-                            &context.agent_id.to_owned(),
-                        )
+                        .get_space(&context.space_address, &context.agent_id)
                         .map_err(|e| GhostError::from(e.to_string()))?;
->>>>>>> ba2dae65
                     match response {
                         GhostCallbackData::Response(Ok(
                             Lib3hToClientResponse::HandleFetchEntryResult(msg),
@@ -543,17 +525,12 @@
             provider_agent_id: join_msg.agent_id.clone(),
             request_id: self.request_track.reserve(),
         };
-<<<<<<< HEAD
-        self.lib3h_endpoint.request(
-            DefaultContext,
-=======
         let context = RequestContext {
             space_address: join_msg.space_address.to_owned(),
             agent_id: join_msg.agent_id.to_owned(),
         };
         self.lib3h_endpoint.request(
             context.clone(),
->>>>>>> ba2dae65
             Lib3hToClient::HandleGetGossipingEntryList(list_data.clone()),
             Box::new(|me, response| {
                 match response {
@@ -582,7 +559,7 @@
         list_data.request_id = self.request_track.reserve();
         self.lib3h_endpoint
             .request(
-                DefaultContext,
+                context.clone(),
                 Lib3hToClient::HandleGetAuthoringEntryList(list_data.clone()),
                 Box::new(|me, response| {
                     match response {
