use detach::Detach;
use lib3h_ghost_actor::prelude::*;
use lib3h_protocol::{data_types::*, protocol::*, Address};
use std::collections::{HashMap, HashSet};

use crate::{
    dht::{dht_config::DhtConfig, dht_protocol::*},
    engine::{
        engine_actor::*, p2p_protocol::*, CanAdvertise, ChainId, EngineConfig, GhostEngine,
        TransportKeys, NETWORK_GATEWAY_ID,
    },
    error::{ErrorKind, Lib3hError, Lib3hResult},
    gateway::{protocol::*, P2pGateway},
    keystore::KeystoreStub,
    track::Tracker,
    transport::{
        self, memory_mock::ghost_transport_memory::*, protocol::*, TransportEncoding,
        TransportMultiplex,
    },
};
use lib3h_crypto_api::CryptoSystem;
use lib3h_tracing::Lib3hSpan;
use rmp_serde::Serializer;
use serde::Serialize;
use url::Url;

#[allow(non_snake_case)]
pub fn handle_gossipTo<
    'engine,
    G: GhostActor<
        GatewayRequestToParent,
        GatewayRequestToParentResponse,
        GatewayRequestToChild,
        GatewayRequestToChildResponse,
        Lib3hError,
    >,
>(
    gateway_identifier: &str,
    gateway: &mut GatewayParentWrapper<GhostEngine<'engine>, G>,
    gossip_data: GossipToData,
) -> Lib3hResult<()> {
    debug!(
        "({}) handle_gossipTo: {:?}",
        gateway_identifier, gossip_data,
    );

    for to_peer_address in gossip_data.peer_address_list {
        // FIXME
        //            // TODO #150 - should not gossip to self in the first place
        //            let me = self.get_this_peer_sync(&mut gateway).peer_address;
        //            if to_peer_address == me {
        //                continue;
        //            }
        //            // TODO END

        // Convert DHT Gossip to P2P Gossip
        let p2p_gossip = P2pProtocol::Gossip(GossipData {
            space_address: gateway_identifier.into(),
            to_peer_address: to_peer_address.clone().into(),
            from_peer_address: "FIXME".into(), // FIXME
            bundle: gossip_data.bundle.clone(),
        });
        let mut payload = Vec::new();
        p2p_gossip
            .serialize(&mut Serializer::new(&mut payload))
            .expect("P2pProtocol::Gossip serialization failed");
        // Forward gossip to the inner_transport
        // FIXME peer_address to Url convert
        let msg = transport::protocol::RequestToChild::SendMessage {
            uri: Url::parse(&("agentId:".to_string() + &to_peer_address)).expect("invalid Url"),
            payload: payload.into(),
        };
        gateway.publish(Lib3hSpan::todo(), GatewayRequestToChild::Transport(msg))?;
    }
    Ok(())
}

impl<'engine> CanAdvertise for GhostEngine<'engine> {
    fn advertise(&self) -> Url {
        self.this_net_peer.peer_uri.to_owned()
    }
}
impl<'engine> GhostEngine<'engine> {
    /// Constructor with TransportMemory
    pub fn new_mock(
        span: Lib3hSpan,
        crypto: Box<dyn CryptoSystem>,
        config: EngineConfig,
        name: &str,
        dht_factory: DhtFactory,
    ) -> Lib3hResult<Self> {
        // Create TransportMemory as the network transport
        Self::with_transport(
            span,
            crypto,
            config,
            name,
            dht_factory,
            Box::new(GhostTransportMemory::new()),
        )
    }

    pub fn with_transport(
        span: Lib3hSpan,
        crypto: Box<dyn CryptoSystem>,
        config: EngineConfig,
        name: &str,
        dht_factory: DhtFactory,
        transport: DynTransportActor,
    ) -> Lib3hResult<Self> {
        let transport_keys = TransportKeys::new(crypto.as_crypto_system())?;
        let transport = TransportEncoding::new(
            crypto.box_clone(),
            transport_keys.transport_id.clone(),
            Box::new(KeystoreStub::new()),
            transport,
        );

        let prebound_binding = Url::parse("none:").unwrap();
        let this_net_peer = PeerData {
            peer_address: format!("{}_tId", name),
            peer_uri: prebound_binding,
            timestamp: 0, // TODO #166
        };
        // Create DhtConfig
        let dht_config = DhtConfig::with_engine_config(&format!("{}_tId", name), &config);
        debug!("New MOCK Engine {} -> {:?}", name, this_net_peer);
        let mut multiplexer = Detach::new(GatewayParentWrapper::new(
            TransportMultiplex::new(P2pGateway::new(
                NETWORK_GATEWAY_ID,
                Box::new(transport),
                dht_factory,
                &dht_config,
            )),
            "to_multiplexer_",
        ));

        // Bind & create this_net_peer
        // TODO: Find better way to do init with GhostEngine
        multiplexer.as_mut().request(
            Lib3hSpan::todo(),
            GatewayRequestToChild::Transport(RequestToChild::Bind {
                spec: config.bind_url.clone(),
            }),
            Box::new(|me: &mut GhostEngine<'engine>, response| {
                let response = {
                    match response {
                        GhostCallbackData::Timeout => panic!("timeout"),
                        GhostCallbackData::Response(response) => match response {
                            Err(e) => panic!("{:?}", e),
                            Ok(response) => response,
                        },
                    }
                };
                if let GatewayRequestToChildResponse::Transport(RequestToChildResponse::Bind(
                    bind_data,
                )) = response
                {
                    me.this_net_peer.peer_uri = bind_data.bound_url;
                } else {
                    panic!("bad response to bind: {:?}", response);
                }
                Ok(())
            }),
        )?;

        let (endpoint_parent, endpoint_self) = create_ghost_channel();
        let mut engine = GhostEngine {
            crypto,
            config,
            name: name.to_string(),
            dht_factory,
            request_track: Tracker::new("real_engine_", 2000),
            multiplexer,
            this_net_peer,
            network_connections: HashSet::new(),
            space_gateway_map: HashMap::new(),
            transport_keys,
            client_endpoint: Some(endpoint_parent),
            lib3h_endpoint: Detach::new(
                endpoint_self
                    .as_context_endpoint_builder()
                    .request_id_prefix(name)
                    .build(),
            ),
        };
<<<<<<< HEAD

        engine.priv_connect_bootstraps(span)?;
=======
        detach_run!(engine.multiplexer, |e| e.process(&mut engine))?;
        engine.multiplexer.as_mut().publish(
            Lib3hSpan::todo(),
            GatewayRequestToChild::Dht(DhtRequestToChild::UpdateAdvertise(
                engine.this_net_peer.peer_uri.clone(),
            )),
        )?;
        detach_run!(engine.multiplexer, |e| e.process(&mut engine))?;
        engine.priv_connect_bootstraps()?;
>>>>>>> 7280855a
        Ok(engine)
    }

    fn priv_connect_bootstraps(&mut self, span: Lib3hSpan) -> GhostResult<()> {
        let nodes: Vec<Url> = self.config.bootstrap_nodes.drain(..).collect();
        for bs in nodes {
<<<<<<< HEAD
            self.handle_connect(
                span.child("priv_connect_bootstrap TODO extra info"),
                ConnectData {
                    request_id: format!("bootstrap-connect: {}", bs.clone()).to_string(), // fire-and-forget
                    peer_uri: bs,
                    network_id: "".to_string(), // unimplemented
                },
            )?;
=======
            // can't use handle_bootstrap() because it assumes a message to respond to
            let cmd = GatewayRequestToChild::Transport(
                transport::protocol::RequestToChild::SendMessage {
                    uri: bs,
                    payload: Opaque::new(),
                },
            );
            self.multiplexer.publish(Lib3hSpan::todo(), cmd)?;
>>>>>>> 7280855a
        }
        Ok(())
    }

    pub fn this_space_peer(&mut self, chain_id: ChainId) -> PeerData {
        trace!("engine.this_space_peer() ...");
        let space_gateway = self
            .space_gateway_map
            .get_mut(&chain_id)
            .expect("No space at chainId");
        space_gateway.as_mut().as_mut().this_peer()
    }
}

/// Drop
impl<'engine> Drop for GhostEngine<'engine> {
    fn drop(&mut self) {
        self.shutdown().unwrap_or_else(|e| {
            warn!("Graceful shutdown failed: {}", e);
        });
    }
}

/// Private
impl<'engine> GhostEngine<'engine> {
    /// Called on drop.
    /// Close all connections gracefully
    fn shutdown(&mut self) -> Lib3hResult<()> {
        let /*mut*/ result: Lib3hResult<()> = Ok(());

        // TODO: #328
        //        for space_gatway in self.space_gateway_map.values_mut() {
        //            let res = space_gatway.as_transport_mut().close_all();
        //            // Continue closing connections even if some failed
        //            if let Err(e) = res {
        //                if result.is_ok() {
        //                    result = Err(e.into());
        //                }
        //            }
        //        }
        //        self.multiplexer
        //            .as_transport_mut()
        //            .close_all()
        //            .map_err(|e| {
        //                error!("Closing of some connection failed: {:?}", e);
        //                e
        //            })?;

        result
    }

    /// Process connect events by sending them to the multiplexer
<<<<<<< HEAD
    fn handle_connect(&mut self, span: Lib3hSpan, data: ConnectData) -> GhostResult<()> {
        let cmd =
            GatewayRequestToChild::Transport(transport::protocol::RequestToChild::SendMessage {
                uri: data.peer_uri,
                payload: Opaque::new(),
            });
        // TODO: #339 convert to request and respond with ConnectedData
        self.multiplexer.publish(span, cmd)
    }

    /// Process any Client events or requests
    fn handle_msg_from_client(&mut self, mut msg: ClientToLib3hMessage) -> GhostResult<()> {
        let span = msg.span().child("handle_msg_from_client");
        match msg.take_message().expect("exists") {
            ClientToLib3h::Connect(data) => {
                trace!("ClientToLib3h::Connect: {:?}", &data);
                self.handle_connect(span.follower("TODO name"), data)
=======
    fn handle_bootstrap(
        &mut self,
        msg: ClientToLib3hMessage,
        data: BootstrapData,
    ) -> GhostResult<()> {
        self.multiplexer.request(
            Lib3hSpan::todo(),
            GatewayRequestToChild::Bootstrap(data),
            Box::new(move |_me, response| {
                match response {
                    GhostCallbackData::Response(Ok(
                        GatewayRequestToChildResponse::BootstrapSuccess,
                    )) => msg.respond(Ok(ClientToLib3hResponse::BootstrapSuccess))?,
                    GhostCallbackData::Response(Err(e)) => msg.respond(Err(e))?,
                    GhostCallbackData::Timeout => msg.respond(Err("timeout".into()))?,
                    _ => msg.respond(Err(format!("bad response: {:?}", response).into()))?,
                }
                Ok(())
            }),
        )
    }

    /// Process any Client events or requests
    pub(crate) fn handle_msg_from_client(
        &mut self,
        mut msg: ClientToLib3hMessage,
    ) -> GhostResult<()> {
        match msg.take_message().expect("exists") {
            ClientToLib3h::Bootstrap(data) => {
                trace!("ClientToLib3h::Bootstrap: {:?}", &data);
                self.handle_bootstrap(msg, data)
>>>>>>> 7280855a
            }
            ClientToLib3h::JoinSpace(data) => {
                trace!("ClientToLib3h::JoinSpace: {:?}", data);
                let result = self
                    .handle_join(span.follower("TODO name"), &data)
                    .map(|_| ClientToLib3hResponse::JoinSpaceResult);
                msg.respond(result)
            }
            ClientToLib3h::LeaveSpace(data) => {
                trace!("ClientToLib3h::LeaveSpace: {:?}", data);
                let result = self
                    .handle_leave(span.follower("TODO name"), &data)
                    .map(|_| ClientToLib3hResponse::LeaveSpaceResult);
                msg.respond(result)
            }
            ClientToLib3h::SendDirectMessage(data) => {
                trace!("ClientToLib3h::SendDirectMessage: {:?}", data);
                self.handle_direct_message(span.follower("TODO name"), &data, false)
                    .map_err(|e| GhostError::from(e.to_string()))
            }
            ClientToLib3h::PublishEntry(data) => {
                trace!("ClientToLib3h::PublishEntry: {:?}", data);
                self.handle_publish_entry(span.follower("TODO name"), &data)
                    .map_err(|e| GhostError::from(e.to_string()))
            }
            ClientToLib3h::HoldEntry(data) => {
                trace!("ClientToLib3h::HoldEntry: {:?}", data);
                self.handle_hold_entry(span.follower("TODO name"), &data)
                    .map_err(|e| GhostError::from(e.to_string()))
            }
            ClientToLib3h::QueryEntry(data) => {
                trace!("ClientToLib3h::QueryEntry: {:?}", data);
                self.handle_query_entry(span.follower("TODO name"), msg, data)
                    .map_err(|e| GhostError::from(e.to_string()))
            }
            ClientToLib3h::FetchEntry(_) => panic!("FetchEntry Deprecated"),
        }
    }

    /// create a new gateway and add it to our gateway map
    fn add_gateway(
        &mut self,
        space_address: Address,
        agent_id: Address,
    ) -> Lib3hResult<(Address, Address)> {
        let chain_id = (space_address.clone(), agent_id.clone());
        if self.space_gateway_map.contains_key(&chain_id) {
            return Err(Lib3hError::new_other("Already joined space"));
        }

        let dht_config = DhtConfig::with_engine_config(&agent_id.to_string(), &self.config);

        // Create new space gateway for this ChainId
        let uniplex = TransportEndpointAsActor::new(
            self.multiplexer
                .as_mut()
                .as_mut()
                .create_agent_space_route(&space_address, &agent_id),
        );
        let uniplex = TransportEncoding::new(
            self.crypto.box_clone(),
            agent_id.to_string(),
            Box::new(KeystoreStub::new()),
            Box::new(uniplex),
        );
        let new_space_gateway = Detach::new(GatewayParentWrapper::new(
            P2pGateway::new_with_space(
                &space_address,
                Box::new(uniplex),
                self.dht_factory,
                &dht_config,
            ),
            "space_gateway_",
        ));
        self.space_gateway_map
            .insert(chain_id.clone(), new_space_gateway);
        Ok(chain_id)
    }

    fn broadcast_join(
        &mut self,
        span: Lib3hSpan,
        space_address: Address,
        peer: PeerData,
    ) -> GhostResult<()> {
        // TODO #150 - Send JoinSpace to all known peers
        let mut payload = Vec::new();
        let p2p_msg = P2pProtocol::BroadcastJoinSpace(space_address.clone().into(), peer.clone());
        p2p_msg
            .serialize(&mut Serializer::new(&mut payload))
            .unwrap();
        trace!(
            "{} - Broadcasting JoinSpace: {}, {}",
            self.name,
            space_address,
            peer.peer_address,
        );
        self.multiplexer
            .publish(span, GatewayRequestToChild::SendAll(payload))
        // TODO END
    }

    #[allow(non_snake_case)]
    fn handle_HandleGetAuthoringEntryListResult(
        &mut self,
        entry_list: EntryListData,
    ) -> Lib3hResult<()> {
        let space_gateway = self.get_space(
            &entry_list.space_address.to_owned(),
            &entry_list.provider_agent_id.to_owned(),
        )?;

        /*let x =                   DhtContext::RequestAspectsOf {
            entry_address: entry_address.clone(),
            aspect_address_list,
            msg: msg.clone(),
            request_id: self.request_track.reserve(),
        };*/

        for (entry_address, aspect_address_list) in entry_list.address_map.clone() {
            let space_address = entry_list.space_address.clone();
            let provider_agent_id = entry_list.provider_agent_id.clone();
            // Check aspects and only request entry with new aspects
            space_gateway.request(
                Lib3hSpan::todo(),
                GatewayRequestToChild::Dht(DhtRequestToChild::RequestAspectsOf(
                    entry_address.clone(),
                )),
                Box::new(move |me, response| {
                    let response = {
                        match response {
                            GhostCallbackData::Timeout => return Err("timeout".into()),
                            GhostCallbackData::Response(response) => match response {
                                Err(e) => return Err(e.into()),
                                Ok(response) => response,
                            },
                        }
                    };
                    if let GatewayRequestToChildResponse::Dht(
                        DhtRequestToChildResponse::RequestAspectsOf(maybe_known_aspects),
                    ) = response
                    {
                        let can_fetch = match maybe_known_aspects {
                            None => true,
                            Some(known_aspects) => {
                                let can = !includes(&known_aspects, &aspect_address_list);
                                can
                            }
                        };
                        if can_fetch {
                            let msg_data = FetchEntryData {
                                space_address: space_address.clone(),
                                entry_address: entry_address.clone(),
                                request_id: me.request_track.reserve(),
                                provider_agent_id: provider_agent_id.clone(),
                                aspect_address_list: None,
                            };

                            me.lib3h_endpoint.request(
                                Lib3hSpan::todo(),
                                Lib3hToClient::HandleFetchEntry(msg_data),
                                Box::new(move |me, response| {
                                    let space_gateway = me
                                        .get_space(
                                            &space_address.to_owned(),
                                            &provider_agent_id.to_owned(),
                                        )
                                        .map_err(|e| GhostError::from(e.to_string()))?;
                                    match response {
                                        GhostCallbackData::Response(Ok(
                                            Lib3hToClientResponse::HandleFetchEntryResult(msg),
                                        )) => space_gateway.publish(
                                            Lib3hSpan::todo(),
                                            GatewayRequestToChild::Dht(
                                                DhtRequestToChild::BroadcastEntry(
                                                    msg.entry.clone(),
                                                ),
                                            ),
                                        ),
                                        GhostCallbackData::Response(Err(e)) => Err(e.into()),
                                        GhostCallbackData::Timeout => Err("timeout".into()),
                                        _ => Err("bad response type".into()),
                                    }
                                }),
                            )?;
                        }
                    } else {
                        panic!("bad response to RequestAspectsOf: {:?}", response);
                    }
                    Ok(())
                }),
            )?;
        }
        Ok(())
    }

    #[allow(non_snake_case)]
    fn handle_HandleGetGossipingEntryListResult(&mut self, msg: EntryListData) -> Lib3hResult<()> {
        let space_gateway = self.get_space(
            &msg.space_address.to_owned(),
            &msg.provider_agent_id.to_owned(),
        )?;
        for (entry_address, aspect_address_list) in msg.address_map {
            let mut aspect_list = Vec::new();
            for aspect_address in aspect_address_list {
                let fake_aspect = EntryAspectData {
                    aspect_address: aspect_address.clone(),
                    type_hint: String::new(),
                    aspect: vec![].into(),
                    publish_ts: 0,
                };
                aspect_list.push(fake_aspect);
            }
            // Create "shallow" entry, in the sense an entry with no actual aspect content,
            // but valid addresses.
            let shallow_entry = EntryData {
                entry_address: entry_address.clone(),
                aspect_list,
            };
            space_gateway
                .publish(
                    Lib3hSpan::todo(),
                    GatewayRequestToChild::Dht(DhtRequestToChild::HoldEntryAspectAddress(
                        shallow_entry,
                    )),
                )
                .map_err(|e| Lib3hError::new_other(&e.to_string()))?;
        }
        Ok(())
    }

    /// Create a gateway for this agent in this space, if not already part of it.
    /// Must not already be part of this space.
    fn handle_join(&mut self, span: Lib3hSpan, join_msg: &SpaceData) -> Lib3hResult<()> {
        let chain_id =
            self.add_gateway(join_msg.space_address.clone(), join_msg.agent_id.clone())?;

        let this_peer = self.this_space_peer(chain_id.clone());
        self.broadcast_join(
            span.child("broadcast_join"),
            join_msg.space_address.clone(),
            this_peer.clone(),
        )?;

        let space_gateway = self.space_gateway_map.get_mut(&chain_id).unwrap();

        // Have DHT broadcast our PeerData
        space_gateway.publish(
            span.follower("space_gateway.publish"),
            GatewayRequestToChild::Dht(DhtRequestToChild::HoldPeer(this_peer)),
        )?;

        // Send Get*Lists requests
        let mut list_data = GetListData {
            space_address: join_msg.space_address.clone(),
            provider_agent_id: join_msg.agent_id.clone(),
            request_id: self.request_track.reserve(),
        };

        self.lib3h_endpoint.request(
            span.follower("TODO"),
            Lib3hToClient::HandleGetGossipingEntryList(list_data.clone()),
            Box::new(|me, response| match response {
                GhostCallbackData::Response(Ok(
                    Lib3hToClientResponse::HandleGetGossipingEntryListResult(msg),
                )) => Ok(me.handle_HandleGetGossipingEntryListResult(msg)?),
                GhostCallbackData::Response(Err(e)) => Err(e.into()),
                GhostCallbackData::Timeout => Err("timeout".into()),
                _ => Err("bad response type".into()),
            }),
        )?;

        list_data.request_id = self.request_track.reserve();
        self.lib3h_endpoint
            .request(
                span.follower("TODO"),
                Lib3hToClient::HandleGetAuthoringEntryList(list_data.clone()),
                Box::new(|me, response| match response {
                    GhostCallbackData::Response(Ok(
                        Lib3hToClientResponse::HandleGetAuthoringEntryListResult(msg),
                    )) => Ok(me.handle_HandleGetAuthoringEntryListResult(msg)?),
                    GhostCallbackData::Response(Err(e)) => Err(e.into()),
                    GhostCallbackData::Timeout => Err("timeout".into()),
                    _ => Err("bad response type".into()),
                }),
            )
            .map_err(|e| Lib3hError::new(ErrorKind::Other(e.to_string())))
    }

    /// Destroy gateway for this agent in this space, if part of it.
    fn handle_leave(&mut self, _span: Lib3hSpan, join_msg: &SpaceData) -> Lib3hResult<()> {
        let chain_id = (join_msg.space_address.clone(), join_msg.agent_id.clone());
        match self.space_gateway_map.remove(&chain_id) {
            Some(_) => Ok(()), //TODO is there shutdown code we need to call
            None => Err(Lib3hError::new_other("Not part of that space")),
        }
    }

    fn handle_direct_message(
        &mut self,
        span: Lib3hSpan,
        msg: &DirectMessageData,
        is_response: bool,
    ) -> Lib3hResult<()> {
        let chain_id = (msg.space_address.clone(), msg.from_agent_id.clone());

        let this_peer = self.this_space_peer(chain_id.clone());

        let to_agent_id: String = msg.to_agent_id.clone().into();
        if &this_peer.peer_address == &to_agent_id {
            return Err(Lib3hError::new_other("messaging self not allowed"));
        }

        // Change into P2pProtocol
        let net_msg = if is_response {
            P2pProtocol::DirectMessageResult(msg.clone())
        } else {
            P2pProtocol::DirectMessage(msg.clone())
        };

        // Serialize payload
        let mut payload = Vec::new();
        net_msg
            .serialize(&mut Serializer::new(&mut payload))
            .unwrap();
        // Send
        let peer_address: String = msg.to_agent_id.clone().into();

        let space_gateway = self
            .space_gateway_map
            .get_mut(&chain_id)
            .ok_or_else(|| Lib3hError::new_other("Not part of that space"))?;

        space_gateway
            .publish(
                span,
                GatewayRequestToChild::Transport(
                    transport::protocol::RequestToChild::SendMessage {
                        uri: Url::parse(&("agentId:".to_string() + &peer_address))
                            .expect("invalid url format"),
                        payload: payload.into(),
                    },
                ),
            )
            .map_err(|e| Lib3hError::new_other(&e.to_string()))
    }

    fn handle_publish_entry(
        &mut self,
        span: Lib3hSpan,
        msg: &ProvidedEntryData,
    ) -> Lib3hResult<()> {
        // MIRROR - reflecting hold for now
        for aspect in &msg.entry.aspect_list {
            let data = StoreEntryAspectData {
                request_id: self.request_track.reserve(),
                space_address: msg.space_address.clone(),
                provider_agent_id: msg.provider_agent_id.clone(),
                entry_address: msg.entry.entry_address.clone(),
                entry_aspect: aspect.clone(),
            };

            self.lib3h_endpoint.request(
                span.child("TODO add tags"),
                Lib3hToClient::HandleStoreEntryAspect(data),
                Box::new(move |_me, response| {
                    // should just be OK
                    debug!(
                        "On HandleStoreEntryAspect request from handle_publish_entry got: {:?} ",
                        response
                    );
                    Ok(())
                }),
            )?;
        }
        let space_gateway = self.get_space(
            &msg.space_address.to_owned(),
            &msg.provider_agent_id.to_owned(),
        )?;
        space_gateway
            .publish(
                span,
                GatewayRequestToChild::Dht(DhtRequestToChild::BroadcastEntry(msg.entry.clone())),
            )
            .map_err(|e| Lib3hError::new_other(&e.to_string()))
    }

    fn handle_hold_entry(&mut self, span: Lib3hSpan, msg: &ProvidedEntryData) -> Lib3hResult<()> {
        let space_gateway = self.get_space(
            &msg.space_address.to_owned(),
            &msg.provider_agent_id.to_owned(),
        )?;
        space_gateway
            .publish(
                span,
                GatewayRequestToChild::Dht(DhtRequestToChild::HoldEntryAspectAddress(
                    msg.entry.clone(),
                )),
            )
            .map_err(|e| Lib3hError::new_other(&e.to_string()))
    }

    fn handle_query_entry(
        &mut self,
        span: Lib3hSpan,
        msg: ClientToLib3hMessage,
        data: QueryEntryData,
    ) -> Lib3hResult<()> {
        // TODO #169 reflecting for now...
        // ultimately this should get forwarded to the
        // correct neighborhood
        self.lib3h_endpoint
            .request(
                span,
                Lib3hToClient::HandleQueryEntry(data.clone()),
                Box::new(move |_me, response| {
                    match response {
                        GhostCallbackData::Response(Ok(
                            Lib3hToClientResponse::HandleQueryEntryResult(data),
                        )) => msg.respond(Ok(ClientToLib3hResponse::QueryEntryResult(data)))?,
                        GhostCallbackData::Response(Err(e)) => {
                            error!("Got error on HandleQueryEntryResult: {:?} ", e);
                        }
                        GhostCallbackData::Timeout => {
                            error!("Got timeout on HandleQueryEntryResult");
                        }
                        _ => panic!("bad response type"),
                    }
                    Ok(())
                }),
            )
            .map_err(|e| Lib3hError::new_other(&e.to_string()))
    }

    /// Get a space_gateway for the specified space+agent.
    /// If agent did not join that space, construct error
    pub fn get_space(
        &mut self,
        space_address: &Address,
        agent_id: &Address,
    ) -> Lib3hResult<&mut Detach<GatewayParentWrapper<GhostEngine<'engine>, P2pGateway>>> {
        self.space_gateway_map
            .get_mut(&(space_address.to_owned(), agent_id.to_owned()))
            .ok_or_else(|| {
                Lib3hError::new_other(&format!("Not in space: {:?},{:?}", space_address, agent_id))
            })
    }
}

/// Return true if all elements of list_b are found in list_a
#[allow(dead_code)]
fn includes(list_a: &[Address], list_b: &[Address]) -> bool {
    let set_a: HashSet<_> = list_a.iter().map(|addr| addr).collect();
    let set_b: HashSet<_> = list_b.iter().map(|addr| addr).collect();
    set_b.is_subset(&set_a)
}

pub fn handle_gossip_to<
    G: GhostActor<
        GatewayRequestToParent,
        GatewayRequestToParentResponse,
        GatewayRequestToChild,
        GatewayRequestToChildResponse,
        Lib3hError,
    >,
>(
    gateway_identifier: &str,
    gateway: &mut GatewayParentWrapper<GhostEngine, G>,
    gossip_data: GossipToData,
) -> Lib3hResult<()> {
    debug!(
        "({}) handle_gossip_to: {:?}",
        gateway_identifier, gossip_data,
    );

    for to_peer_address in gossip_data.peer_address_list {
        // FIXME
        //            // TODO #150 - should not gossip to self in the first place
        //            let me = self.get_this_peer_sync(&mut gateway).peer_address;
        //            if to_peer_address == me {
        //                continue;
        //            }
        //            // TODO END

        // Convert DHT Gossip to P2P Gossip
        let p2p_gossip = P2pProtocol::Gossip(GossipData {
            space_address: gateway_identifier.into(),
            to_peer_address: to_peer_address.clone().into(),
            from_peer_address: "FIXME".into(), // FIXME
            bundle: gossip_data.bundle.clone(),
        });
        let mut payload = Vec::new();
        p2p_gossip
            .serialize(&mut Serializer::new(&mut payload))
            .expect("P2pProtocol::Gossip serialization failed");
        // Forward gossip to the inner_transport
        // FIXME peer_address to Url convert
        let msg = transport::protocol::RequestToChild::SendMessage {
            uri: Url::parse(&("agentId:".to_string() + &to_peer_address)).expect("invalid Url"),
            payload: payload.into(),
        };
        gateway.publish(
            Lib3hSpan::todo("no span"),
            GatewayRequestToChild::Transport(msg),
        )?;
    }
    Ok(())
}
#[cfg(test)]
mod tests {
    use super::*;
    use crate::{dht::mirror_dht::MirrorDht, tests::enable_logging_for_test};
    use lib3h_sodium::SodiumCryptoSystem;
    use lib3h_tracing::test_span;
    use std::path::PathBuf;
    use url::Url;

    struct MockCore {
        //    state: String,
    }

    fn make_test_engine() -> GhostEngine<'static> {
        let crypto = Box::new(SodiumCryptoSystem::new());
        let config = EngineConfig {
            socket_type: "mem".into(),
            bootstrap_nodes: vec![],
            work_dir: PathBuf::new(),
            log_level: 'd',
            bind_url: Url::parse(format!("mem://{}", "test_engine").as_str()).unwrap(),
            dht_gossip_interval: 100,
            dht_timeout_threshold: 1000,
            dht_custom_config: vec![],
        };
        let dht_factory = MirrorDht::new_with_config;

<<<<<<< HEAD
        let engine: GhostEngine =
            GhostEngine::new_mock(test_span(""), crypto, config, "test_engine", dht_factory)
                .unwrap();
=======
        let engine = GhostEngine::new_mock(crypto, config, "test_engine", dht_factory).unwrap();
>>>>>>> 7280855a
        engine
    }

    fn make_test_engine_wrapper(
    ) -> GhostEngineParentWrapper<MockCore, GhostEngine<'static>, Lib3hError> {
        let engine = make_test_engine();
        let lib3h: GhostEngineParentWrapper<MockCore, GhostEngine, Lib3hError> =
            GhostParentWrapper::new(engine, "test_engine");
        lib3h
    }

    #[test]
    fn test_ghost_engine_construct() {
        let lib3h = make_test_engine_wrapper();
        assert_eq!(lib3h.as_ref().space_gateway_map.len(), 0);

        // check that bootstrap nodes were connected to
    }

    fn make_test_join_request() -> SpaceData {
        SpaceData {
            /// Identifier of this request
            request_id: "foo_id".into(),
            space_address: "space_addr".into(),
            agent_id: "agent_id".into(),
        }
    }

    #[test]
    fn test_ghost_engine_join() {
        let mut lib3h = make_test_engine_wrapper();

        let req_data = make_test_join_request();
        let result = lib3h.as_mut().handle_join(test_span(""), &req_data);
        assert!(result.is_ok());
        assert_eq!(lib3h.as_ref().space_gateway_map.len(), 1);
        let result = lib3h.as_mut().handle_join(test_span(""), &req_data);
        assert_eq!(
            "Err(Lib3hError(Other(\"Already joined space\")))",
            format!("{:?}", result)
        );
    }

    #[test]
    fn test_ghost_engine_leave() {
        let mut lib3h = make_test_engine_wrapper();
        let req_data = make_test_join_request();
        let result = lib3h.as_mut().handle_join(test_span(""), &req_data);
        assert!(result.is_ok());
        let result = lib3h.as_mut().handle_leave(test_span(""), &req_data);
        assert!(result.is_ok());
        let result = lib3h.as_mut().handle_leave(test_span(""), &req_data);
        assert_eq!(
            "Err(Lib3hError(Other(\"Not part of that space\")))",
            format!("{:?}", result)
        );
    }

    #[test]
    fn test_ghost_engine_dm() {
        let mut lib3h = make_test_engine_wrapper();
        let req_data = make_test_join_request();
        let result = lib3h.as_mut().handle_join(test_span(""), &req_data);
        assert!(result.is_ok());

        let direct_message = DirectMessageData {
            request_id: "foo_id".into(),
            space_address: "space_addr".into(),
            from_agent_id: "agent_id".into(),
            to_agent_id: "to_agent_id".into(),
            content: b"foo content".to_vec().into(),
        };

        let result = lib3h
            .as_mut()
            .handle_direct_message(test_span(""), &direct_message, false);
        assert!(result.is_ok());
        // TODO: assert somehow that the message got queued to the right place

        /*
            "Ok(DirectMessageData { space_address: HashString(\"space_addr\"), request_id: \"foo_id\", to_agent_id: HashString(\"agent_id\"), from_agent_id: HashString(\"to_agent_id\"), content: [102, 97, 107, 101, 32, 114, 101, 115, 112, 111, 110, 115, 101] })",
            format!("{:?}", result)
        );*/
    }

    fn make_test_entry() -> ProvidedEntryData {
        let aspect_list = Vec::new();
        let entry_data = EntryData {
            entry_address: "fake_address".into(),
            aspect_list,
        };
        ProvidedEntryData {
            space_address: "space_addr".into(),
            provider_agent_id: "agent_id".into(),
            entry: entry_data,
        }
    }

    #[test]
    fn test_ghost_engine_publish() {
        enable_logging_for_test(true);

        let mut engine = make_test_engine_wrapper();
        let req_data = make_test_join_request();
<<<<<<< HEAD
        let result = lib3h.as_mut().handle_join(test_span(""), &req_data);
=======
        let result = engine.as_mut().handle_join(&req_data);
>>>>>>> 7280855a
        assert!(result.is_ok());

        let mut core = MockCore {
            //        state: "".to_string(),
        };

        let res = engine.process(&mut core);
        println!("engine.process() -> {:?}", res);

        let entry_data = make_test_entry();

<<<<<<< HEAD
        let result = lib3h
            .as_mut()
            .handle_publish_entry(test_span(""), &entry_data);
=======
        let result = engine.as_mut().handle_publish_entry(&entry_data);
>>>>>>> 7280855a
        assert!(result.is_ok());

        /* what should we observe to know that the entry was published?
        let space_gateway = lib3h
            .as_mut()
            .get_space(
                &req_data.space_address.to_owned(),
                &req_data.agent_id.to_owned(),
            )
            .unwrap();
        let msgs = space_gateway.as_mut().as_dht_mut().drain_messages();
        assert_eq!(msgs.len(), 0);

        {
            lib3h.process(&mut core).unwrap();
        }

        let space_gateway = lib3h
            .as_mut()
            .get_space(
                &req_data.space_address.to_owned(),
                &req_data.agent_id.to_owned(),
            )
            .unwrap();

        let msgs = space_gateway.as_mut().as_dht_mut().drain_messages();
        assert_eq!(
            "[GhostMessage {request_id: None, ..}]",
            format!("{:?}", msgs)
        ); */
    }

    #[test]
    fn test_ghost_engine_hold() {
        enable_logging_for_test(true);

        let mut lib3h = make_test_engine_wrapper();
        let req_data = make_test_join_request();
        let result = lib3h.as_mut().handle_join(test_span(""), &req_data);
        assert!(result.is_ok());

        let mut core = MockCore {
            //        state: "".to_string(),
        };

        let res = lib3h.process(&mut core);
        println!("engine.process() -> {:?}", res);

        let entry_data = make_test_entry();

        println!("Before handle_hold_entry ---------------------------");

        let result = lib3h.as_mut().handle_hold_entry(test_span(""), &entry_data);
        assert!(result.is_ok());

        /* what should we observe to know that the hold was published?
        let space_gateway = lib3h
            .as_mut()
            .get_space(
                &req_data.space_address.to_owned(),
                &req_data.agent_id.to_owned(),
            )
            .unwrap();
        let msgs = space_gateway.as_mut().as_dht_mut().drain_messages();
        assert_eq!(msgs.len(), 0);

        {
            lib3h.process(&mut core).unwrap();
        }

        let space_gateway = lib3h
            .as_mut()
            .get_space(
                &req_data.space_address.to_owned(),
                &req_data.agent_id.to_owned(),
            )
            .unwrap();

        let msgs = space_gateway.as_mut().as_dht_mut().drain_messages();
        for mut msg in msgs {
            let _payload = msg.take_message();
            assert_eq!(
                "dht publish",
                format!("{:?}", payload)
            );
        }*/
    }

    fn make_test_query(space_address: Address) -> QueryEntryData {
        QueryEntryData {
            space_address: space_address,
            entry_address: "fake_entry_address".into(),
            request_id: "fake_request_id".into(),
            requester_agent_id: "fake_requester_agent_id".into(),
            query: b"fake query".to_vec().into(),
        }
    }

    #[test]
    fn test_ghost_engine_query() {
        enable_logging_for_test(true);

        let mut lib3h = make_test_engine_wrapper();
        let req_data = make_test_join_request();
        let result = lib3h.as_mut().handle_join(test_span(""), &req_data);
        assert!(result.is_ok());

        let mut core = MockCore {
            //        state: "".to_string(),
        };

        let res = lib3h.process(&mut core);
        println!("engine.process() -> {:?}", res);

        let query = make_test_query(req_data.space_address.clone());

        let _result = lib3h.request(
            test_span(""),
            ClientToLib3h::QueryEntry(query),
            Box::new(move |_me, _response| {
                panic!("BANG");
            }),
        );

        /*  FIXME: what should we observe to know that the query was processed
        let space_gateway = lib3h
            .as_mut()
            .get_space(
                &req_data.space_address.to_owned(),
                &req_data.agent_id.to_owned(),
            )
            .unwrap();
        let msgs = space_gateway.as_mut().as_dht_mut().drain_messages();
        assert_eq!(msgs.len(), 0);

        lib3h.process(&mut core).unwrap();

        let space_gateway = lib3h
            .as_mut()
            .get_space(
                &req_data.space_address.to_owned(),
                &req_data.agent_id.to_owned(),
            )
            .unwrap();

        let msgs = space_gateway.as_mut().as_dht_mut().drain_messages();
        for mut msg in msgs {
            let payload = msg.take_message();
            assert_eq!(
                "[GhostMessage {request_id: None, ..}]",
                format!("{:?}", payload)
            );
        }*/
    }
}<|MERGE_RESOLUTION|>--- conflicted
+++ resolved
@@ -70,7 +70,7 @@
             uri: Url::parse(&("agentId:".to_string() + &to_peer_address)).expect("invalid Url"),
             payload: payload.into(),
         };
-        gateway.publish(Lib3hSpan::todo(), GatewayRequestToChild::Transport(msg))?;
+        gateway.publish(Lib3hSpan::fixme(), GatewayRequestToChild::Transport(msg))?;
     }
     Ok(())
 }
@@ -138,7 +138,7 @@
         // Bind & create this_net_peer
         // TODO: Find better way to do init with GhostEngine
         multiplexer.as_mut().request(
-            Lib3hSpan::todo(),
+            Lib3hSpan::fixme(),
             GatewayRequestToChild::Transport(RequestToChild::Bind {
                 spec: config.bind_url.clone(),
             }),
@@ -184,36 +184,21 @@
                     .build(),
             ),
         };
-<<<<<<< HEAD
-
-        engine.priv_connect_bootstraps(span)?;
-=======
         detach_run!(engine.multiplexer, |e| e.process(&mut engine))?;
         engine.multiplexer.as_mut().publish(
-            Lib3hSpan::todo(),
+            Lib3hSpan::fixme(),
             GatewayRequestToChild::Dht(DhtRequestToChild::UpdateAdvertise(
                 engine.this_net_peer.peer_uri.clone(),
             )),
         )?;
         detach_run!(engine.multiplexer, |e| e.process(&mut engine))?;
-        engine.priv_connect_bootstraps()?;
->>>>>>> 7280855a
+        engine.priv_connect_bootstraps(span)?;
         Ok(engine)
     }
 
     fn priv_connect_bootstraps(&mut self, span: Lib3hSpan) -> GhostResult<()> {
         let nodes: Vec<Url> = self.config.bootstrap_nodes.drain(..).collect();
         for bs in nodes {
-<<<<<<< HEAD
-            self.handle_connect(
-                span.child("priv_connect_bootstrap TODO extra info"),
-                ConnectData {
-                    request_id: format!("bootstrap-connect: {}", bs.clone()).to_string(), // fire-and-forget
-                    peer_uri: bs,
-                    network_id: "".to_string(), // unimplemented
-                },
-            )?;
-=======
             // can't use handle_bootstrap() because it assumes a message to respond to
             let cmd = GatewayRequestToChild::Transport(
                 transport::protocol::RequestToChild::SendMessage {
@@ -221,8 +206,8 @@
                     payload: Opaque::new(),
                 },
             );
-            self.multiplexer.publish(Lib3hSpan::todo(), cmd)?;
->>>>>>> 7280855a
+            self.multiplexer
+                .publish(span.child("priv_connect_bootstrap TODO extra info"), cmd)?;
         }
         Ok(())
     }
@@ -275,32 +260,13 @@
     }
 
     /// Process connect events by sending them to the multiplexer
-<<<<<<< HEAD
-    fn handle_connect(&mut self, span: Lib3hSpan, data: ConnectData) -> GhostResult<()> {
-        let cmd =
-            GatewayRequestToChild::Transport(transport::protocol::RequestToChild::SendMessage {
-                uri: data.peer_uri,
-                payload: Opaque::new(),
-            });
-        // TODO: #339 convert to request and respond with ConnectedData
-        self.multiplexer.publish(span, cmd)
-    }
-
-    /// Process any Client events or requests
-    fn handle_msg_from_client(&mut self, mut msg: ClientToLib3hMessage) -> GhostResult<()> {
-        let span = msg.span().child("handle_msg_from_client");
-        match msg.take_message().expect("exists") {
-            ClientToLib3h::Connect(data) => {
-                trace!("ClientToLib3h::Connect: {:?}", &data);
-                self.handle_connect(span.follower("TODO name"), data)
-=======
     fn handle_bootstrap(
         &mut self,
         msg: ClientToLib3hMessage,
         data: BootstrapData,
     ) -> GhostResult<()> {
         self.multiplexer.request(
-            Lib3hSpan::todo(),
+            Lib3hSpan::fixme(),
             GatewayRequestToChild::Bootstrap(data),
             Box::new(move |_me, response| {
                 match response {
@@ -321,11 +287,11 @@
         &mut self,
         mut msg: ClientToLib3hMessage,
     ) -> GhostResult<()> {
+        let span = msg.span().child("handle_msg_from_client");
         match msg.take_message().expect("exists") {
             ClientToLib3h::Bootstrap(data) => {
                 trace!("ClientToLib3h::Bootstrap: {:?}", &data);
                 self.handle_bootstrap(msg, data)
->>>>>>> 7280855a
             }
             ClientToLib3h::JoinSpace(data) => {
                 trace!("ClientToLib3h::JoinSpace: {:?}", data);
@@ -450,7 +416,7 @@
             let provider_agent_id = entry_list.provider_agent_id.clone();
             // Check aspects and only request entry with new aspects
             space_gateway.request(
-                Lib3hSpan::todo(),
+                Lib3hSpan::fixme(),
                 GatewayRequestToChild::Dht(DhtRequestToChild::RequestAspectsOf(
                     entry_address.clone(),
                 )),
@@ -485,7 +451,7 @@
                             };
 
                             me.lib3h_endpoint.request(
-                                Lib3hSpan::todo(),
+                                Lib3hSpan::fixme(),
                                 Lib3hToClient::HandleFetchEntry(msg_data),
                                 Box::new(move |me, response| {
                                     let space_gateway = me
@@ -498,7 +464,7 @@
                                         GhostCallbackData::Response(Ok(
                                             Lib3hToClientResponse::HandleFetchEntryResult(msg),
                                         )) => space_gateway.publish(
-                                            Lib3hSpan::todo(),
+                                            Lib3hSpan::fixme(),
                                             GatewayRequestToChild::Dht(
                                                 DhtRequestToChild::BroadcastEntry(
                                                     msg.entry.clone(),
@@ -547,7 +513,7 @@
             };
             space_gateway
                 .publish(
-                    Lib3hSpan::todo(),
+                    Lib3hSpan::fixme(),
                     GatewayRequestToChild::Dht(DhtRequestToChild::HoldEntryAspectAddress(
                         shallow_entry,
                     )),
@@ -827,10 +793,7 @@
             uri: Url::parse(&("agentId:".to_string() + &to_peer_address)).expect("invalid Url"),
             payload: payload.into(),
         };
-        gateway.publish(
-            Lib3hSpan::todo("no span"),
-            GatewayRequestToChild::Transport(msg),
-        )?;
+        gateway.publish(Lib3hSpan::fixme(), GatewayRequestToChild::Transport(msg))?;
     }
     Ok(())
 }
@@ -861,13 +824,9 @@
         };
         let dht_factory = MirrorDht::new_with_config;
 
-<<<<<<< HEAD
-        let engine: GhostEngine =
+        let engine =
             GhostEngine::new_mock(test_span(""), crypto, config, "test_engine", dht_factory)
                 .unwrap();
-=======
-        let engine = GhostEngine::new_mock(crypto, config, "test_engine", dht_factory).unwrap();
->>>>>>> 7280855a
         engine
     }
 
@@ -972,11 +931,7 @@
 
         let mut engine = make_test_engine_wrapper();
         let req_data = make_test_join_request();
-<<<<<<< HEAD
-        let result = lib3h.as_mut().handle_join(test_span(""), &req_data);
-=======
-        let result = engine.as_mut().handle_join(&req_data);
->>>>>>> 7280855a
+        let result = engine.as_mut().handle_join(test_span(""), &req_data);
         assert!(result.is_ok());
 
         let mut core = MockCore {
@@ -988,13 +943,9 @@
 
         let entry_data = make_test_entry();
 
-<<<<<<< HEAD
-        let result = lib3h
+        let result = engine
             .as_mut()
             .handle_publish_entry(test_span(""), &entry_data);
-=======
-        let result = engine.as_mut().handle_publish_entry(&entry_data);
->>>>>>> 7280855a
         assert!(result.is_ok());
 
         /* what should we observe to know that the entry was published?
