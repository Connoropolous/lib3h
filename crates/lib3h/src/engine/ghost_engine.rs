use detach::Detach;
use lib3h_ghost_actor::prelude::*;
use lib3h_protocol::{data_types::*, protocol::*, Address};
use std::collections::{HashMap, HashSet};

use super::RealEngineTrackerData;
use crate::{
    dht::{dht_config::DhtConfig, dht_protocol::*},
    engine::{
        p2p_protocol::P2pProtocol, ChainId, RealEngineConfig, TransportKeys, NETWORK_GATEWAY_ID,
    },
    error::{ErrorKind, Lib3hError, Lib3hResult},
    gateway::{protocol::*, P2pGateway},
    track::Tracker,
    transport::{self, memory_mock::ghost_transport_memory::*, TransportMultiplex},
};
use lib3h_crypto_api::CryptoSystem;
use lib3h_tracing::Lib3hTrace;
use rmp_serde::Serializer;
use serde::Serialize;
use url::Url;

pub type ClientToLib3hMessage =
    GhostMessage<ClientToLib3h, Lib3hToClient, ClientToLib3hResponse, Lib3hError>;

pub type Lib3hToClientMessage =
    GhostMessage<Lib3hToClient, ClientToLib3h, Lib3hToClientResponse, Lib3hError>;

/// this is a generic parent wrapper for a GhostEngine.  This allows us to have
/// a mock GhostEngine for proving out the LegacyLib3h wrapper
<<<<<<< HEAD
pub type GhostEngineParentWrapper<Core, TraceContext, Engine, EngineError> = GhostParentWrapper<
    Core,
    TraceContext,
=======
pub type GhostEngineParentWrapper<Core, Engine, EngineError> = GhostParentWrapper<
    Core,
>>>>>>> f00e43a9
    Lib3hToClient,
    Lib3hToClientResponse,
    ClientToLib3h,
    ClientToLib3hResponse,
    EngineError,
    Engine,
>;

#[allow(dead_code)]
pub struct GhostEngine<'engine> {
    /// Identifier
    name: String,
    /// Config settings
    config: RealEngineConfig,
    /// Factory for building DHT's of type D
    dht_factory: DhtFactory,
    /// Tracking request_id's sent to core
    request_track: Tracker<RealEngineTrackerData>,
    /// P2p gateway for the network layer
    multiplexer: Detach<
        GatewayParentWrapper<GhostEngine<'engine>, Lib3hTrace, TransportMultiplex<P2pGateway>>,
    >,
    /// Cached this_peer of the multiplexer
    this_net_peer: PeerData,

    /// Store active connections?
    network_connections: HashSet<Url>,
    /// Map of P2p gateway per Space+Agent
    space_gateway_map:
        HashMap<ChainId, GatewayParentWrapper<GhostEngine<'engine>, Lib3hTrace, P2pGateway>>,
    #[allow(dead_code)]
    /// crypto system to use
    crypto: Box<dyn CryptoSystem>,
    #[allow(dead_code)]
    /// transport_id data, public/private keys, etc
    transport_keys: TransportKeys,
    /// debug: count number of calls to process()
    process_count: u64,

    client_endpoint: Option<
        GhostEndpoint<
            ClientToLib3h,
            ClientToLib3hResponse,
            Lib3hToClient,
            Lib3hToClientResponse,
            Lib3hError,
        >,
    >,
    lib3h_endpoint: Detach<
        GhostContextEndpoint<
            GhostEngine<'engine>,
            Lib3hTrace,
            Lib3hToClient,
            Lib3hToClientResponse,
            ClientToLib3h,
            ClientToLib3hResponse,
            Lib3hError,
        >,
    >,
}

impl<'engine> GhostEngine<'engine> {
    /// Constructor with TransportMemory
    pub fn new_mock(
        crypto: Box<dyn CryptoSystem>,
        config: RealEngineConfig,
        name: &str,
        dht_factory: DhtFactory,
    ) -> Lib3hResult<Self> {
        // Create TransportMemory as the network transport
        Self::with_transport(
            crypto,
            config,
            name,
            dht_factory,
            GhostTransportMemory::new(),
        )
    }

    pub fn with_transport(
        crypto: Box<dyn CryptoSystem>,
        config: RealEngineConfig,
        name: &str,
        dht_factory: DhtFactory,
        mut transport: GhostTransportMemory, // FIXME: TEMPORARY hardcoded to memory
    ) -> Lib3hResult<Self> {
        let memory_network_endpoint = Detach::new(
            transport
                .take_parent_endpoint()
                .expect("exists")
                .as_context_endpoint_builder()
                .request_id_prefix("tmem_to_child_")
                .build::<P2pGateway, Lib3hTrace>(),
        );

        /*
        // Bind & create this_net_peer
        // TODO: Find better way to do init with GhostEngine
        memory_network_endpoint.request(
            Lib3hTrace,
            transport::protocol::RequestToChild::Bind {
                spec: config.bind_url.clone(),
            },
            Box::new(|mut ud, response| {
                let response = {
                    match response {
                        GhostCallbackData::Timeout => panic!("timeout"),
                        GhostCallbackData::Response(response) => match response {
                            Err(e) => panic!("{:?}", e),
                            Ok(response) => response,
                        },
                    }
                };
                if let transport::protocol::RequestToChildResponse::Bind(bind_data) = response {
                    ud.binding = bind_data.bound_url;
                } else {
                    panic!("bad response to bind: {:?}", response);
                }
                Ok(())
            }),
        )?;
        transport.process()?;
        memory_network_endpoint.process(&mut gateway_ud)?;
        */
        let fixme_binding = Url::parse("fixme::host:123").unwrap();
        let this_net_peer = PeerData {
            peer_address: format!("{}_tId", name),
            peer_uri: fixme_binding.clone(),
            timestamp: 0, // TODO #166
        };
        // Create DhtConfig
        let dht_config =
            DhtConfig::with_real_engine_config(&format!("{}_tId", name), &fixme_binding, &config);
        debug!("New MOCK RealEngine {} -> {:?}", name, this_net_peer);
        let transport_keys = TransportKeys::new(crypto.as_crypto_system())?;
        let multiplexer = Detach::new(GatewayParentWrapper::new(
            TransportMultiplex::new(P2pGateway::new(
                NETWORK_GATEWAY_ID,
                memory_network_endpoint,
                dht_factory,
                &dht_config,
            )),
            "to_multiplexer_",
        ));
        let (endpoint_parent, endpoint_self) = create_ghost_channel();
        let mut engine = GhostEngine {
            crypto,
            config,
            name: name.to_string(),
            dht_factory,
            request_track: Tracker::new("real_engine_", 2000),
            multiplexer,
            this_net_peer,
            network_connections: HashSet::new(),
            space_gateway_map: HashMap::new(),
            transport_keys,
            process_count: 0,
            client_endpoint: Some(endpoint_parent),
            lib3h_endpoint: Detach::new(
                endpoint_self
                    .as_context_endpoint_builder()
                    .request_id_prefix(name)
                    .build(),
            ),
        };

        engine.priv_connect_bootstraps()?;
        Ok(engine)
    }

    fn priv_connect_bootstraps(&mut self) -> GhostResult<()> {
        let nodes: Vec<Url> = self.config.bootstrap_nodes.drain(..).collect();
        for bs in nodes {
            self.handle_connect(ConnectData {
                request_id: format!("bootstrap-connect: {}", bs.clone()).to_string(), // fire-and-forget
                peer_uri: bs,
                network_id: "".to_string(), // unimplemented
            })?;
        }
        Ok(())
    }

    pub fn this_space_peer(&mut self, chain_id: ChainId) -> PeerData {
        trace!("engine.this_space_peer() ...");
        let space_gateway = self
            .space_gateway_map
            .get_mut(&chain_id)
            .expect("No space at chainId");
        space_gateway.as_mut().this_peer()
    }
}

impl<'engine>
    GhostActor<
        Lib3hToClient,
        Lib3hToClientResponse,
        ClientToLib3h,
        ClientToLib3hResponse,
        Lib3hError,
    > for GhostEngine<'engine>
{
    // START BOILER PLATE--------------------------
    fn take_parent_endpoint(
        &mut self,
    ) -> Option<
        GhostEndpoint<
            ClientToLib3h,
            ClientToLib3hResponse,
            Lib3hToClient,
            Lib3hToClientResponse,
            Lib3hError,
        >,
    > {
        std::mem::replace(&mut self.client_endpoint, None)
    }
    // END BOILER PLATE--------------------------

    fn process_concrete(&mut self) -> GhostResult<WorkWasDone> {
        // START BOILER PLATE--------------------------
        // always run the endpoint process loop
        detach_run!(&mut self.lib3h_endpoint, |cs| { cs.process(self) })?;
        // END BOILER PLATE--------------------------

        // process any messages from the client to us
        for msg in self.lib3h_endpoint.as_mut().drain_messages() {
            self.handle_msg_from_client(msg)?;
        }

        /*
                let outbox: Vec<Lib3hServerProtocol> = Vec::new();
                let (net_did_work, mut net_outbox) = self.process_multiplexer()?;
                outbox.append(&mut net_outbox);
                // Process the space layer
                let mut p2p_output = self.process_space_gateways()?;
                outbox.append(&mut p2p_output);
                // Hack
                let (ugly_did_work, mut ugly_outbox) = self.process_ugly();
                outbox.append(&mut ugly_outbox);
        */

        Ok(true.into())
    }
}

/// Drop
impl<'engine> Drop for GhostEngine<'engine> {
    fn drop(&mut self) {
        self.shutdown().unwrap_or_else(|e| {
            warn!("Graceful shutdown failed: {}", e);
        });
    }
}

/// Private
impl<'engine> GhostEngine<'engine> {
    /// Called on drop.
    /// Close all connections gracefully
    fn shutdown(&mut self) -> Lib3hResult<()> {
        let /*mut*/ result: Lib3hResult<()> = Ok(());

        // FIXME
        //        for space_gatway in self.space_gateway_map.values_mut() {
        //            let res = space_gatway.as_transport_mut().close_all();
        //            // Continue closing connections even if some failed
        //            if let Err(e) = res {
        //                if result.is_ok() {
        //                    result = Err(e.into());
        //                }
        //            }
        //        }
        //        self.multiplexer
        //            .as_transport_mut()
        //            .close_all()
        //            .map_err(|e| {
        //                error!("Closing of some connection failed: {:?}", e);
        //                e
        //            })?;

        result
    }

    fn handle_connect(&mut self, data: ConnectData) -> GhostResult<()> {
        let cmd =
            GatewayRequestToChild::Transport(transport::protocol::RequestToChild::SendMessage {
                uri: data.peer_uri,
                payload: Opaque::new(),
            });
        self.multiplexer.publish(cmd)
    }

    /// Process any Client events or requests
    fn handle_msg_from_client(&mut self, mut msg: ClientToLib3hMessage) -> Result<(), GhostError> {
        match msg.take_message().expect("exists") {
            ClientToLib3h::Connect(data) => {
                trace!("ClientToLib3h::Connect: {:?}", &data);
                self.handle_connect(data)
            }
            ClientToLib3h::JoinSpace(data) => {
                trace!("ClientToLib3h::JoinSpace: {:?}", data);
                let result = self
                    .handle_join(&data)
                    .map(|_| ClientToLib3hResponse::JoinSpaceResult);
                msg.respond(result)
            }
            ClientToLib3h::LeaveSpace(data) => {
                trace!("ClientToLib3h::LeaveSpace: {:?}", data);
                let result = self
                    .handle_leave(&data)
                    .map(|_| ClientToLib3hResponse::LeaveSpaceResult);
                msg.respond(result)
            }
            ClientToLib3h::SendDirectMessage(data) => {
                trace!("ClientToLib3h::SendDirectMessage: {:?}", data);
                self.handle_direct_message(&data, false)
                    .map_err(|e| GhostError::from(e.to_string()))
            }
            ClientToLib3h::PublishEntry(data) => {
                trace!("ClientToLib3h::PublishEntry: {:?}", data);
                self.handle_publish_entry(&data)
                    .map_err(|e| GhostError::from(e.to_string()))
            }
            ClientToLib3h::HoldEntry(data) => {
                trace!("ClientToLib3h::HoldEntry: {:?}", data);
                self.handle_hold_entry(&data)
                    .map_err(|e| GhostError::from(e.to_string()))
            }
            ClientToLib3h::QueryEntry(data) => {
                trace!("ClientToLib3h::QueryEntry: {:?}", data);
                self.handle_query_entry(msg, data)
                    .map_err(|e| GhostError::from(e.to_string()))
            }
            ClientToLib3h::FetchEntry(_) => panic!("FetchEntry Deprecated"),
        }
    }

    /// create a new gateway and add it to our gateway map
    fn add_gateway(
        &mut self,
        space_address: Address,
        agent_id: Address,
    ) -> Lib3hResult<(Address, Address)> {
        let chain_id = (space_address.clone(), agent_id.clone());
        if self.space_gateway_map.contains_key(&chain_id) {
            return Err(Lib3hError::new_other("Already joined space"));
        }

        // First create DhtConfig for space gateway
        let this_peer_transport_id_as_uri = {
            // TODO #175 - encapsulate this conversion logic
            Url::parse(format!("transportId:{}", self.this_net_peer.peer_address).as_str())
                .expect("can parse url")
        };
        let dht_config = DhtConfig::with_real_engine_config(
            &agent_id.to_string(),
            &this_peer_transport_id_as_uri,
            &self.config,
        );

        // Create new space gateway for this ChainId
        let uniplex_endpoint = Detach::new(
            self.multiplexer
                .as_mut()
                .as_mut()
                .create_agent_space_route(&space_address, &agent_id)
                .as_context_endpoint_builder()
                .build::<P2pGateway, Lib3hTrace>(),
        );
        let new_space_gateway = GatewayParentWrapper::new(
            P2pGateway::new_with_space(
                &space_address,
                uniplex_endpoint,
                self.dht_factory,
                &dht_config,
            ),
            "space_gateway_",
        );
        self.space_gateway_map
            .insert(chain_id.clone(), new_space_gateway);
        Ok(chain_id)
    }

    fn broadcast_join(&mut self, space_address: Address, peer: PeerData) {
        // TODO #150 - Send JoinSpace to all known peers
        let mut payload = Vec::new();
        let p2p_msg = P2pProtocol::BroadcastJoinSpace(space_address.clone().into(), peer.clone());
        p2p_msg
            .serialize(&mut Serializer::new(&mut payload))
            .unwrap();
        trace!(
            "{} - Broadcasting JoinSpace: {}, {}",
            self.name,
            space_address,
            peer.peer_address,
        );
        let _result = self
            .multiplexer
            .publish(GatewayRequestToChild::SendAll(payload));
        // TODO END
    }

    #[allow(non_snake_case)]
    fn handle_HandleGetAuthoringEntryListResult(&mut self, _msg: EntryListData) -> Lib3hResult<()> {
        /*      let space_gateway = self.get_space(
            &msg.space_address.to_owned(),
            &msg.provider_agent_id.to_owned(),
        )?;

        for (entry_address, aspect_address_list) in msg.address_map.clone() {
            // Check aspects and only request entry with new aspects
            space_gateway.as_mut().as_dht_mut().request(
                DhtContext::RequestAspectsOf {
                    entry_address: entry_address.clone(),
                    aspect_address_list,
                    msg: msg.clone(),
                    request_id: self.request_track.reserve(),
                },
                DhtRequestToChild::RequestAspectsOf(entry_address.clone()),
                Box::new(|ud, context, response| {
                    let (entry_address, aspect_address_list, msg, request_id) = {
                        if let DhtContext::RequestAspectsOf {
                            entry_address,
                            aspect_address_list,
                            msg,
                            request_id,
                        } = context
                        {
                            (entry_address, aspect_address_list, msg, request_id)
                        } else {
                            panic!("bad context type");
                        }
                    };
                    let response = {
                        match response {
                            GhostCallbackData::Timeout => panic!("timeout"),
                            GhostCallbackData::Response(response) => match response {
                                Err(e) => panic!("{:?}", e),
                                Ok(response) => response,
                            },
                        }
                    };
                    if let DhtRequestToChildResponse::RequestAspectsOf(maybe_known_aspects) =
                        response
                    {
                        let can_fetch = match maybe_known_aspects {
                            None => true,
                            Some(known_aspects) => {
                                let can = !includes(&known_aspects, &aspect_address_list);
                                can
                            }
                        };
                        if can_fetch {
                            let _msg_data = FetchEntryData {
                                space_address: msg.space_address.clone(),
                                entry_address: entry_address.clone(),
                                request_id,
                                provider_agent_id: msg.provider_agent_id.clone(),
                                aspect_address_list: None,
                            };

                            let _context = RequestContext {
                                space_address: msg.space_address.to_owned(),
                                agent_id: msg.provider_agent_id.to_owned(),
                            };
                            let _ = self.lib3h_endpoint.request(
                                context.clone(),
                                Lib3hToClient::HandleFetchEntry(msg_data),
                                Box::new(|me, context, response| {
                                    let space_gateway = me
                                        .get_space(
                                            &context.space_address.to_owned(),
                                            &context.agent_id.to_owned(),
                                        )
                                        .map_err(|e| GhostError::from(e.to_string()))?;
                                    match response {
                                        GhostCallbackData::Response(Ok(
                                            Lib3hToClientResponse::HandleFetchEntryResult(msg),
                                        )) => {
                                            space_gateway.as_mut().as_dht_mut().publish(
                                                DhtRequestToChild::BroadcastEntry(
                                                    msg.entry.clone(),
                                                ),
                                            )?;
                                        }
                                        GhostCallbackData::Response(Err(e)) => {
                                            error!("Got error on HandleFetchEntryResult: {:?} ", e);
                                        }
                                        GhostCallbackData::Timeout => {
                                            error!("Got timeout on HandleFetchEntryResult");
                                        }
                                        _ => panic!("bad response type"),
                                    }
                                    Ok(())
                                }),
                            );
                        }
                    } else {
                        panic!("bad response to RequestAspectsOf: {:?}", response);
                    }
                    Ok(())
                }),
            )?;
        }*/
        Ok(())
    }

    #[allow(non_snake_case)]
    fn handle_HandleGetGossipingEntryListResult(&mut self, msg: EntryListData) -> Lib3hResult<()> {
        let _space_gateway = self.get_space(
            &msg.space_address.to_owned(),
            &msg.provider_agent_id.to_owned(),
        )?;
        /*
        for (entry_address, aspect_address_list) in msg.address_map {
            let mut aspect_list = Vec::new();
            for aspect_address in aspect_address_list {
                let fake_aspect = EntryAspectData {
                    aspect_address: aspect_address.clone(),
                    type_hint: String::new(),
                    aspect: vec![].into(),
                    publish_ts: 0,
                };
                aspect_list.push(fake_aspect);
            }
            // Create "fake" entry, in the sense an entry with no actual content,
            // but valid addresses.
            let fake_entry = EntryData {
                entry_address: entry_address.clone(),
                aspect_list,
            };
            space_gateway
                .publish(DhtRequestToChild::HoldEntryAspectAddress(fake_entry))
                .map_err(|e| Lib3hError::new_other(&e.to_string()))?;
        }*/
        Ok(())
    }

    /// Create a gateway for this agent in this space, if not already part of it.
    /// Must not already be part of this space.
    fn handle_join(&mut self, join_msg: &SpaceData) -> Lib3hResult<()> {
        let chain_id =
            self.add_gateway(join_msg.space_address.clone(), join_msg.agent_id.clone())?;

        let this_peer = self.this_space_peer(chain_id.clone());
        self.broadcast_join(join_msg.space_address.clone(), this_peer.clone());

        let space_gateway = self.space_gateway_map.get_mut(&chain_id).unwrap();

        // Have DHT broadcast our PeerData
        space_gateway.publish(GatewayRequestToChild::Dht(DhtRequestToChild::HoldPeer(
            this_peer,
        )))?;

        // Send Get*Lists requests
        let mut list_data = GetListData {
            space_address: join_msg.space_address.clone(),
            provider_agent_id: join_msg.agent_id.clone(),
            request_id: self.request_track.reserve(),
        };
        self.lib3h_endpoint.request(
            Lib3hTrace,
            Lib3hToClient::HandleGetGossipingEntryList(list_data.clone()),
            Box::new(|me, response| {
                match response {
                    GhostCallbackData::Response(Ok(
                        Lib3hToClientResponse::HandleGetGossipingEntryListResult(msg),
                    )) => {
                        if let Err(err) = me.handle_HandleGetGossipingEntryListResult(msg) {
                            error!(
                                "Got error when handling HandleGetGossipingEntryListResult: {:?} ",
                                err
                            );
                        };
                    }
                    GhostCallbackData::Response(Err(e)) => {
                        error!("Got error from HandleGetGossipingEntryListResult: {:?} ", e);
                    }
                    GhostCallbackData::Timeout => {
                        error!("Got timeout on HandleGetGossipingEntryListResult");
                    }
                    _ => panic!("bad response type"),
                }
                Ok(())
            }),
        )?;

        list_data.request_id = self.request_track.reserve();
        self.lib3h_endpoint
            .request(
                Lib3hTrace,
                Lib3hToClient::HandleGetAuthoringEntryList(list_data.clone()),
                Box::new(|me, response| {
                    match response {
                        GhostCallbackData::Response(Ok(
                            Lib3hToClientResponse::HandleGetAuthoringEntryListResult(msg),
                        )) => {
                            if let Err(err) = me.handle_HandleGetAuthoringEntryListResult(msg) {
                                error!(
                                "Got error when handling HandleGetAuthoringEntryListResult: {:?} ",
                                err
                            );
                            };
                        }
                        GhostCallbackData::Response(Err(e)) => {
                            error!("Got error on HandleGetAuthoringEntryListResult: {:?} ", e);
                        }
                        GhostCallbackData::Timeout => {
                            error!("Got timeout on HandleGetAuthoringEntryListResult");
                        }
                        _ => panic!("bad response type"),
                    }
                    Ok(())
                }),
            )
            .map_err(|e| Lib3hError::new(ErrorKind::Other(e.to_string())))
        // Done
        //Ok(())
    }

    /// Destroy gateway for this agent in this space, if part of it.
    fn handle_leave(&mut self, join_msg: &SpaceData) -> Lib3hResult<()> {
        let chain_id = (join_msg.space_address.clone(), join_msg.agent_id.clone());
        match self.space_gateway_map.remove(&chain_id) {
            Some(_) => Ok(()), //TODO is there shutdown code we need to call
            None => Err(Lib3hError::new_other("Not part of that space")),
        }
    }

    fn handle_direct_message(
        &mut self,
        msg: &DirectMessageData,
        is_response: bool,
    ) -> Lib3hResult<()> {
        let chain_id = (msg.space_address.clone(), msg.from_agent_id.clone());

        let this_peer = self.this_space_peer(chain_id.clone());

        let to_agent_id: String = msg.to_agent_id.clone().into();
        if &this_peer.peer_address == &to_agent_id {
            return Err(Lib3hError::new_other("messaging self not allowed"));
        }

        // Change into P2pProtocol
        let net_msg = if is_response {
            P2pProtocol::DirectMessageResult(msg.clone())
        } else {
            P2pProtocol::DirectMessage(msg.clone())
        };

        // Serialize payload
        let mut payload = Vec::new();
        net_msg
            .serialize(&mut Serializer::new(&mut payload))
            .unwrap();
        // Send
        let peer_address: String = msg.to_agent_id.clone().into();

        let space_gateway = self
            .space_gateway_map
            .get_mut(&chain_id)
            .ok_or_else(|| Lib3hError::new_other("Not part of that space"))?;

        space_gateway
            .publish(GatewayRequestToChild::Transport(
                transport::protocol::RequestToChild::SendMessage {
                    uri: Url::parse(&("agentId:".to_string() + &peer_address))
                        .expect("invalid url format"),
                    payload: payload.into(),
                },
            ))
            .map_err(|e| Lib3hError::new_other(&e.to_string()))
    }

    fn handle_publish_entry(&mut self, msg: &ProvidedEntryData) -> Lib3hResult<()> {
        for aspect in &msg.entry.aspect_list {
            let data = StoreEntryAspectData {
                request_id: self.request_track.reserve(),
                space_address: msg.space_address.clone(),
                provider_agent_id: msg.provider_agent_id.clone(),
                entry_address: msg.entry.entry_address.clone(),
                entry_aspect: aspect.clone(),
            };

            self.lib3h_endpoint.request(
                Lib3hTrace,
                Lib3hToClient::HandleStoreEntryAspect(data),
                Box::new(move |_me, response| {
                    // should just be OK
                    debug!(
                        "On HandleStoreEntryAspect request from handle_publish_entry got: {:?} ",
                        response
                    );
                    Ok(())
                }),
            )?;
        }
        let space_gateway = self.get_space(
            &msg.space_address.to_owned(),
            &msg.provider_agent_id.to_owned(),
        )?;
        space_gateway
            .publish(GatewayRequestToChild::Dht(
                DhtRequestToChild::BroadcastEntry(msg.entry.clone()),
            ))
            .map_err(|e| Lib3hError::new_other(&e.to_string()))
    }

    fn handle_hold_entry(&mut self, msg: &ProvidedEntryData) -> Lib3hResult<()> {
        let space_gateway = self.get_space(
            &msg.space_address.to_owned(),
            &msg.provider_agent_id.to_owned(),
        )?;
        space_gateway
            .publish(GatewayRequestToChild::Dht(
                DhtRequestToChild::HoldEntryAspectAddress(msg.entry.clone()),
            ))
            .map_err(|e| Lib3hError::new_other(&e.to_string()))
    }

    fn handle_query_entry(
        &mut self,
        msg: ClientToLib3hMessage,
        data: QueryEntryData,
    ) -> Lib3hResult<()> {
        self.lib3h_endpoint
            .request(
                Lib3hTrace,
                Lib3hToClient::HandleQueryEntry(data.clone()),
                Box::new(move |_me, response| {
                    match response {
                        GhostCallbackData::Response(Ok(
                            Lib3hToClientResponse::HandleQueryEntryResult(data),
                        )) => msg.respond(Ok(ClientToLib3hResponse::QueryEntryResult(data)))?,
                        GhostCallbackData::Response(Err(e)) => {
                            error!("Got error on HandleQueryEntryResult: {:?} ", e);
                        }
                        GhostCallbackData::Timeout => {
                            error!("Got timeout on HandleQueryEntryResult");
                        }
                        _ => panic!("bad response type"),
                    }
                    Ok(())
                }),
            )
            .map_err(|e| Lib3hError::new_other(&e.to_string()))
    }

    /// Get a space_gateway for the specified space+agent.
    /// If agent did not join that space, construct error
    fn get_space(
        &mut self,
        space_address: &Address,
        agent_id: &Address,
    ) -> Lib3hResult<&mut GatewayParentWrapper<GhostEngine<'engine>, Lib3hTrace, P2pGateway>> {
        self.space_gateway_map
            .get_mut(&(space_address.to_owned(), agent_id.to_owned()))
            .ok_or_else(|| {
                Lib3hError::new_other(&format!("Not in space: {:?},{:?}", space_address, agent_id))
            })
    }
}

/// Return true if all elements of list_b are found in list_a
#[allow(dead_code)]
fn includes(list_a: &[Address], list_b: &[Address]) -> bool {
    let set_a: HashSet<_> = list_a.iter().map(|addr| addr).collect();
    let set_b: HashSet<_> = list_b.iter().map(|addr| addr).collect();
    set_b.is_subset(&set_a)
}

#[cfg(test)]
mod tests {
    use super::*;
    use crate::{dht::mirror_dht::MirrorDht, tests::enable_logging_for_test};
    use lib3h_sodium::SodiumCryptoSystem;
    use url::Url;

    struct MockCore {
        //    state: String,
    }

    fn make_test_engine() -> GhostEngine<'static> {
        let crypto = Box::new(SodiumCryptoSystem::new());
        let config = RealEngineConfig {
            socket_type: "mem".into(),
            bootstrap_nodes: vec![],
            work_dir: String::new(),
            log_level: 'd',
            bind_url: Url::parse(format!("mem://{}", "test_engine").as_str()).unwrap(),
            dht_gossip_interval: 100,
            dht_timeout_threshold: 1000,
            dht_custom_config: vec![],
        };
        let dht_factory = MirrorDht::new_with_config;

        let engine: GhostEngine =
            GhostEngine::new_mock(crypto, config, "test_engine", dht_factory).unwrap();
        engine
    }

    fn make_test_engine_wrapper(
    ) -> GhostEngineParentWrapper<MockCore, Lib3hTrace, GhostEngine<'static>, Lib3hError> {
        let engine = make_test_engine();
        let lib3h: GhostEngineParentWrapper<MockCore, Lib3hTrace, GhostEngine, Lib3hError> =
            GhostParentWrapper::new(engine, "test_engine");
        lib3h
    }

    #[test]
    fn test_ghost_engine_construct() {
        let lib3h = make_test_engine_wrapper();
        assert_eq!(lib3h.as_ref().space_gateway_map.len(), 0);

        // check that bootstrap nodes were connected to
    }

    fn make_test_join_request() -> SpaceData {
        SpaceData {
            /// Identifier of this request
            request_id: "foo_id".into(),
            space_address: "space_addr".into(),
            agent_id: "agent_id".into(),
        }
    }

    #[test]
    fn test_ghost_engine_join() {
        let mut lib3h = make_test_engine_wrapper();

        let req_data = make_test_join_request();
        let result = lib3h.as_mut().handle_join(&req_data);
        assert!(result.is_ok());
        assert_eq!(lib3h.as_ref().space_gateway_map.len(), 1);
        let result = lib3h.as_mut().handle_join(&req_data);
        assert_eq!(
            "Err(Lib3hError(Other(\"Already joined space\")))",
            format!("{:?}", result)
        );
    }

    #[test]
    fn test_ghost_engine_leave() {
        let mut lib3h = make_test_engine_wrapper();
        let req_data = make_test_join_request();
        let result = lib3h.as_mut().handle_join(&req_data);
        assert!(result.is_ok());
        let result = lib3h.as_mut().handle_leave(&req_data);
        assert!(result.is_ok());
        let result = lib3h.as_mut().handle_leave(&req_data);
        assert_eq!(
            "Err(Lib3hError(Other(\"Not part of that space\")))",
            format!("{:?}", result)
        );
    }

    #[test]
    fn test_ghost_engine_dm() {
        let mut lib3h = make_test_engine_wrapper();
        let req_data = make_test_join_request();
        let result = lib3h.as_mut().handle_join(&req_data);
        assert!(result.is_ok());

        let direct_message = DirectMessageData {
            request_id: "foo_id".into(),
            space_address: "space_addr".into(),
            from_agent_id: "agent_id".into(),
            to_agent_id: "to_agent_id".into(),
            content: b"foo content".to_vec().into(),
        };

        let result = lib3h.as_mut().handle_direct_message(&direct_message, false);
        assert!(result.is_ok());
        // TODO: assert somehow that the message got queued to the right place

        /*
            "Ok(DirectMessageData { space_address: HashString(\"space_addr\"), request_id: \"foo_id\", to_agent_id: HashString(\"agent_id\"), from_agent_id: HashString(\"to_agent_id\"), content: [102, 97, 107, 101, 32, 114, 101, 115, 112, 111, 110, 115, 101] })",
            format!("{:?}", result)
        );*/
    }

    fn make_test_entry() -> ProvidedEntryData {
        let aspect_list = Vec::new();
        let entry_data = EntryData {
            entry_address: "fake_address".into(),
            aspect_list,
        };
        ProvidedEntryData {
            space_address: "space_addr".into(),
            provider_agent_id: "agent_id".into(),
            entry: entry_data,
        }
    }

    #[test]
    fn test_ghost_engine_publish() {
        enable_logging_for_test(true);

        let mut lib3h = make_test_engine_wrapper();
        let req_data = make_test_join_request();
        let result = lib3h.as_mut().handle_join(&req_data);
        assert!(result.is_ok());

        let mut core = MockCore {
            //        state: "".to_string(),
        };

        lib3h.process(&mut core).unwrap();

        let entry_data = make_test_entry();

        let result = lib3h.as_mut().handle_publish_entry(&entry_data);
        assert!(result.is_ok());

        /* what should we observe to know that the entry was published?
        let space_gateway = lib3h
            .as_mut()
            .get_space(
                &req_data.space_address.to_owned(),
                &req_data.agent_id.to_owned(),
            )
            .unwrap();
        let msgs = space_gateway.as_mut().as_dht_mut().drain_messages();
        assert_eq!(msgs.len(), 0);

        {
            lib3h.process(&mut core).unwrap();
        }

        let space_gateway = lib3h
            .as_mut()
            .get_space(
                &req_data.space_address.to_owned(),
                &req_data.agent_id.to_owned(),
            )
            .unwrap();

        let msgs = space_gateway.as_mut().as_dht_mut().drain_messages();
        assert_eq!(
            "[GhostMessage {request_id: None, ..}]",
            format!("{:?}", msgs)
        ); */
    }

    #[test]
    fn test_ghost_engine_hold() {
        enable_logging_for_test(true);

        let mut lib3h = make_test_engine_wrapper();
        let req_data = make_test_join_request();
        let result = lib3h.as_mut().handle_join(&req_data);
        assert!(result.is_ok());

        let mut core = MockCore {
            //        state: "".to_string(),
        };

        lib3h.process(&mut core).unwrap();

        let entry_data = make_test_entry();

        println!("Before handle_hold_entry ---------------------------");

        let result = lib3h.as_mut().handle_hold_entry(&entry_data);
        assert!(result.is_ok());

        /* what should we observe to know that the hold was published?
        let space_gateway = lib3h
            .as_mut()
            .get_space(
                &req_data.space_address.to_owned(),
                &req_data.agent_id.to_owned(),
            )
            .unwrap();
        let msgs = space_gateway.as_mut().as_dht_mut().drain_messages();
        assert_eq!(msgs.len(), 0);

        {
            lib3h.process(&mut core).unwrap();
        }

        let space_gateway = lib3h
            .as_mut()
            .get_space(
                &req_data.space_address.to_owned(),
                &req_data.agent_id.to_owned(),
            )
            .unwrap();

        let msgs = space_gateway.as_mut().as_dht_mut().drain_messages();
        for mut msg in msgs {
            let _payload = msg.take_message();
            assert_eq!(
                "dht publish",
                format!("{:?}", payload)
            );
        }*/
    }

    fn make_test_query(space_address: Address) -> QueryEntryData {
        QueryEntryData {
            space_address: space_address,
            entry_address: "fake_entry_address".into(),
            request_id: "fake_request_id".into(),
            requester_agent_id: "fake_requester_agent_id".into(),
            query: b"fake query".to_vec().into(),
        }
    }

    #[test]
    fn test_ghost_engine_query() {
        enable_logging_for_test(true);

        let mut lib3h = make_test_engine_wrapper();
        let req_data = make_test_join_request();
        let result = lib3h.as_mut().handle_join(&req_data);
        assert!(result.is_ok());

        let mut core = MockCore {
            //        state: "".to_string(),
        };

        lib3h.process(&mut core).unwrap();

        let query = make_test_query(req_data.space_address.clone());

        let _result = lib3h.request(
            Lib3hTrace,
            ClientToLib3h::QueryEntry(query),
            Box::new(move |_me, _response| {
                panic!("BANG");
            }),
        );

        /*  FIXME: what should we observe to know that the query was processed
        let space_gateway = lib3h
            .as_mut()
            .get_space(
                &req_data.space_address.to_owned(),
                &req_data.agent_id.to_owned(),
            )
            .unwrap();
        let msgs = space_gateway.as_mut().as_dht_mut().drain_messages();
        assert_eq!(msgs.len(), 0);

        lib3h.process(&mut core).unwrap();

        let space_gateway = lib3h
            .as_mut()
            .get_space(
                &req_data.space_address.to_owned(),
                &req_data.agent_id.to_owned(),
            )
            .unwrap();

        let msgs = space_gateway.as_mut().as_dht_mut().drain_messages();
        for mut msg in msgs {
            let payload = msg.take_message();
            assert_eq!(
                "[GhostMessage {request_id: None, ..}]",
                format!("{:?}", payload)
            );
        }*/
    }
}<|MERGE_RESOLUTION|>--- conflicted
+++ resolved
@@ -15,7 +15,7 @@
     transport::{self, memory_mock::ghost_transport_memory::*, TransportMultiplex},
 };
 use lib3h_crypto_api::CryptoSystem;
-use lib3h_tracing::Lib3hTrace;
+use lib3h_tracing::Lib3hSpan;
 use rmp_serde::Serializer;
 use serde::Serialize;
 use url::Url;
@@ -28,14 +28,8 @@
 
 /// this is a generic parent wrapper for a GhostEngine.  This allows us to have
 /// a mock GhostEngine for proving out the LegacyLib3h wrapper
-<<<<<<< HEAD
-pub type GhostEngineParentWrapper<Core, TraceContext, Engine, EngineError> = GhostParentWrapper<
-    Core,
-    TraceContext,
-=======
 pub type GhostEngineParentWrapper<Core, Engine, EngineError> = GhostParentWrapper<
     Core,
->>>>>>> f00e43a9
     Lib3hToClient,
     Lib3hToClientResponse,
     ClientToLib3h,
@@ -55,17 +49,14 @@
     /// Tracking request_id's sent to core
     request_track: Tracker<RealEngineTrackerData>,
     /// P2p gateway for the network layer
-    multiplexer: Detach<
-        GatewayParentWrapper<GhostEngine<'engine>, Lib3hTrace, TransportMultiplex<P2pGateway>>,
-    >,
+    multiplexer: Detach<GatewayParentWrapper<GhostEngine<'engine>, TransportMultiplex<P2pGateway>>>,
     /// Cached this_peer of the multiplexer
     this_net_peer: PeerData,
 
     /// Store active connections?
     network_connections: HashSet<Url>,
     /// Map of P2p gateway per Space+Agent
-    space_gateway_map:
-        HashMap<ChainId, GatewayParentWrapper<GhostEngine<'engine>, Lib3hTrace, P2pGateway>>,
+    space_gateway_map: HashMap<ChainId, GatewayParentWrapper<GhostEngine<'engine>, P2pGateway>>,
     #[allow(dead_code)]
     /// crypto system to use
     crypto: Box<dyn CryptoSystem>,
@@ -87,7 +78,6 @@
     lib3h_endpoint: Detach<
         GhostContextEndpoint<
             GhostEngine<'engine>,
-            Lib3hTrace,
             Lib3hToClient,
             Lib3hToClientResponse,
             ClientToLib3h,
@@ -128,7 +118,7 @@
                 .expect("exists")
                 .as_context_endpoint_builder()
                 .request_id_prefix("tmem_to_child_")
-                .build::<P2pGateway, Lib3hTrace>(),
+                .build::<P2pGateway>(),
         );
 
         /*
@@ -323,7 +313,7 @@
                 uri: data.peer_uri,
                 payload: Opaque::new(),
             });
-        self.multiplexer.publish(cmd)
+        self.multiplexer.publish(Lib3hSpan::todo(), cmd)
     }
 
     /// Process any Client events or requests
@@ -401,7 +391,7 @@
                 .as_mut()
                 .create_agent_space_route(&space_address, &agent_id)
                 .as_context_endpoint_builder()
-                .build::<P2pGateway, Lib3hTrace>(),
+                .build::<P2pGateway>(),
         );
         let new_space_gateway = GatewayParentWrapper::new(
             P2pGateway::new_with_space(
@@ -432,7 +422,7 @@
         );
         let _result = self
             .multiplexer
-            .publish(GatewayRequestToChild::SendAll(payload));
+            .publish(Lib3hSpan::todo(), GatewayRequestToChild::SendAll(payload));
         // TODO END
     }
 
@@ -584,9 +574,10 @@
         let space_gateway = self.space_gateway_map.get_mut(&chain_id).unwrap();
 
         // Have DHT broadcast our PeerData
-        space_gateway.publish(GatewayRequestToChild::Dht(DhtRequestToChild::HoldPeer(
-            this_peer,
-        )))?;
+        space_gateway.publish(
+            Lib3hSpan::todo(),
+            GatewayRequestToChild::Dht(DhtRequestToChild::HoldPeer(this_peer)),
+        )?;
 
         // Send Get*Lists requests
         let mut list_data = GetListData {
@@ -594,8 +585,9 @@
             provider_agent_id: join_msg.agent_id.clone(),
             request_id: self.request_track.reserve(),
         };
+
         self.lib3h_endpoint.request(
-            Lib3hTrace,
+            Lib3hSpan::todo(),
             Lib3hToClient::HandleGetGossipingEntryList(list_data.clone()),
             Box::new(|me, response| {
                 match response {
@@ -624,7 +616,7 @@
         list_data.request_id = self.request_track.reserve();
         self.lib3h_endpoint
             .request(
-                Lib3hTrace,
+                Lib3hSpan::todo(),
                 Lib3hToClient::HandleGetAuthoringEntryList(list_data.clone()),
                 Box::new(|me, response| {
                     match response {
@@ -698,13 +690,16 @@
             .ok_or_else(|| Lib3hError::new_other("Not part of that space"))?;
 
         space_gateway
-            .publish(GatewayRequestToChild::Transport(
-                transport::protocol::RequestToChild::SendMessage {
-                    uri: Url::parse(&("agentId:".to_string() + &peer_address))
-                        .expect("invalid url format"),
-                    payload: payload.into(),
-                },
-            ))
+            .publish(
+                Lib3hSpan::todo(),
+                GatewayRequestToChild::Transport(
+                    transport::protocol::RequestToChild::SendMessage {
+                        uri: Url::parse(&("agentId:".to_string() + &peer_address))
+                            .expect("invalid url format"),
+                        payload: payload.into(),
+                    },
+                ),
+            )
             .map_err(|e| Lib3hError::new_other(&e.to_string()))
     }
 
@@ -719,7 +714,7 @@
             };
 
             self.lib3h_endpoint.request(
-                Lib3hTrace,
+                Lib3hSpan::todo(),
                 Lib3hToClient::HandleStoreEntryAspect(data),
                 Box::new(move |_me, response| {
                     // should just be OK
@@ -736,9 +731,10 @@
             &msg.provider_agent_id.to_owned(),
         )?;
         space_gateway
-            .publish(GatewayRequestToChild::Dht(
-                DhtRequestToChild::BroadcastEntry(msg.entry.clone()),
-            ))
+            .publish(
+                Lib3hSpan::todo(),
+                GatewayRequestToChild::Dht(DhtRequestToChild::BroadcastEntry(msg.entry.clone())),
+            )
             .map_err(|e| Lib3hError::new_other(&e.to_string()))
     }
 
@@ -748,9 +744,12 @@
             &msg.provider_agent_id.to_owned(),
         )?;
         space_gateway
-            .publish(GatewayRequestToChild::Dht(
-                DhtRequestToChild::HoldEntryAspectAddress(msg.entry.clone()),
-            ))
+            .publish(
+                Lib3hSpan::todo(),
+                GatewayRequestToChild::Dht(DhtRequestToChild::HoldEntryAspectAddress(
+                    msg.entry.clone(),
+                )),
+            )
             .map_err(|e| Lib3hError::new_other(&e.to_string()))
     }
 
@@ -761,7 +760,7 @@
     ) -> Lib3hResult<()> {
         self.lib3h_endpoint
             .request(
-                Lib3hTrace,
+                Lib3hSpan::todo(),
                 Lib3hToClient::HandleQueryEntry(data.clone()),
                 Box::new(move |_me, response| {
                     match response {
@@ -788,7 +787,7 @@
         &mut self,
         space_address: &Address,
         agent_id: &Address,
-    ) -> Lib3hResult<&mut GatewayParentWrapper<GhostEngine<'engine>, Lib3hTrace, P2pGateway>> {
+    ) -> Lib3hResult<&mut GatewayParentWrapper<GhostEngine<'engine>, P2pGateway>> {
         self.space_gateway_map
             .get_mut(&(space_address.to_owned(), agent_id.to_owned()))
             .ok_or_else(|| {
@@ -836,9 +835,9 @@
     }
 
     fn make_test_engine_wrapper(
-    ) -> GhostEngineParentWrapper<MockCore, Lib3hTrace, GhostEngine<'static>, Lib3hError> {
+    ) -> GhostEngineParentWrapper<MockCore, GhostEngine<'static>, Lib3hError> {
         let engine = make_test_engine();
-        let lib3h: GhostEngineParentWrapper<MockCore, Lib3hTrace, GhostEngine, Lib3hError> =
+        let lib3h: GhostEngineParentWrapper<MockCore, GhostEngine, Lib3hError> =
             GhostParentWrapper::new(engine, "test_engine");
         lib3h
     }
@@ -1061,7 +1060,7 @@
         let query = make_test_query(req_data.space_address.clone());
 
         let _result = lib3h.request(
-            Lib3hTrace,
+            Lib3hSpan::todo(),
             ClientToLib3h::QueryEntry(query),
             Box::new(move |_me, _response| {
                 panic!("BANG");
