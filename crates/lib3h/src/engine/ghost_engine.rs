--- conflicted
+++ resolved
@@ -88,7 +88,6 @@
         transport: DynTransportActor,
     ) -> Lib3hResult<Self> {
         let transport_keys = TransportKeys::new(crypto.as_crypto_system())?;
-
         let transport = TransportEncoding::new(
             crypto.box_clone(),
             transport_keys.transport_id.clone(),
@@ -144,14 +143,8 @@
         };
         // Create DhtConfig
         let dht_config =
-<<<<<<< HEAD
-            DhtConfig::with_real_engine_config(&format!("{}_tId", name), &fixme_binding, &config);
-        debug!("New MOCK RealEngine {} -> {:?}", name, this_net_peer);
-=======
             DhtConfig::with_engine_config(&format!("{}_tId", name), &fixme_binding, &config);
         debug!("New MOCK Engine {} -> {:?}", name, this_net_peer);
-        let transport_keys = TransportKeys::new(crypto.as_crypto_system())?;
->>>>>>> 223e9733
         let multiplexer = Detach::new(GatewayParentWrapper::new(
             TransportMultiplex::new(P2pGateway::new(
                 NETWORK_GATEWAY_ID,
