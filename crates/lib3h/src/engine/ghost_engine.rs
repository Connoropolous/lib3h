--- conflicted
+++ resolved
@@ -1,11 +1,8 @@
-<<<<<<< HEAD
-=======
 use detach::Detach;
 use lib3h_ghost_actor::{prelude::*, RequestId};
 use lib3h_protocol::{data_types::*, protocol::*, Address};
 use std::collections::{HashMap, HashSet};
 
->>>>>>> be5c8105
 use crate::{
     dht::{dht_config::DhtConfig, dht_protocol::*},
     engine::{
@@ -49,35 +46,17 @@
         // This will change when multi-transport is impelmented
         assert_eq!(config.transport_configs.len(), 1);
         let transport_config = config.transport_configs[0].clone();
-<<<<<<< HEAD
-        let transport_id = transport_keys.transport_id.clone();
-=======
         let machine_id = transport_keys.transport_id.clone().into();
 
->>>>>>> be5c8105
         let transport: DynTransportActor = match &transport_config {
             TransportConfig::Websocket(tls_config) => {
                 let tls = tls_config.clone();
-                Box::new(GhostTransportWebsocket::new(transport_id, tls))
+                Box::new(GhostTransportWebsocket::new(machine_id, tls))
             }
-            TransportConfig::Memory(net) => Box::new(GhostTransportMemory::new(transport_id, &net)),
-        };
-
-<<<<<<< HEAD
-        let transport = TransportEncoding::new(
-            crypto.box_clone(),
-            transport_keys.transport_id.clone().into(),
-            config.network_id.id.to_string(),
-            Box::new(KeystoreStub::new()),
-            transport,
-        );
-
-        let prebound_binding = Lib3hUri::with_undefined("");
-        let transport_id_uri =
-            Lib3hUri::with_transport_id(&transport_keys.transport_id, &HashString::new());
-=======
+            TransportConfig::Memory(net) => Box::new(GhostTransportMemory::new(machine_id, &net)),
+        };
+
         let prebound_binding = Url::parse("none:").unwrap();
->>>>>>> be5c8105
         let this_net_peer = PeerData {
             peer_name: transport_id_uri.clone(),
             peer_location: prebound_binding.clone(),
@@ -590,62 +569,23 @@
         };
         let this_peer = maybe_this_peer.unwrap();
 
-<<<<<<< HEAD
-        let to_agent_id_uri = Lib3hUri::with_agent_id(&msg.to_agent_id);
-        if &this_peer.peer_name == &to_agent_id_uri {
-            warn!("tried to send message to self");
-            return Err(Lib3hError::new_other("messaging self not allowed"));
-        }
-
-        let net_msg = P2pProtocol::DirectMessage(msg.clone());
-        trace!("net_msg: {:?}", net_msg);
-=======
         if &this_peer.peer_address == &to_agent_id.to_string() {
             return Err(Lib3hError::new_other("messaging self not allowed"));
         }
 
->>>>>>> be5c8105
         // Serialize payload
         let mut payload = Vec::new();
         net_msg
             .serialize(&mut Serializer::new(&mut payload))
             .unwrap();
-<<<<<<< HEAD
         // Send
         let agent_uri = Lib3hUri::with_agent_id(&msg.to_agent_id);
-=======
->>>>>>> be5c8105
 
         let space_gateway = self
             .space_gateway_map
             .get_mut(&chain_id)
             .ok_or_else(|| Lib3hError::new_other("Not part of that space"))?;
 
-<<<<<<< HEAD
-        space_gateway
-            .request(
-                span,
-                GatewayRequestToChild::Transport(
-                    transport::protocol::RequestToChild::SendMessage {
-                        uri: agent_uri,
-                        payload: payload.into(),
-                    },
-                ),
-                Box::new(|_me, response| {
-                    debug!("GhostEngine: response to handle_direct_message message: {:?}", response);
-                    match response {
-                        GhostCallbackData::Response(Ok(
-                                GatewayRequestToChildResponse::Transport(
-                                    transport::protocol::RequestToChildResponse::SendMessageSuccess
-                        ))) => {
-                            panic!("We Need to bookmark this ghost_message so that we can invoke it with a message from the remote peer when they send it back");
-                        }
-                        _ => ghost_message.respond(Err(format!("{:?}", response).into()))?,
-                    };
-                    Ok(())
-                })
-            )?;
-=======
         Ok((space_gateway.as_mut(), Opaque::from(payload)))
     }
 
@@ -678,11 +618,11 @@
         space_gateway.request(
             span,
             GatewayRequestToChild::Transport(transport::protocol::RequestToChild::SendMessage {
-                uri: Url::parse(&("agentId:".to_string() + &to_agent_id.to_string()))
+                uri: Url::parse(&("agentId:".to_string() + &peer_address))
                     .expect("invalid url format"),
-                payload,
+                payload: payload.into(),
             }),
-            Box::new(move |me, response| {
+            Box::new(|_me, response| {
                 debug!(
                     "GhostEngine: response to handle_direct_message message: {:?}",
                     response
@@ -699,7 +639,6 @@
                 Ok(())
             }),
         )?;
->>>>>>> be5c8105
         Ok(())
     }
 
