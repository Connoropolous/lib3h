--- conflicted
+++ resolved
@@ -865,7 +865,10 @@
             uri: Url::parse(&("agentId:".to_string() + &to_peer_address)).expect("invalid Url"),
             payload: payload.into(),
         };
-        gateway.publish(Lib3hSpan::todo(), GatewayRequestToChild::Transport(msg))?;
+        gateway.publish(
+            Lib3hSpan::todo("no span"),
+            GatewayRequestToChild::Transport(msg),
+        )?;
     }
     Ok(())
 }
@@ -874,11 +877,8 @@
     use super::*;
     use crate::{dht::mirror_dht::MirrorDht, tests::enable_logging_for_test};
     use lib3h_sodium::SodiumCryptoSystem;
-<<<<<<< HEAD
     use lib3h_tracing::test_span;
-=======
     use std::path::PathBuf;
->>>>>>> e4637d99
     use url::Url;
 
     struct MockCore {
