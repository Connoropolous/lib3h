use detach::Detach;
use lib3h_ghost_actor::prelude::*;
use lib3h_protocol::{data_types::*, protocol::*, Address};
use std::collections::{HashMap, HashSet};

use super::RealEngineTrackerData;
use crate::{
    dht::{dht_config::DhtConfig, dht_protocol::*},
    engine::{
        p2p_protocol::P2pProtocol, ChainId, RealEngineConfig, TransportKeys, NETWORK_GATEWAY_ID,
    },
    error::{ErrorKind, Lib3hError, Lib3hResult},
    gateway::{wrapper::*, P2pGateway},
    track::Tracker,
    transport::{ConnectionId, TransportWrapper},
};
use lib3h_crypto_api::CryptoSystem;
use lib3h_tracing::Lib3hTrace;
use rmp_serde::Serializer;
use serde::Serialize;
use url::Url;

pub type ClientToLib3hMessage =
    GhostMessage<ClientToLib3h, Lib3hToClient, ClientToLib3hResponse, Lib3hError>;

pub type Lib3hToClientMessage =
    GhostMessage<Lib3hToClient, ClientToLib3h, Lib3hToClientResponse, Lib3hError>;

/// this is a generic parent wrapper for a GhostEngine.  This allows us to have
/// a mock GhostEngine for proving out the LegacyLib3h wrapper
pub type GhostEngineParentWrapper<Core, TraceContext, Engine, EngineError> = GhostParentWrapper<
    Core,
    TraceContext,
    Lib3hToClient,
    Lib3hToClientResponse,
    ClientToLib3h,
    ClientToLib3hResponse,
    EngineError,
    Engine,
>;

/*
// temporary mock gateway...
struct MockGateway {
    #[allow(dead_code)]
    space_address: Address,
    this_peer: PeerData,
    dht: DhtEndpointWithContext
}
impl MockGateway {
    fn new((space_address, peer_id): (Address, Address)) -> Self {
        MockGateway {
            space_address: space_address.clone(),
            this_peer: PeerData {
                peer_address: peer_id.clone().into(),
                peer_uri: Url::parse(&format!("mock://{}?{}", space_address, peer_id)).unwrap(),
                timestamp: 0,
            },
        }
    }
    fn this_peer(&self) -> &PeerData {
        &self.this_peer
    }
    fn as_dht_mut() -> DhtEndpointWithContext {

    }
}*/

#[allow(dead_code)]
pub struct GhostEngine<'engine> {
    /// Identifier
    name: String,
    /// Config settings
    config: RealEngineConfig,
    /// Factory for building DHT's of type D
    dht_factory: DhtFactory,
    /// Tracking request_id's sent to core
    request_track: Tracker<RealEngineTrackerData>,
    // TODO #176: Remove this if we resolve #176 without it.
    #[allow(dead_code)]
    /// Transport used by the network gateway
    network_transport: TransportWrapper<'engine>,
    /// P2p gateway for the network layer
    network_gateway: GatewayWrapper<'engine>,
    /// Store active connections?
    network_connections: HashSet<ConnectionId>,
    /// Map of P2p gateway per Space+Agent
    space_gateway_map: HashMap<ChainId, GatewayWrapper<'engine>>,
    #[allow(dead_code)]
    /// crypto system to use
    crypto: Box<dyn CryptoSystem>,
    #[allow(dead_code)]
    /// transport_id data, public/private keys, etc
    transport_keys: TransportKeys,
    /// debug: count number of calls to process()
    process_count: u64,

    client_endpoint: Option<
        GhostEndpoint<
            ClientToLib3h,
            ClientToLib3hResponse,
            Lib3hToClient,
            Lib3hToClientResponse,
            Lib3hError,
        >,
    >,
    lib3h_endpoint: Detach<
        GhostContextEndpoint<
            GhostEngine<'engine>,
            Lib3hTrace,
            Lib3hToClient,
            Lib3hToClientResponse,
            ClientToLib3h,
            ClientToLib3hResponse,
            Lib3hError,
        >,
    >,
}

impl<'engine> GhostEngine<'engine> {
    pub fn new(
        name: &str,
        crypto: Box<dyn CryptoSystem>,
        config: RealEngineConfig,
        dht_factory: DhtFactory,
        network_transport: TransportWrapper<'engine>,
    ) -> Lib3hResult<Self> {
        let binding = network_transport.as_mut().bind(&config.bind_url)?;
        // Generate keys
        // TODO #209 - Check persistence first before generating
        let transport_keys = TransportKeys::new(crypto.as_crypto_system())?;
        // Generate DHT config and create network_gateway
        let dht_config = DhtConfig::with_real_engine_config(
            transport_keys.transport_id.clone().as_str(),
            &binding,
            &config,
        );
        let network_gateway = GatewayWrapper::new(P2pGateway::new(
            NETWORK_GATEWAY_ID,
            network_transport.clone(),
            dht_factory,
            &dht_config,
        ));
        let (endpoint_parent, endpoint_self) = create_ghost_channel();
        Ok(GhostEngine {
            crypto,
            config,
            name: name.to_string(),
            dht_factory,
            request_track: Tracker::new("real_engine_", 2000),
            network_transport,
            network_gateway,
            network_connections: HashSet::new(),
            space_gateway_map: HashMap::new(),
            transport_keys,
            process_count: 0,
            client_endpoint: Some(endpoint_parent),
            lib3h_endpoint: Detach::new(
                endpoint_self
                    .as_context_endpoint_builder()
                    .request_id_prefix(name)
                    .build(),
            ),
        })
    }
}

impl<'engine>
    GhostActor<
        Lib3hToClient,
        Lib3hToClientResponse,
        ClientToLib3h,
        ClientToLib3hResponse,
        Lib3hError,
    > for GhostEngine<'engine>
{
    // START BOILER PLATE--------------------------
    fn take_parent_endpoint(
        &mut self,
    ) -> Option<
        GhostEndpoint<
            ClientToLib3h,
            ClientToLib3hResponse,
            Lib3hToClient,
            Lib3hToClientResponse,
            Lib3hError,
        >,
    > {
        std::mem::replace(&mut self.client_endpoint, None)
    }
    // END BOILER PLATE--------------------------

    fn process_concrete(&mut self) -> GhostResult<WorkWasDone> {
        // START BOILER PLATE--------------------------
        // always run the endpoint process loop
        detach_run!(&mut self.lib3h_endpoint, |cs| { cs.process(self) })?;
        // END BOILER PLATE--------------------------

        // process any messages from the client to us
        for msg in self.lib3h_endpoint.as_mut().drain_messages() {
            self.handle_msg_from_client(msg)?;
        }

        // process all our embedded gateways
        for space_gateway in self.space_gateway_map.values_mut() {
            space_gateway.as_mut().process_dht()?;
            space_gateway.as_mut().process()?; //TODO why both?
        }
        self.network_gateway.as_mut().process()?;

        Ok(true.into())
    }
}

/// Drop
impl<'engine> Drop for GhostEngine<'engine> {
    fn drop(&mut self) {
        self.shutdown().unwrap_or_else(|e| {
            warn!("Graceful shutdown failed: {}", e);
        });
    }
}

/// Private
impl<'engine> GhostEngine<'engine> {
    /// Called on drop.
    /// Close all connections gracefully
    fn shutdown(&mut self) -> Lib3hResult<()> {
        let mut result: Lib3hResult<()> = Ok(());

        for space_gatway in self.space_gateway_map.values_mut() {
            let res = space_gatway.as_transport_mut().close_all();
            // Continue closing connections even if some failed
            if let Err(e) = res {
                if result.is_ok() {
                    result = Err(e.into());
                }
            }
        }
        // Done
        self.network_gateway
            .as_transport_mut()
            .close_all()
            .map_err(|e| {
                error!("Closing of some connection failed: {:?}", e);
                e
            })?;

        result
    }

    /// Process any Client events or requests
    fn handle_msg_from_client(&mut self, mut msg: ClientToLib3hMessage) -> Result<(), GhostError> {
        match msg.take_message().expect("exists") {
            ClientToLib3h::Connect(data) => {
                trace!("ClientToLib3h::Connect: {:?}", data);
                //    let cmd = TransportCommand::Connect(data.peer_uri, data.request_id);
                //  self.network_gateway.as_transport_mut().post(cmd)?;
                // ARG need this to be a request with a callback!!
                // msg.respond(Err(Lib3hError::new_other("connection failed!".into())));
                Ok(())
            }
            ClientToLib3h::JoinSpace(data) => {
                trace!("ClientToLib3h::JoinSpace: {:?}", data);
                let result = self
                    .handle_join(&data)
                    .map(|_| ClientToLib3hResponse::JoinSpaceResult);
                msg.respond(result)
            }
            ClientToLib3h::LeaveSpace(data) => {
                trace!("ClientToLib3h::LeaveSpace: {:?}", data);
                let result = self
                    .handle_leave(&data)
                    .map(|_| ClientToLib3hResponse::LeaveSpaceResult);
                msg.respond(result)
            }
            ClientToLib3h::SendDirectMessage(data) => {
                trace!("ClientToLib3h::SendDirectMessage: {:?}", data);
                self.handle_direct_message(&data, false)
                    .map_err(|e| GhostError::from(e.to_string()))
            }
            ClientToLib3h::PublishEntry(data) => {
                trace!("ClientToLib3h::PublishEntry: {:?}", data);
                self.handle_publish_entry(&data)
                    .map_err(|e| GhostError::from(e.to_string()))
            }
            ClientToLib3h::HoldEntry(data) => {
                trace!("ClientToLib3h::HoldEntry: {:?}", data);
                self.handle_hold_entry(&data)
                    .map_err(|e| GhostError::from(e.to_string()))
            }
            ClientToLib3h::QueryEntry(data) => {
                trace!("ClientToLib3h::QueryEntry: {:?}", data);
                self.handle_query_entry(msg, data)
                    .map_err(|e| GhostError::from(e.to_string()))
            }
            ClientToLib3h::FetchEntry(_) => panic!("FetchEntry Deprecated"),
        }
    }

    /// create a new gateway and add it to our gateway map
    fn add_gateway(
        &mut self,
        space_address: Address,
        agent_id: Address,
    ) -> Lib3hResult<(Address, Address)> {
        let chain_id = (space_address.clone(), agent_id.clone());
        if self.space_gateway_map.contains_key(&chain_id) {
            return Err(Lib3hError::new_other("Already joined space"));
        }

        // First create DhtConfig for space gateway
        let this_peer_transport_id_as_uri = {
            let peer = self.network_gateway.as_mut().get_this_peer_sync();
            // TODO #175 - encapsulate this conversion logic
            Url::parse(format!("transportId:{}", peer.peer_address).as_str())
                .expect("can parse url")
        };
        let dht_config = DhtConfig::with_real_engine_config(
            agent_id.to_string().as_str(),
            &this_peer_transport_id_as_uri,
            &self.config,
        );
        // Create new space gateway for this ChainId
        let new_space_gateway: GatewayWrapper<'engine> =
            GatewayWrapper::new(P2pGateway::new_with_space(
                &space_address,
                self.network_gateway.as_transport(),
                self.dht_factory,
                &dht_config,
            ));
        //        let new_space_gateway = MockGateway::new(chain_id.clone());
        self.space_gateway_map
            .insert(chain_id.clone(), new_space_gateway);
        Ok(chain_id)
    }

    fn broadcast_join(&mut self, space_address: Address, peer: PeerData) {
        // TODO #150 - Send JoinSpace to all known peers
        let mut payload = Vec::new();
        let p2p_msg = P2pProtocol::BroadcastJoinSpace(space_address.clone().into(), peer.clone());
        p2p_msg
            .serialize(&mut Serializer::new(&mut payload))
            .unwrap();
        trace!(
            "{} - Broadcasting JoinSpace: {}, {}",
            self.name,
            space_address,
            peer.peer_address,
        );
        self.network_gateway
            .as_transport_mut()
            .send_all(&payload)
            .ok();
        // TODO END
    }

    #[allow(non_snake_case)]
    fn handle_HandleGetAuthoringEntryListResult(&mut self, _msg: EntryListData) -> Lib3hResult<()> {
        /*      let space_gateway = self.get_space(
            &msg.space_address.to_owned(),
            &msg.provider_agent_id.to_owned(),
        )?;

        for (entry_address, aspect_address_list) in msg.address_map.clone() {
            // Check aspects and only request entry with new aspects
            space_gateway.as_mut().as_dht_mut().request(
                DhtContext::RequestAspectsOf {
                    entry_address: entry_address.clone(),
                    aspect_address_list,
                    msg: msg.clone(),
                    request_id: self.request_track.reserve(),
                },
                DhtRequestToChild::RequestAspectsOf(entry_address.clone()),
                Box::new(|ud, context, response| {
                    let (entry_address, aspect_address_list, msg, request_id) = {
                        if let DhtContext::RequestAspectsOf {
                            entry_address,
                            aspect_address_list,
                            msg,
                            request_id,
                        } = context
                        {
                            (entry_address, aspect_address_list, msg, request_id)
                        } else {
                            panic!("bad context type");
                        }
                    };
                    let response = {
                        match response {
                            GhostCallbackData::Timeout => panic!("timeout"),
                            GhostCallbackData::Response(response) => match response {
                                Err(e) => panic!("{:?}", e),
                                Ok(response) => response,
                            },
                        }
                    };
                    if let DhtRequestToChildResponse::RequestAspectsOf(maybe_known_aspects) =
                        response
                    {
                        let can_fetch = match maybe_known_aspects {
                            None => true,
                            Some(known_aspects) => {
                                let can = !includes(&known_aspects, &aspect_address_list);
                                can
                            }
                        };
                        if can_fetch {
                            let _msg_data = FetchEntryData {
                                space_address: msg.space_address.clone(),
                                entry_address: entry_address.clone(),
                                request_id,
                                provider_agent_id: msg.provider_agent_id.clone(),
                                aspect_address_list: None,
                            };

                            let _context = RequestContext {
                                space_address: msg.space_address.to_owned(),
                                agent_id: msg.provider_agent_id.to_owned(),
                            };
                            let _ = self.lib3h_endpoint.request(
                                context.clone(),
                                Lib3hToClient::HandleFetchEntry(msg_data),
                                Box::new(|me, context, response| {
                                    let space_gateway = me
                                        .get_space(
                                            &context.space_address.to_owned(),
                                            &context.agent_id.to_owned(),
                                        )
                                        .map_err(|e| GhostError::from(e.to_string()))?;
                                    match response {
                                        GhostCallbackData::Response(Ok(
                                            Lib3hToClientResponse::HandleFetchEntryResult(msg),
                                        )) => {
                                            space_gateway.as_mut().as_dht_mut().publish(
                                                DhtRequestToChild::BroadcastEntry(
                                                    msg.entry.clone(),
                                                ),
                                            )?;
                                        }
                                        GhostCallbackData::Response(Err(e)) => {
                                            error!("Got error on HandleFetchEntryResult: {:?} ", e);
                                        }
                                        GhostCallbackData::Timeout => {
                                            error!("Got timeout on HandleFetchEntryResult");
                                        }
                                        _ => panic!("bad response type"),
                                    }
                                    Ok(())
                                }),
                            );
                        }
                    } else {
                        panic!("bad response to RequestAspectsOf: {:?}", response);
                    }
                    Ok(())
                }),
            )?;
        }*/
        Ok(())
    }

    #[allow(non_snake_case)]
    fn handle_HandleGetGossipingEntryListResult(&mut self, msg: EntryListData) -> Lib3hResult<()> {
        let space_gateway = self.get_space(
            &msg.space_address.to_owned(),
            &msg.provider_agent_id.to_owned(),
        )?;

        for (entry_address, aspect_address_list) in msg.address_map {
            let mut aspect_list = Vec::new();
            for aspect_address in aspect_address_list {
                let fake_aspect = EntryAspectData {
                    aspect_address: aspect_address.clone(),
                    type_hint: String::new(),
                    aspect: vec![].into(),
                    publish_ts: 0,
                };
                aspect_list.push(fake_aspect);
            }
            // Create "fake" entry, in the sense an entry with no actual content,
            // but valid addresses.
            let fake_entry = EntryData {
                entry_address: entry_address.clone(),
                aspect_list,
            };
            space_gateway
                .as_mut()
                .as_dht_mut()
                .publish(DhtRequestToChild::HoldEntryAspectAddress(fake_entry))
                .map_err(|e| Lib3hError::new_other(&e.to_string()))?;
        }
        Ok(())
    }

    /// Create a gateway for this agent in this space, if not already part of it.
    /// Must not already be part of this space.
    fn handle_join(&mut self, join_msg: &SpaceData) -> Lib3hResult<()> {
        let chain_id =
            self.add_gateway(join_msg.space_address.clone(), join_msg.agent_id.clone())?;

        let this_peer = {
            let space_gateway = self.space_gateway_map.get_mut(&chain_id).unwrap();
            let this_peer = { space_gateway.as_mut().get_this_peer_sync().clone() };
            self.broadcast_join(join_msg.space_address.clone(), this_peer.clone());
            this_peer
        };

        let space_gateway = self.space_gateway_map.get_mut(&chain_id).unwrap();

        // Have DHT broadcast our PeerData
        space_gateway
            .as_mut()
            .as_dht_mut()
            .publish(DhtRequestToChild::HoldPeer(this_peer))?;

        // Send Get*Lists requests
        let mut list_data = GetListData {
            space_address: join_msg.space_address.clone(),
            provider_agent_id: join_msg.agent_id.clone(),
            request_id: self.request_track.reserve(),
        };
        self.lib3h_endpoint.request(
            Lib3hTrace,
            Lib3hToClient::HandleGetGossipingEntryList(list_data.clone()),
            Box::new(|me, response| {
                match response {
                    GhostCallbackData::Response(Ok(
                        Lib3hToClientResponse::HandleGetGossipingEntryListResult(msg),
                    )) => {
                        if let Err(err) = me.handle_HandleGetGossipingEntryListResult(msg) {
                            error!(
                                "Got error when handling HandleGetGossipingEntryListResult: {:?} ",
                                err
                            );
                        };
                    }
                    GhostCallbackData::Response(Err(e)) => {
                        error!("Got error from HandleGetGossipingEntryListResult: {:?} ", e);
                    }
                    GhostCallbackData::Timeout => {
                        error!("Got timeout on HandleGetGossipingEntryListResult");
                    }
                    _ => panic!("bad response type"),
                }
                Ok(())
            }),
        )?;

        list_data.request_id = self.request_track.reserve();
        self.lib3h_endpoint
            .request(
                Lib3hTrace,
                Lib3hToClient::HandleGetAuthoringEntryList(list_data.clone()),
                Box::new(|me, response| {
                    match response {
                        GhostCallbackData::Response(Ok(
                            Lib3hToClientResponse::HandleGetAuthoringEntryListResult(msg),
                        )) => {
                            if let Err(err) = me.handle_HandleGetAuthoringEntryListResult(msg) {
                                error!(
                                "Got error when handling HandleGetAuthoringEntryListResult: {:?} ",
                                err
                            );
                            };
                        }
                        GhostCallbackData::Response(Err(e)) => {
                            error!("Got error on HandleGetAuthoringEntryListResult: {:?} ", e);
                        }
                        GhostCallbackData::Timeout => {
                            error!("Got timeout on HandleGetAuthoringEntryListResult");
                        }
                        _ => panic!("bad response type"),
                    }
                    Ok(())
                }),
            )
            .map_err(|e| Lib3hError::new(ErrorKind::Other(e.to_string())))
        // Done
        //Ok(())
    }

    /// Destroy gateway for this agent in this space, if part of it.
    fn handle_leave(&mut self, join_msg: &SpaceData) -> Lib3hResult<()> {
        let chain_id = (join_msg.space_address.clone(), join_msg.agent_id.clone());
        match self.space_gateway_map.remove(&chain_id) {
            Some(_) => Ok(()), //TODO is there shutdown code we need to call
            None => Err(Lib3hError::new_other("Not part of that space")),
        }
    }

    fn handle_direct_message(
        &mut self,
        msg: &DirectMessageData,
        is_response: bool,
    ) -> Lib3hResult<()> {
        let chain_id = (msg.space_address.clone(), msg.from_agent_id.clone());
        let space_gateway = self
            .space_gateway_map
            .get_mut(&chain_id)
            .ok_or_else(|| Lib3hError::new_other("Not part of that space"))?;

        // Check if messaging self
        let peer_address = { space_gateway.as_mut().get_this_peer_sync().peer_address };
        let to_agent_id: String = msg.to_agent_id.clone().into();
        if &peer_address == &to_agent_id {
            return Err(Lib3hError::new_other("messaging self not allowed"));
        }

        // Change into P2pProtocol
        let net_msg = if is_response {
            P2pProtocol::DirectMessageResult(msg.clone())
        } else {
            P2pProtocol::DirectMessage(msg.clone())
        };

        // Serialize payload
        let mut payload = Vec::new();
        net_msg
            .serialize(&mut Serializer::new(&mut payload))
            .unwrap();
        // Send
        let _peer_address: String = msg.to_agent_id.clone().into();
        /*
                let res = space_gateway
                    .as_transport_mut()
                    .send(&[peer_address.as_str()], &payload);
                if let Err(e) = res {
                    response.result_info = e.to_string().as_bytes().to_vec();
                    return Lib3hServerProtocol::FailureResult(response);
                }


                .map(|data| ClientToLib3hResponse::SendDirectMessageResult(data));
                msg.respond(result)
        */
        /*
            Ok(DirectMessageData {
                space_address: msg.space_address.clone(),
                request_id: msg.request_id.clone(),
                to_agent_id: msg.from_agent_id.clone(),
                from_agent_id: msg.to_agent_id.clone(),
                content: b"fake response".to_vec(),
        })*/
        Ok(())
    }

    fn handle_publish_entry(&mut self, msg: &ProvidedEntryData) -> Lib3hResult<()> {
        let space_gateway = self.get_space(
            &msg.space_address.to_owned(),
            &msg.provider_agent_id.to_owned(),
        )?;
        space_gateway
            .as_mut()
            .as_dht_mut()
            .publish(DhtRequestToChild::BroadcastEntry(msg.entry.clone()))
            .map_err(|e| Lib3hError::new_other(&e.to_string()))
    }

    fn handle_hold_entry(&mut self, msg: &ProvidedEntryData) -> Lib3hResult<()> {
        let space_gateway = self.get_space(
            &msg.space_address.to_owned(),
            &msg.provider_agent_id.to_owned(),
        )?;
        space_gateway
            .as_mut()
            .as_dht_mut()
            .publish(DhtRequestToChild::HoldEntryAspectAddress(msg.entry.clone()))
            .map_err(|e| Lib3hError::new_other(&e.to_string()))
    }

    fn handle_query_entry(
        &mut self,
        msg: ClientToLib3hMessage,
        data: QueryEntryData,
    ) -> Lib3hResult<()> {
<<<<<<< HEAD
        let chain_id = (data.space_address.clone(), data.requester_agent_id.clone());
        let _space_gateway = self
            .space_gateway_map
            .get_mut(&chain_id)
            .ok_or_else(|| Lib3hError::new_other("Not part of that space"))?;
        /*
                let context = "".to_string();
                    //DhtContext::RequestEntry { }
                space_gateway
                    .as_mut()
                    .as_dht_mut()
                    .request(
                        context,
                        DhtRequestToChild::RequestEntry(data.entry_address),
                        Box::new(|_me, _context, response| {
                            match response {
                                GhostCallbackData::Response(Ok(
                                    DhtRequestToChildResponse::RequestEntry(entry_data),
                                )) => {

                                }
                                GhostCallbackData::Response(Err(e)) => {
                                    error!("Got error on DHT RequestEntry: {:?} ", e);
                                }
                                GhostCallbackData::Timeout => {
                                    error!("Got timeout on DHT RequestEntry");
                                }
                                _ => panic!("bad response type"),
                            }
                            Ok(())
                        }
                    ))?;
        */
        // FAKE
        let result = Ok(QueryEntryResultData {
            space_address: data.space_address.clone(),
            entry_address: data.entry_address.clone(),
            request_id: data.request_id.clone(),
            requester_agent_id: data.requester_agent_id.clone(),
            responder_agent_id: "fake_responder_id".into(),
            query_result: b"fake response".to_vec(),
        })
        .map(|data| ClientToLib3hResponse::QueryEntryResult(data));

        msg.respond(result)
            .map_err(|e| Lib3hError::new_other(&e.to_string()))
=======
        let _ = self.lib3h_endpoint.request(
            Lib3hTrace,
            Lib3hToClient::HandleQueryEntry(data.clone()),
            Box::new(move |_me, response| {
                match response {
                    GhostCallbackData::Response(Ok(
                        Lib3hToClientResponse::HandleQueryEntryResult(data),
                    )) => msg.respond(Ok(ClientToLib3hResponse::QueryEntryResult(data)))?,
                    GhostCallbackData::Response(Err(e)) => {
                        error!("Got error on HandleQueryEntryResult: {:?} ", e);
                    }
                    GhostCallbackData::Timeout => {
                        error!("Got timeout on HandleQueryEntryResult");
                    }
                    _ => panic!("bad response type"),
                }
                Ok(())
            }),
        );
        Ok(())
>>>>>>> 590aef42
    }

    /// Get a space_gateway for the specified space+agent.
    /// If agent did not join that space, construct error
    fn get_space(
        &mut self,
        space_address: &Address,
        agent_id: &Address,
    ) -> Lib3hResult<&mut GatewayWrapper<'engine>> {
        self.space_gateway_map
            .get_mut(&(space_address.to_owned(), agent_id.to_owned()))
            .ok_or_else(|| {
                Lib3hError::new_other(&format!("Not in space: {:?},{:?}", space_address, agent_id))
            })
    }
}

/// Return true if all elements of list_b are found in list_a
#[allow(dead_code)]
fn includes(list_a: &[Address], list_b: &[Address]) -> bool {
    let set_a: HashSet<_> = list_a.iter().map(|addr| addr).collect();
    let set_b: HashSet<_> = list_b.iter().map(|addr| addr).collect();
    set_b.is_subset(&set_a)
}

#[cfg(test)]
mod tests {
    use super::*;
    use crate::{
        dht::mirror_dht::MirrorDht, tests::enable_logging_for_test,
        transport::memory_mock::transport_memory::TransportMemory, transport_wss::TlsConfig,
    };
    use lib3h_sodium::SodiumCryptoSystem;
    use url::Url;

    struct MockCore {
        //    state: String,
    }

    fn make_test_engine() -> GhostEngine<'static> {
        let network_transport = TransportWrapper::new(TransportMemory::new());
        let crypto = Box::new(SodiumCryptoSystem::new());
        let config = RealEngineConfig {
            tls_config: TlsConfig::Unencrypted,
            socket_type: "mem".into(),
            bootstrap_nodes: vec![],
            work_dir: String::new(),
            log_level: 'd',
            bind_url: Url::parse(format!("mem://{}", "test_engine").as_str()).unwrap(),
            dht_gossip_interval: 100,
            dht_timeout_threshold: 1000,
            dht_custom_config: vec![],
        };
        let dht_factory = MirrorDht::new_with_config;

        let engine: GhostEngine = GhostEngine::new(
            "test_engine",
            crypto,
            config,
            dht_factory,
            network_transport,
        )
        .unwrap();
        engine
    }

    fn make_test_engine_wrapper(
    ) -> GhostEngineParentWrapper<MockCore, Lib3hTrace, GhostEngine<'static>, Lib3hError> {
        let engine = make_test_engine();
        let lib3h: GhostEngineParentWrapper<MockCore, Lib3hTrace, GhostEngine, Lib3hError> =
            GhostParentWrapper::new(engine, "test_engine");
        lib3h
    }

    #[test]
    fn test_ghost_engine_construct() {
        let lib3h = make_test_engine_wrapper();
        assert_eq!(lib3h.as_ref().space_gateway_map.len(), 0);
    }

    fn make_test_join_request() -> SpaceData {
        SpaceData {
            /// Identifier of this request
            request_id: "foo_id".into(),
            space_address: "space_addr".into(),
            agent_id: "agent_id".into(),
        }
    }

    #[test]
    fn test_ghost_engine_join() {
        let mut lib3h = make_test_engine_wrapper();

        let req_data = make_test_join_request();
        let result = lib3h.as_mut().handle_join(&req_data);
        assert!(result.is_ok());
        assert_eq!(lib3h.as_ref().space_gateway_map.len(), 1);
        let result = lib3h.as_mut().handle_join(&req_data);
        assert_eq!(
            "Err(Lib3hError(Other(\"Already joined space\")))",
            format!("{:?}", result)
        );
    }

    #[test]
    fn test_ghost_engine_leave() {
        let mut lib3h = make_test_engine_wrapper();
        let req_data = make_test_join_request();
        let result = lib3h.as_mut().handle_join(&req_data);
        assert!(result.is_ok());
        let result = lib3h.as_mut().handle_leave(&req_data);
        assert!(result.is_ok());
        let result = lib3h.as_mut().handle_leave(&req_data);
        assert_eq!(
            "Err(Lib3hError(Other(\"Not part of that space\")))",
            format!("{:?}", result)
        );
    }

    #[test]
    fn test_ghost_engine_dm() {
        let mut lib3h = make_test_engine_wrapper();
        let req_data = make_test_join_request();
        let result = lib3h.as_mut().handle_join(&req_data);
        assert!(result.is_ok());

        let direct_message = DirectMessageData {
            request_id: "foo_id".into(),
            space_address: "space_addr".into(),
            from_agent_id: "agent_id".into(),
            to_agent_id: "to_agent_id".into(),
            content: b"foo content".to_vec().into(),
        };

        let result = lib3h.as_mut().handle_direct_message(&direct_message, false);
        assert!(result.is_ok());
        // TODO: assert somehow that the message got queued to the right place

        /*
            "Ok(DirectMessageData { space_address: HashString(\"space_addr\"), request_id: \"foo_id\", to_agent_id: HashString(\"agent_id\"), from_agent_id: HashString(\"to_agent_id\"), content: [102, 97, 107, 101, 32, 114, 101, 115, 112, 111, 110, 115, 101] })",
            format!("{:?}", result)
        );*/
    }

    fn make_test_entry() -> ProvidedEntryData {
        let aspect_list = Vec::new();
        let entry_data = EntryData {
            entry_address: "fake_address".into(),
            aspect_list,
        };
        ProvidedEntryData {
            space_address: "space_addr".into(),
            provider_agent_id: "agent_id".into(),
            entry: entry_data,
        }
    }

    #[test]
    fn test_ghost_engine_publish() {
        enable_logging_for_test(true);

        let mut lib3h = make_test_engine_wrapper();
        let req_data = make_test_join_request();
        let result = lib3h.as_mut().handle_join(&req_data);
        assert!(result.is_ok());

        let mut core = MockCore {
            //        state: "".to_string(),
        };

        lib3h.process(&mut core).unwrap();

        let entry_data = make_test_entry();

        let result = lib3h.as_mut().handle_publish_entry(&entry_data);
        assert!(result.is_ok());

        /* what should we observe to know that the entry was published?
        let space_gateway = lib3h
            .as_mut()
            .get_space(
                &req_data.space_address.to_owned(),
                &req_data.agent_id.to_owned(),
            )
            .unwrap();
        let msgs = space_gateway.as_mut().as_dht_mut().drain_messages();
        assert_eq!(msgs.len(), 0);

        {
            lib3h.process(&mut core).unwrap();
        }

        let space_gateway = lib3h
            .as_mut()
            .get_space(
                &req_data.space_address.to_owned(),
                &req_data.agent_id.to_owned(),
            )
            .unwrap();

        let msgs = space_gateway.as_mut().as_dht_mut().drain_messages();
        assert_eq!(
            "[GhostMessage {request_id: None, ..}]",
            format!("{:?}", msgs)
        ); */
    }

    #[test]
    fn test_ghost_engine_hold() {
        enable_logging_for_test(true);

        let mut lib3h = make_test_engine_wrapper();
        let req_data = make_test_join_request();
        let result = lib3h.as_mut().handle_join(&req_data);
        assert!(result.is_ok());

        let mut core = MockCore {
            //        state: "".to_string(),
        };

        lib3h.process(&mut core).unwrap();

        let entry_data = make_test_entry();

        println!("Before handle_hold_entry ---------------------------");

        let result = lib3h.as_mut().handle_hold_entry(&entry_data);
        assert!(result.is_ok());

        /* what should we observe to know that the hold was published?
        let space_gateway = lib3h
            .as_mut()
            .get_space(
                &req_data.space_address.to_owned(),
                &req_data.agent_id.to_owned(),
            )
            .unwrap();
        let msgs = space_gateway.as_mut().as_dht_mut().drain_messages();
        assert_eq!(msgs.len(), 0);

        {
            lib3h.process(&mut core).unwrap();
        }

        let space_gateway = lib3h
            .as_mut()
            .get_space(
                &req_data.space_address.to_owned(),
                &req_data.agent_id.to_owned(),
            )
            .unwrap();

        let msgs = space_gateway.as_mut().as_dht_mut().drain_messages();
        for mut msg in msgs {
            let _payload = msg.take_message();
            assert_eq!(
                "dht publish",
                format!("{:?}", payload)
            );
        }*/
    }

    fn make_test_query(space_address: Address) -> QueryEntryData {
        QueryEntryData {
            space_address: space_address,
            entry_address: "fake_entry_address".into(),
            request_id: "fake_request_id".into(),
            requester_agent_id: "fake_requester_agent_id".into(),
            query: b"fake query".to_vec().into(),
        }
    }

    #[test]
    fn test_ghost_engine_query() {
        enable_logging_for_test(true);

        let mut lib3h = make_test_engine_wrapper();
        let req_data = make_test_join_request();
        let result = lib3h.as_mut().handle_join(&req_data);
        assert!(result.is_ok());

        let mut core = MockCore {
            //        state: "".to_string(),
        };

        lib3h.process(&mut core).unwrap();

        let query = make_test_query(req_data.space_address.clone());

        let _result = lib3h.request(
            Lib3hTrace,
            ClientToLib3h::QueryEntry(query),
            Box::new(move |_me, _response| {
                panic!("BANG");
            }),
        );

        /*  FIXME: what should we observe to know that the query was processed
        let space_gateway = lib3h
            .as_mut()
            .get_space(
                &req_data.space_address.to_owned(),
                &req_data.agent_id.to_owned(),
            )
            .unwrap();
        let msgs = space_gateway.as_mut().as_dht_mut().drain_messages();
        assert_eq!(msgs.len(), 0);

        lib3h.process(&mut core).unwrap();

        let space_gateway = lib3h
            .as_mut()
            .get_space(
                &req_data.space_address.to_owned(),
                &req_data.agent_id.to_owned(),
            )
            .unwrap();

        let msgs = space_gateway.as_mut().as_dht_mut().drain_messages();
        for mut msg in msgs {
            let payload = msg.take_message();
            assert_eq!(
                "[GhostMessage {request_id: None, ..}]",
                format!("{:?}", payload)
            );
        }*/
    }
}<|MERGE_RESOLUTION|>--- conflicted
+++ resolved
@@ -674,54 +674,6 @@
         msg: ClientToLib3hMessage,
         data: QueryEntryData,
     ) -> Lib3hResult<()> {
-<<<<<<< HEAD
-        let chain_id = (data.space_address.clone(), data.requester_agent_id.clone());
-        let _space_gateway = self
-            .space_gateway_map
-            .get_mut(&chain_id)
-            .ok_or_else(|| Lib3hError::new_other("Not part of that space"))?;
-        /*
-                let context = "".to_string();
-                    //DhtContext::RequestEntry { }
-                space_gateway
-                    .as_mut()
-                    .as_dht_mut()
-                    .request(
-                        context,
-                        DhtRequestToChild::RequestEntry(data.entry_address),
-                        Box::new(|_me, _context, response| {
-                            match response {
-                                GhostCallbackData::Response(Ok(
-                                    DhtRequestToChildResponse::RequestEntry(entry_data),
-                                )) => {
-
-                                }
-                                GhostCallbackData::Response(Err(e)) => {
-                                    error!("Got error on DHT RequestEntry: {:?} ", e);
-                                }
-                                GhostCallbackData::Timeout => {
-                                    error!("Got timeout on DHT RequestEntry");
-                                }
-                                _ => panic!("bad response type"),
-                            }
-                            Ok(())
-                        }
-                    ))?;
-        */
-        // FAKE
-        let result = Ok(QueryEntryResultData {
-            space_address: data.space_address.clone(),
-            entry_address: data.entry_address.clone(),
-            request_id: data.request_id.clone(),
-            requester_agent_id: data.requester_agent_id.clone(),
-            responder_agent_id: "fake_responder_id".into(),
-            query_result: b"fake response".to_vec(),
-        })
-        .map(|data| ClientToLib3hResponse::QueryEntryResult(data));
-
-        msg.respond(result)
-            .map_err(|e| Lib3hError::new_other(&e.to_string()))
-=======
         let _ = self.lib3h_endpoint.request(
             Lib3hTrace,
             Lib3hToClient::HandleQueryEntry(data.clone()),
@@ -742,7 +694,6 @@
             }),
         );
         Ok(())
->>>>>>> 590aef42
     }
 
     /// Get a space_gateway for the specified space+agent.
