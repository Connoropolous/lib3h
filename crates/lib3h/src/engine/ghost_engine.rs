--- conflicted
+++ resolved
@@ -1,4 +1,3 @@
-<<<<<<< HEAD
 use detach::Detach;
 use lib3h_ghost_actor::prelude::*;
 use lib3h_protocol::{data_types::*, protocol::*, Address};
@@ -19,22 +18,6 @@
 use rmp_serde::Serializer;
 use serde::Serialize;
 use url::Url;
-
-/// the context when making a request from core
-/// this is always the request_id
-pub struct ClientRequestContext(String);
-impl ClientRequestContext {
-    pub fn new(id: &str) -> Self {
-        Self(id.to_string())
-    }
-    pub fn get_request_id(&self) -> String {
-        self.0.clone()
-    }
-}
-=======
-use lib3h_ghost_actor::GhostParentWrapper;
-use lib3h_protocol::protocol::*;
->>>>>>> 2071c475
 
 /// the context when making a request
 #[derive(Clone)]
@@ -387,7 +370,7 @@
             &msg.provider_agent_id.to_owned(),
         )?;
 
-       for (entry_address, aspect_address_list) in msg.address_map.clone() {
+        for (entry_address, aspect_address_list) in msg.address_map.clone() {
             // Check aspects and only request entry with new aspects
             space_gateway.as_mut().as_dht_mut().request(
                 DhtContext::RequestAspectsOf {
@@ -457,10 +440,11 @@
                                         GhostCallbackData::Response(Ok(
                                             Lib3hToClientResponse::HandleFetchEntryResult(msg),
                                         )) => {
-                                            space_gateway
-                                                .as_mut()
-                                                .as_dht_mut()
-                                                .publish(DhtRequestToChild::BroadcastEntry(msg.entry.clone()))?;
+                                            space_gateway.as_mut().as_dht_mut().publish(
+                                                DhtRequestToChild::BroadcastEntry(
+                                                    msg.entry.clone(),
+                                                ),
+                                            )?;
                                         }
                                         GhostCallbackData::Response(Err(e)) => {
                                             error!("Got error on HandleFetchEntryResult: {:?} ", e);
@@ -473,8 +457,8 @@
                                     Ok(())
                                 }),
                             );
-/*                            ud.lib3h_outbox
-                                .push(Lib3hServerProtocol::HandleFetchEntry(msg_data));*/
+                            /*                            ud.lib3h_outbox
+                            .push(Lib3hServerProtocol::HandleFetchEntry(msg_data));*/
                         }
                     } else {
                         panic!("bad response to RequestAspectsOf: {:?}", response);
@@ -769,7 +753,6 @@
     set_b.is_subset(&set_a)
 }
 
-
 #[cfg(test)]
 mod tests {
     use super::*;
@@ -822,7 +805,7 @@
             network_transport,
         )
         .unwrap();
-        let mut lib3h: GhostEngineParentWrapper<MockCore, GhostEngine, Lib3hError> =
+        let mut lib3h: GhostEngineParentWrapper<MockCore, RequestContext, GhostEngine, Lib3hError> =
             GhostParentWrapper::new(engine, "test_engine");
         assert_eq!(lib3h.as_ref().space_gateway_map.len(), 0);
 
