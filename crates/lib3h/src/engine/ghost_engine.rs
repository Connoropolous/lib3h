use lib3h_ghost_actor::GhostParentWrapper;
use lib3h_protocol::protocol::*;

/// this is a generic parent wrapper for a GhostEngine.  This allows us to have
/// a mock GhostEngine for proving out the LegacyLib3h wrapper
pub type GhostEngineParentWrapper<Core, Context, Engine, EngineError> = GhostParentWrapper<
    Core,
    Context,
    Lib3hToClient,
    Lib3hToClientResponse,
    ClientToLib3h,
    ClientToLib3hResponse,
    EngineError,
    Engine,
<<<<<<< HEAD
>;

pub type ClientToLib3hMessage =
    GhostMessage<ClientToLib3h, Lib3hToClient, ClientToLib3hResponse, Lib3hError>;

pub type Lib3hToClientMessage =
    GhostMessage<Lib3hToClient, ClientToLib3h, Lib3hToClientResponse, Lib3hError>;

/*
// temporary mock gateway...
struct MockGateway {
    #[allow(dead_code)]
    space_address: Address,
    this_peer: PeerData,
    dht: DhtEndpointWithContext
}
impl MockGateway {
    fn new((space_address, peer_id): (Address, Address)) -> Self {
        MockGateway {
            space_address: space_address.clone(),
            this_peer: PeerData {
                peer_address: peer_id.clone().into(),
                peer_uri: Url::parse(&format!("mock://{}?{}", space_address, peer_id)).unwrap(),
                timestamp: 0,
            },
        }
    }
    fn this_peer(&self) -> &PeerData {
        &self.this_peer
    }
    fn as_dht_mut() -> DhtEndpointWithContext {

    }
}*/

#[allow(dead_code)]
pub struct GhostEngine<'engine> {
    /// Identifier
    name: String,
    /// Config settings
    config: RealEngineConfig,
    /// Factory for building DHT's of type D
    dht_factory: DhtFactory,
    /// Tracking request_id's sent to core
    request_track: Tracker<RealEngineTrackerData>,
    // TODO #176: Remove this if we resolve #176 without it.
    #[allow(dead_code)]
    /// Transport used by the network gateway
    network_transport: TransportWrapper<'engine>,
    /// P2p gateway for the network layer
    network_gateway: GatewayWrapper<'engine>,
    /// Store active connections?
    network_connections: HashSet<ConnectionId>,
    /// Map of P2p gateway per Space+Agent
    space_gateway_map: HashMap<ChainId, GatewayWrapper<'engine>>,
    #[allow(dead_code)]
    /// crypto system to use
    crypto: Box<dyn CryptoSystem>,
    #[allow(dead_code)]
    /// transport_id data, public/private keys, etc
    transport_keys: TransportKeys,
    /// debug: count number of calls to process()
    process_count: u64,

    client_endpoint: Option<
        GhostEndpoint<
            ClientToLib3h,
            ClientToLib3hResponse,
            Lib3hToClient,
            Lib3hToClientResponse,
            Lib3hError,
        >,
    >,
    lib3h_endpoint: Detach<
        GhostContextEndpoint<
            GhostEngine<'engine>,
            RequestContext,
            Lib3hToClient,
            Lib3hToClientResponse,
            ClientToLib3h,
            ClientToLib3hResponse,
            Lib3hError,
        >,
    >,
}

impl<'engine> GhostEngine<'engine> {
    pub fn new(
        name: &str,
        crypto: Box<dyn CryptoSystem>,
        config: RealEngineConfig,
        dht_factory: DhtFactory,
        network_transport: TransportWrapper<'engine>,
    ) -> Lib3hResult<Self> {
        let binding = network_transport.as_mut().bind(&config.bind_url)?;
        // Generate keys
        // TODO #209 - Check persistence first before generating
        let transport_keys = TransportKeys::new(crypto.as_crypto_system())?;
        // Generate DHT config and create network_gateway
        let dht_config = DhtConfig {
            this_peer_address: transport_keys.transport_id.clone(),
            this_peer_uri: binding,
            custom: config.dht_custom_config.clone(),
            gossip_interval: config.dht_gossip_interval,
            timeout_threshold: config.dht_timeout_threshold,
        };
        let network_gateway = GatewayWrapper::new(P2pGateway::new(
            NETWORK_GATEWAY_ID,
            network_transport.clone(),
            dht_factory,
            &dht_config,
        ));
        let (endpoint_parent, endpoint_self) = create_ghost_channel();
        Ok(GhostEngine {
            crypto,
            config,
            name: name.to_string(),
            dht_factory,
            request_track: Tracker::new("real_engine_", 2000),
            network_transport,
            network_gateway,
            network_connections: HashSet::new(),
            space_gateway_map: HashMap::new(),
            transport_keys,
            process_count: 0,
            client_endpoint: Some(endpoint_parent),
            lib3h_endpoint: Detach::new(
                endpoint_self
                    .as_context_endpoint_builder()
                    .request_id_prefix(name)
                    .build(),
            ),
        })
    }
}

impl<'engine>
    GhostActor<
        Lib3hToClient,
        Lib3hToClientResponse,
        ClientToLib3h,
        ClientToLib3hResponse,
        Lib3hError,
    > for GhostEngine<'engine>
{
    // START BOILER PLATE--------------------------
    fn take_parent_endpoint(
        &mut self,
    ) -> Option<
        GhostEndpoint<
            ClientToLib3h,
            ClientToLib3hResponse,
            Lib3hToClient,
            Lib3hToClientResponse,
            Lib3hError,
        >,
    > {
        std::mem::replace(&mut self.client_endpoint, None)
    }
    // END BOILER PLATE--------------------------

    fn process_concrete(&mut self) -> GhostResult<WorkWasDone> {
        // START BOILER PLATE--------------------------
        // always run the endpoint process loop
        detach_run!(&mut self.lib3h_endpoint, |cs| { cs.process(self) })?;
        // END BOILER PLATE--------------------------

        // process any messages from the client to us
        for msg in self.lib3h_endpoint.as_mut().drain_messages() {
            self.handle_msg_from_client(msg)?;
        }

        // process all our embedded gateways
        for space_gateway in self.space_gateway_map.values_mut() {
            space_gateway.as_mut().process_dht()?;
            space_gateway.as_mut().process()?; //TODO why both?
        }
        self.network_gateway.as_mut().process()?;

        Ok(true.into())
    }
}

/// Drop
impl<'engine> Drop for GhostEngine<'engine> {
    fn drop(&mut self) {
        self.shutdown().unwrap_or_else(|e| {
            warn!("Graceful shutdown failed: {}", e);
        });
    }
}

/// Private
impl<'engine> GhostEngine<'engine> {
    /// Called on drop.
    /// Close all connections gracefully
    fn shutdown(&mut self) -> Lib3hResult<()> {
        let mut result: Lib3hResult<()> = Ok(());

        for space_gatway in self.space_gateway_map.values_mut() {
            let res = space_gatway.as_transport_mut().close_all();
            // Continue closing connections even if some failed
            if let Err(e) = res {
                if result.is_ok() {
                    result = Err(e.into());
                }
            }
        }
        // Done
        self.network_gateway
            .as_transport_mut()
            .close_all()
            .map_err(|e| {
                error!("Closing of some connection failed: {:?}", e);
                e
            })?;

        result
    }

    /// Process any Client events or requests
    fn handle_msg_from_client(&mut self, mut msg: ClientToLib3hMessage) -> Result<(), GhostError> {
        match msg.take_message().expect("exists") {
            ClientToLib3h::Connect(_data) => Ok(()),
            //    let cmd = TransportCommand::Connect(data.peer_uri, data.request_id);
            //  self.network_gateway.as_transport_mut().post(cmd)?;
            // ARG need this to be a request with a callback!!
            // msg.respond(Err(Lib3hError::new_other("connection failed!".into())));
            ClientToLib3h::JoinSpace(data) => {
                let result = self
                    .handle_join(&data)
                    .map(|_| ClientToLib3hResponse::JoinSpaceResult);
                msg.respond(result)
            }
            ClientToLib3h::LeaveSpace(data) => {
                let result = self
                    .handle_leave(&data)
                    .map(|_| ClientToLib3hResponse::LeaveSpaceResult);
                msg.respond(result)
            }
            ClientToLib3h::SendDirectMessage(data) => self
                .handle_direct_message(&data, false)
                .map_err(|e| GhostError::from(e.to_string())),
            ClientToLib3h::PublishEntry(data) => self
                .handle_publish_entry(&data)
                .map_err(|e| GhostError::from(e.to_string())),
            ClientToLib3h::HoldEntry(data) => self
                .handle_hold_entry(&data)
                .map_err(|e| GhostError::from(e.to_string())),
            ClientToLib3h::QueryEntry(data) => self
                .handle_query_entry(msg, &data)
                .map_err(|e| GhostError::from(e.to_string())),
            ClientToLib3h::FetchEntry(_) => panic!("FetchEntry Deprecated"),
        }
    }

    /// create a new gateway and add it to our gateway map
    fn add_gateway(
        &mut self,
        space_address: Address,
        agent_id: Address,
    ) -> Lib3hResult<(Address, Address)> {
        let chain_id = (space_address.clone(), agent_id.clone());
        if self.space_gateway_map.contains_key(&chain_id) {
            return Err(Lib3hError::new_other("Already joined space"));
        }

        // First create DhtConfig for space gateway
        let this_peer_transport_id_as_uri = {
            let peer = self.network_gateway.as_mut().get_this_peer_sync();
            // TODO #175 - encapsulate this conversion logic
            Url::parse(format!("transportId:{}", peer.peer_address).as_str())
                .expect("can parse url")
        };
        let dht_config = DhtConfig {
            this_peer_address: agent_id.into(),
            this_peer_uri: this_peer_transport_id_as_uri,
            custom: self.config.dht_custom_config.clone(),
            gossip_interval: self.config.dht_gossip_interval,
            timeout_threshold: self.config.dht_timeout_threshold,
        };
        // Create new space gateway for this ChainId
        let new_space_gateway: GatewayWrapper<'engine> =
            GatewayWrapper::new(P2pGateway::new_with_space(
                &space_address,
                self.network_gateway.as_transport(),
                self.dht_factory,
                &dht_config,
            ));
        //        let new_space_gateway = MockGateway::new(chain_id.clone());
        self.space_gateway_map
            .insert(chain_id.clone(), new_space_gateway);
        Ok(chain_id)
    }

    fn broadcast_join(&mut self, space_address: Address, peer: PeerData) {
        // TODO #150 - Send JoinSpace to all known peers
        let mut payload = Vec::new();
        let p2p_msg = P2pProtocol::BroadcastJoinSpace(space_address.clone().into(), peer.clone());
        p2p_msg
            .serialize(&mut Serializer::new(&mut payload))
            .unwrap();
        trace!(
            "{} - Broadcasting JoinSpace: {}, {}",
            self.name,
            space_address,
            peer.peer_address,
        );
        self.network_gateway
            .as_transport_mut()
            .send_all(&payload)
            .ok();
        // TODO END
    }

    #[allow(non_snake_case)]
    fn handle_HandleGetAuthoringEntryListResult(&mut self, _msg: EntryListData) -> Lib3hResult<()> {
        /*      let space_gateway = self.get_space(
            &msg.space_address.to_owned(),
            &msg.provider_agent_id.to_owned(),
        )?;

        for (entry_address, aspect_address_list) in msg.address_map.clone() {
            // Check aspects and only request entry with new aspects
            space_gateway.as_mut().as_dht_mut().request(
                DhtContext::RequestAspectsOf {
                    entry_address: entry_address.clone(),
                    aspect_address_list,
                    msg: msg.clone(),
                    request_id: self.request_track.reserve(),
                },
                DhtRequestToChild::RequestAspectsOf(entry_address.clone()),
                Box::new(|ud, context, response| {
                    let (entry_address, aspect_address_list, msg, request_id) = {
                        if let DhtContext::RequestAspectsOf {
                            entry_address,
                            aspect_address_list,
                            msg,
                            request_id,
                        } = context
                        {
                            (entry_address, aspect_address_list, msg, request_id)
                        } else {
                            panic!("bad context type");
                        }
                    };
                    let response = {
                        match response {
                            GhostCallbackData::Timeout => panic!("timeout"),
                            GhostCallbackData::Response(response) => match response {
                                Err(e) => panic!("{:?}", e),
                                Ok(response) => response,
                            },
                        }
                    };
                    if let DhtRequestToChildResponse::RequestAspectsOf(maybe_known_aspects) =
                        response
                    {
                        let can_fetch = match maybe_known_aspects {
                            None => true,
                            Some(known_aspects) => {
                                let can = !includes(&known_aspects, &aspect_address_list);
                                can
                            }
                        };
                        if can_fetch {
                            let _msg_data = FetchEntryData {
                                space_address: msg.space_address.clone(),
                                entry_address: entry_address.clone(),
                                request_id,
                                provider_agent_id: msg.provider_agent_id.clone(),
                                aspect_address_list: None,
                            };

                            let _context = RequestContext {
                                space_address: msg.space_address.to_owned(),
                                agent_id: msg.provider_agent_id.to_owned(),
                            };
                            let _ = self.lib3h_endpoint.request(
                                context.clone(),
                                Lib3hToClient::HandleFetchEntry(msg_data),
                                Box::new(|me, context, response| {
                                    let space_gateway = me
                                        .get_space(
                                            &context.space_address.to_owned(),
                                            &context.agent_id.to_owned(),
                                        )
                                        .map_err(|e| GhostError::from(e.to_string()))?;
                                    match response {
                                        GhostCallbackData::Response(Ok(
                                            Lib3hToClientResponse::HandleFetchEntryResult(msg),
                                        )) => {
                                            space_gateway.as_mut().as_dht_mut().publish(
                                                DhtRequestToChild::BroadcastEntry(
                                                    msg.entry.clone(),
                                                ),
                                            )?;
                                        }
                                        GhostCallbackData::Response(Err(e)) => {
                                            error!("Got error on HandleFetchEntryResult: {:?} ", e);
                                        }
                                        GhostCallbackData::Timeout => {
                                            error!("Got timeout on HandleFetchEntryResult");
                                        }
                                        _ => panic!("bad response type"),
                                    }
                                    Ok(())
                                }),
                            );
                        }
                    } else {
                        panic!("bad response to RequestAspectsOf: {:?}", response);
                    }
                    Ok(())
                }),
            )?;
        }*/
        Ok(())
    }

    #[allow(non_snake_case)]
    fn handle_HandleGetGossipingEntryListResult(&mut self, msg: EntryListData) -> Lib3hResult<()> {
        let space_gateway = self.get_space(
            &msg.space_address.to_owned(),
            &msg.provider_agent_id.to_owned(),
        )?;

        for (entry_address, aspect_address_list) in msg.address_map {
            let mut aspect_list = Vec::new();
            for aspect_address in aspect_address_list {
                let fake_aspect = EntryAspectData {
                    aspect_address: aspect_address.clone(),
                    type_hint: String::new(),
                    aspect: vec![],
                    publish_ts: 0,
                };
                aspect_list.push(fake_aspect);
            }
            // Create "fake" entry, in the sense an entry with no actual content,
            // but valid addresses.
            let fake_entry = EntryData {
                entry_address: entry_address.clone(),
                aspect_list,
            };
            space_gateway
                .as_mut()
                .as_dht_mut()
                .publish(DhtRequestToChild::HoldEntryAspectAddress(fake_entry))
                .map_err(|e| Lib3hError::new_other(&e.to_string()))?;
        }
        Ok(())
    }

    /// Create a gateway for this agent in this space, if not already part of it.
    /// Must not already be part of this space.
    fn handle_join(&mut self, join_msg: &SpaceData) -> Lib3hResult<()> {
        let chain_id =
            self.add_gateway(join_msg.space_address.clone(), join_msg.agent_id.clone())?;

        let this_peer = {
            let space_gateway = self.space_gateway_map.get_mut(&chain_id).unwrap();
            let this_peer = { space_gateway.as_mut().get_this_peer_sync().clone() };
            self.broadcast_join(join_msg.space_address.clone(), this_peer.clone());
            this_peer
        };

        let space_gateway = self.space_gateway_map.get_mut(&chain_id).unwrap();

        // Have DHT broadcast our PeerData
        space_gateway
            .as_mut()
            .as_dht_mut()
            .publish(DhtRequestToChild::HoldPeer(this_peer))?;

        // Send Get*Lists requests
        let mut list_data = GetListData {
            space_address: join_msg.space_address.clone(),
            provider_agent_id: join_msg.agent_id.clone(),
            request_id: self.request_track.reserve(),
        };
        let context = RequestContext {
            space_address: join_msg.space_address.to_owned(),
            agent_id: join_msg.agent_id.to_owned(),
        };
        self.lib3h_endpoint.request(
            context.clone(),
            Lib3hToClient::HandleGetGossipingEntryList(list_data.clone()),
            Box::new(|me, _ctx, response| {
                match response {
                    GhostCallbackData::Response(Ok(
                        Lib3hToClientResponse::HandleGetGossipingEntryListResult(msg),
                    )) => {
                        if let Err(err) = me.handle_HandleGetGossipingEntryListResult(msg) {
                            error!(
                                "Got error when handling HandleGetGossipingEntryListResult: {:?} ",
                                err
                            );
                        };
                    }
                    GhostCallbackData::Response(Err(e)) => {
                        error!("Got error from HandleGetGossipingEntryListResult: {:?} ", e);
                    }
                    GhostCallbackData::Timeout => {
                        error!("Got timeout on HandleGetGossipingEntryListResult");
                    }
                    _ => panic!("bad response type"),
                }
                Ok(())
            }),
        )?;

        list_data.request_id = self.request_track.reserve();
        self.lib3h_endpoint
            .request(
                context,
                Lib3hToClient::HandleGetAuthoringEntryList(list_data.clone()),
                Box::new(|me, _ctx, response| {
                    match response {
                        GhostCallbackData::Response(Ok(
                            Lib3hToClientResponse::HandleGetAuthoringEntryListResult(msg),
                        )) => {
                            if let Err(err) = me.handle_HandleGetAuthoringEntryListResult(msg) {
                                error!(
                                "Got error when handling HandleGetAuthoringEntryListResult: {:?} ",
                                err
                            );
                            };
                        }
                        GhostCallbackData::Response(Err(e)) => {
                            error!("Got error on HandleGetAuthoringEntryListResult: {:?} ", e);
                        }
                        GhostCallbackData::Timeout => {
                            error!("Got timeout on HandleGetAuthoringEntryListResult");
                        }
                        _ => panic!("bad response type"),
                    }
                    Ok(())
                }),
            )
            .map_err(|e| Lib3hError::new(ErrorKind::Other(e.to_string())))
        // Done
        //Ok(())
    }

    /// Destroy gateway for this agent in this space, if part of it.
    fn handle_leave(&mut self, join_msg: &SpaceData) -> Lib3hResult<()> {
        let chain_id = (join_msg.space_address.clone(), join_msg.agent_id.clone());
        match self.space_gateway_map.remove(&chain_id) {
            Some(_) => Ok(()), //TODO is there shutdown code we need to call
            None => Err(Lib3hError::new_other("Not part of that space")),
        }
    }

    fn handle_direct_message(
        &mut self,
        msg: &DirectMessageData,
        is_response: bool,
    ) -> Lib3hResult<()> {
        let chain_id = (msg.space_address.clone(), msg.from_agent_id.clone());
        let space_gateway = self
            .space_gateway_map
            .get_mut(&chain_id)
            .ok_or_else(|| Lib3hError::new_other("Not part of that space"))?;

        // Check if messaging self
        let peer_address = { space_gateway.as_mut().get_this_peer_sync().peer_address };
        let to_agent_id: String = msg.to_agent_id.clone().into();
        if &peer_address == &to_agent_id {
            return Err(Lib3hError::new_other("messaging self not allowed"));
        }

        // Change into P2pProtocol
        let net_msg = if is_response {
            P2pProtocol::DirectMessageResult(msg.clone())
        } else {
            P2pProtocol::DirectMessage(msg.clone())
        };

        // Serialize payload
        let mut payload = Vec::new();
        net_msg
            .serialize(&mut Serializer::new(&mut payload))
            .unwrap();
        // Send
        let _peer_address: String = msg.to_agent_id.clone().into();
        /*
                let res = space_gateway
                    .as_transport_mut()
                    .send(&[peer_address.as_str()], &payload);
                if let Err(e) = res {
                    response.result_info = e.to_string().as_bytes().to_vec();
                    return Lib3hServerProtocol::FailureResult(response);
                }


                .map(|data| ClientToLib3hResponse::SendDirectMessageResult(data));
                msg.respond(result)
        */
        /*
            Ok(DirectMessageData {
                space_address: msg.space_address.clone(),
                request_id: msg.request_id.clone(),
                to_agent_id: msg.from_agent_id.clone(),
                from_agent_id: msg.to_agent_id.clone(),
                content: b"fake response".to_vec(),
        })*/
        Ok(())
    }

    fn handle_publish_entry(&mut self, msg: &ProvidedEntryData) -> Lib3hResult<()> {
        let space_gateway = self.get_space(
            &msg.space_address.to_owned(),
            &msg.provider_agent_id.to_owned(),
        )?;
        space_gateway
            .as_mut()
            .as_dht_mut()
            .publish(DhtRequestToChild::BroadcastEntry(msg.entry.clone()))
            .map_err(|e| Lib3hError::new_other(&e.to_string()))
    }

    fn handle_hold_entry(&mut self, msg: &ProvidedEntryData) -> Lib3hResult<()> {
        let space_gateway = self.get_space(
            &msg.space_address.to_owned(),
            &msg.provider_agent_id.to_owned(),
        )?;
        space_gateway
            .as_mut()
            .as_dht_mut()
            .publish(DhtRequestToChild::HoldEntryAspectAddress(msg.entry.clone()))
            .map_err(|e| Lib3hError::new_other(&e.to_string()))
    }

    fn handle_query_entry(
        &mut self,
        msg: ClientToLib3hMessage,
        data: &QueryEntryData,
    ) -> Lib3hResult<()> {
        let chain_id = (data.space_address.clone(), data.requester_agent_id.clone());
        let _space_gateway = self
            .space_gateway_map
            .get_mut(&chain_id)
            .ok_or_else(|| Lib3hError::new_other("Not part of that space"))?;
        /*
                let context = "".to_string();
                    //DhtContext::RequestEntry { }
                space_gateway
                    .as_mut()
                    .as_dht_mut()
                    .request(
                        context,
                        DhtRequestToChild::RequestEntry(data.entry_address),
                        Box::new(|_me, _context, response| {
                            match response {
                                GhostCallbackData::Response(Ok(
                                    DhtRequestToChildResponse::RequestEntry(entry_data),
                                )) => {

                                }
                                GhostCallbackData::Response(Err(e)) => {
                                    error!("Got error on DHT RequestEntry: {:?} ", e);
                                }
                                GhostCallbackData::Timeout => {
                                    error!("Got timeout on DHT RequestEntry");
                                }
                                _ => panic!("bad response type"),
                            }
                            Ok(())
                        }
                    ))?;
        */
        // FAKE
        let result = Ok(QueryEntryResultData {
            space_address: data.space_address.clone(),
            entry_address: data.entry_address.clone(),
            request_id: data.request_id.clone(),
            requester_agent_id: data.requester_agent_id.clone(),
            responder_agent_id: "fake_responder_id".into(),
            query_result: b"fake response".to_vec(),
        })
        .map(|data| ClientToLib3hResponse::QueryEntryResult(data));

        msg.respond(result)
            .map_err(|e| Lib3hError::new_other(&e.to_string()))
    }

    /// Get a space_gateway for the specified space+agent.
    /// If agent did not join that space, construct error
    fn get_space(
        &mut self,
        space_address: &Address,
        agent_id: &Address,
    ) -> Lib3hResult<&mut GatewayWrapper<'engine>> {
        self.space_gateway_map
            .get_mut(&(space_address.to_owned(), agent_id.to_owned()))
            .ok_or_else(|| {
                Lib3hError::new_other(&format!("Not in space: {:?},{:?}", space_address, agent_id))
            })
    }
}

/// Return true if all elements of list_b are found in list_a
#[allow(dead_code)]
fn includes(list_a: &[Address], list_b: &[Address]) -> bool {
    let set_a: HashSet<_> = list_a.iter().map(|addr| addr).collect();
    let set_b: HashSet<_> = list_b.iter().map(|addr| addr).collect();
    set_b.is_subset(&set_a)
}

#[cfg(test)]
mod tests {
    use super::*;
    use crate::{
        dht::mirror_dht::MirrorDht, tests::enable_logging_for_test,
        transport::memory_mock::transport_memory::TransportMemory, transport_wss::TlsConfig,
    };
    use lib3h_sodium::SodiumCryptoSystem;
    use url::Url;

    struct MockCore {
        //    state: String,
    }

    fn make_test_engine() -> GhostEngine<'static> {
        let network_transport = TransportWrapper::new(TransportMemory::new());
        let crypto = Box::new(SodiumCryptoSystem::new());
        let config = RealEngineConfig {
            tls_config: TlsConfig::Unencrypted,
            socket_type: "mem".into(),
            bootstrap_nodes: vec![],
            work_dir: String::new(),
            log_level: 'd',
            bind_url: Url::parse(format!("mem://{}", "test_engine").as_str()).unwrap(),
            dht_gossip_interval: 100,
            dht_timeout_threshold: 1000,
            dht_custom_config: vec![],
        };
        let dht_factory = MirrorDht::new_with_config;

        let engine: GhostEngine = GhostEngine::new(
            "test_engine",
            crypto,
            config,
            dht_factory,
            network_transport,
        )
        .unwrap();
        engine
    }

    fn make_test_engine_wrapper(
    ) -> GhostEngineParentWrapper<MockCore, RequestContext, GhostEngine<'static>, Lib3hError> {
        let engine = make_test_engine();
        let lib3h: GhostEngineParentWrapper<MockCore, RequestContext, GhostEngine, Lib3hError> =
            GhostParentWrapper::new(engine, "test_engine");
        lib3h
    }

    #[test]
    fn test_ghost_engine_construct() {
        let lib3h = make_test_engine_wrapper();
        assert_eq!(lib3h.as_ref().space_gateway_map.len(), 0);
    }

    fn make_test_join_request() -> SpaceData {
        SpaceData {
            /// Identifier of this request
            request_id: "foo_id".into(),
            space_address: "space_addr".into(),
            agent_id: "agent_id".into(),
        }
    }

    #[test]
    fn test_ghost_engine_join() {
        let mut lib3h = make_test_engine_wrapper();

        let req_data = make_test_join_request();
        let result = lib3h.as_mut().handle_join(&req_data);
        assert!(result.is_ok());
        assert_eq!(lib3h.as_ref().space_gateway_map.len(), 1);
        let result = lib3h.as_mut().handle_join(&req_data);
        assert_eq!(
            "Err(Lib3hError(Other(\"Already joined space\")))",
            format!("{:?}", result)
        );
    }

    #[test]
    fn test_ghost_engine_leave() {
        let mut lib3h = make_test_engine_wrapper();
        let req_data = make_test_join_request();
        let result = lib3h.as_mut().handle_join(&req_data);
        assert!(result.is_ok());
        let result = lib3h.as_mut().handle_leave(&req_data);
        assert!(result.is_ok());
        let result = lib3h.as_mut().handle_leave(&req_data);
        assert_eq!(
            "Err(Lib3hError(Other(\"Not part of that space\")))",
            format!("{:?}", result)
        );
    }

    #[test]
    fn test_ghost_engine_dm() {
        let mut lib3h = make_test_engine_wrapper();
        let req_data = make_test_join_request();
        let result = lib3h.as_mut().handle_join(&req_data);
        assert!(result.is_ok());

        let direct_message = DirectMessageData {
            request_id: "foo_id".into(),
            space_address: "space_addr".into(),
            from_agent_id: "agent_id".into(),
            to_agent_id: "to_agent_id".into(),
            content: b"foo content".to_vec(),
        };

        let result = lib3h.as_mut().handle_direct_message(&direct_message, false);
        assert!(result.is_ok());
        // TODO: assert somehow that the message got queued to the right place

        /*
            "Ok(DirectMessageData { space_address: HashString(\"space_addr\"), request_id: \"foo_id\", to_agent_id: HashString(\"agent_id\"), from_agent_id: HashString(\"to_agent_id\"), content: [102, 97, 107, 101, 32, 114, 101, 115, 112, 111, 110, 115, 101] })",
            format!("{:?}", result)
        );*/
    }

    fn make_test_entry() -> ProvidedEntryData {
        let aspect_list = Vec::new();
        let entry_data = EntryData {
            entry_address: "fake_address".into(),
            aspect_list,
        };
        ProvidedEntryData {
            space_address: "space_addr".into(),
            provider_agent_id: "agent_id".into(),
            entry: entry_data,
        }
    }

    #[test]
    fn test_ghost_engine_publish() {
        enable_logging_for_test(true);

        let mut lib3h = make_test_engine_wrapper();
        let req_data = make_test_join_request();
        let result = lib3h.as_mut().handle_join(&req_data);
        assert!(result.is_ok());
        let entry_data = make_test_entry();

        let result = lib3h.as_mut().handle_publish_entry(&entry_data);
        assert!(result.is_ok());

        let mut core = MockCore {
            //        state: "".to_string(),
        };

        let space_gateway = lib3h
            .as_mut()
            .get_space(
                &req_data.space_address.to_owned(),
                &req_data.agent_id.to_owned(),
            )
            .unwrap();
        let msgs = space_gateway.as_mut().as_dht_mut().drain_messages();
        assert_eq!(msgs.len(), 0);

        {
            lib3h.process(&mut core).unwrap();
        }

        let space_gateway = lib3h
            .as_mut()
            .get_space(
                &req_data.space_address.to_owned(),
                &req_data.agent_id.to_owned(),
            )
            .unwrap();

        let msgs = space_gateway.as_mut().as_dht_mut().drain_messages();
        assert_eq!(
            "[GhostMessage {request_id: None, ..}]",
            format!("{:?}", msgs)
        );
    }

    #[test]
    fn test_ghost_engine_hold() {
        enable_logging_for_test(true);

        let mut lib3h = make_test_engine_wrapper();
        let req_data = make_test_join_request();
        let result = lib3h.as_mut().handle_join(&req_data);
        assert!(result.is_ok());
        let entry_data = make_test_entry();

        let result = lib3h.as_mut().handle_hold_entry(&entry_data);
        assert!(result.is_ok());

        let mut core = MockCore {
            //        state: "".to_string(),
        };

        let space_gateway = lib3h
            .as_mut()
            .get_space(
                &req_data.space_address.to_owned(),
                &req_data.agent_id.to_owned(),
            )
            .unwrap();
        let msgs = space_gateway.as_mut().as_dht_mut().drain_messages();
        assert_eq!(msgs.len(), 0);

        {
            lib3h.process(&mut core).unwrap();
        }

        let space_gateway = lib3h
            .as_mut()
            .get_space(
                &req_data.space_address.to_owned(),
                &req_data.agent_id.to_owned(),
            )
            .unwrap();

        let msgs = space_gateway.as_mut().as_dht_mut().drain_messages();
        assert_eq!(
            "[GhostMessage {request_id: None, ..}]",
            format!("{:?}", msgs)
        );
    }

}
=======
>;
>>>>>>> 4e89c104
<|MERGE_RESOLUTION|>--- conflicted
+++ resolved
@@ -1,25 +1,43 @@
-use lib3h_ghost_actor::GhostParentWrapper;
-use lib3h_protocol::protocol::*;
+use detach::Detach;
+use lib3h_ghost_actor::prelude::*;
+use lib3h_protocol::{data_types::*, protocol::*, Address};
+use std::collections::{HashMap, HashSet};
+
+use super::RealEngineTrackerData;
+use crate::{
+    dht::{dht_config::DhtConfig, dht_protocol::*},
+    engine::{
+        p2p_protocol::P2pProtocol, ChainId, RealEngineConfig, TransportKeys, NETWORK_GATEWAY_ID,
+    },
+    error::{ErrorKind, Lib3hError, Lib3hResult},
+    gateway::{wrapper::*, P2pGateway},
+    track::Tracker,
+    transport::{ConnectionId, TransportWrapper},
+};
+use lib3h_crypto_api::CryptoSystem;
+use lib3h_tracing::Lib3hTrace;
+use rmp_serde::Serializer;
+use serde::Serialize;
+use url::Url;
+
+pub type ClientToLib3hMessage =
+    GhostMessage<ClientToLib3h, Lib3hToClient, ClientToLib3hResponse, Lib3hError>;
+
+pub type Lib3hToClientMessage =
+    GhostMessage<Lib3hToClient, ClientToLib3h, Lib3hToClientResponse, Lib3hError>;
 
 /// this is a generic parent wrapper for a GhostEngine.  This allows us to have
 /// a mock GhostEngine for proving out the LegacyLib3h wrapper
-pub type GhostEngineParentWrapper<Core, Context, Engine, EngineError> = GhostParentWrapper<
+pub type GhostEngineParentWrapper<Core, TraceContext, Engine, EngineError> = GhostParentWrapper<
     Core,
-    Context,
+    TraceContext,
     Lib3hToClient,
     Lib3hToClientResponse,
     ClientToLib3h,
     ClientToLib3hResponse,
     EngineError,
     Engine,
-<<<<<<< HEAD
 >;
-
-pub type ClientToLib3hMessage =
-    GhostMessage<ClientToLib3h, Lib3hToClient, ClientToLib3hResponse, Lib3hError>;
-
-pub type Lib3hToClientMessage =
-    GhostMessage<Lib3hToClient, ClientToLib3h, Lib3hToClientResponse, Lib3hError>;
 
 /*
 // temporary mock gateway...
@@ -89,7 +107,7 @@
     lib3h_endpoint: Detach<
         GhostContextEndpoint<
             GhostEngine<'engine>,
-            RequestContext,
+            Lib3hTrace,
             Lib3hToClient,
             Lib3hToClientResponse,
             ClientToLib3h,
@@ -112,13 +130,11 @@
         // TODO #209 - Check persistence first before generating
         let transport_keys = TransportKeys::new(crypto.as_crypto_system())?;
         // Generate DHT config and create network_gateway
-        let dht_config = DhtConfig {
-            this_peer_address: transport_keys.transport_id.clone(),
-            this_peer_uri: binding,
-            custom: config.dht_custom_config.clone(),
-            gossip_interval: config.dht_gossip_interval,
-            timeout_threshold: config.dht_timeout_threshold,
-        };
+        let dht_config = DhtConfig::with_real_engine_config(
+            transport_keys.transport_id.clone().as_str(),
+            &binding,
+            &config,
+        );
         let network_gateway = GatewayWrapper::new(P2pGateway::new(
             NETWORK_GATEWAY_ID,
             network_transport.clone(),
@@ -287,13 +303,11 @@
             Url::parse(format!("transportId:{}", peer.peer_address).as_str())
                 .expect("can parse url")
         };
-        let dht_config = DhtConfig {
-            this_peer_address: agent_id.into(),
-            this_peer_uri: this_peer_transport_id_as_uri,
-            custom: self.config.dht_custom_config.clone(),
-            gossip_interval: self.config.dht_gossip_interval,
-            timeout_threshold: self.config.dht_timeout_threshold,
-        };
+        let dht_config = DhtConfig::with_real_engine_config(
+            agent_id.to_string().as_str(),
+            &this_peer_transport_id_as_uri,
+            &self.config,
+        );
         // Create new space gateway for this ChainId
         let new_space_gateway: GatewayWrapper<'engine> =
             GatewayWrapper::new(P2pGateway::new_with_space(
@@ -446,7 +460,7 @@
                 let fake_aspect = EntryAspectData {
                     aspect_address: aspect_address.clone(),
                     type_hint: String::new(),
-                    aspect: vec![],
+                    aspect: vec![].into(),
                     publish_ts: 0,
                 };
                 aspect_list.push(fake_aspect);
@@ -493,14 +507,10 @@
             provider_agent_id: join_msg.agent_id.clone(),
             request_id: self.request_track.reserve(),
         };
-        let context = RequestContext {
-            space_address: join_msg.space_address.to_owned(),
-            agent_id: join_msg.agent_id.to_owned(),
-        };
         self.lib3h_endpoint.request(
-            context.clone(),
+            Lib3hTrace,
             Lib3hToClient::HandleGetGossipingEntryList(list_data.clone()),
-            Box::new(|me, _ctx, response| {
+            Box::new(|me, response| {
                 match response {
                     GhostCallbackData::Response(Ok(
                         Lib3hToClientResponse::HandleGetGossipingEntryListResult(msg),
@@ -527,9 +537,9 @@
         list_data.request_id = self.request_track.reserve();
         self.lib3h_endpoint
             .request(
-                context,
+                Lib3hTrace,
                 Lib3hToClient::HandleGetAuthoringEntryList(list_data.clone()),
-                Box::new(|me, _ctx, response| {
+                Box::new(|me, response| {
                     match response {
                         GhostCallbackData::Response(Ok(
                             Lib3hToClientResponse::HandleGetAuthoringEntryListResult(msg),
@@ -691,7 +701,7 @@
             request_id: data.request_id.clone(),
             requester_agent_id: data.requester_agent_id.clone(),
             responder_agent_id: "fake_responder_id".into(),
-            query_result: b"fake response".to_vec(),
+            query_result: b"fake response".to_vec().into(),
         })
         .map(|data| ClientToLib3hResponse::QueryEntryResult(data));
 
@@ -764,9 +774,9 @@
     }
 
     fn make_test_engine_wrapper(
-    ) -> GhostEngineParentWrapper<MockCore, RequestContext, GhostEngine<'static>, Lib3hError> {
+    ) -> GhostEngineParentWrapper<MockCore, Lib3hTrace, GhostEngine<'static>, Lib3hError> {
         let engine = make_test_engine();
-        let lib3h: GhostEngineParentWrapper<MockCore, RequestContext, GhostEngine, Lib3hError> =
+        let lib3h: GhostEngineParentWrapper<MockCore, Lib3hTrace, GhostEngine, Lib3hError> =
             GhostParentWrapper::new(engine, "test_engine");
         lib3h
     }
@@ -828,7 +838,7 @@
             space_address: "space_addr".into(),
             from_agent_id: "agent_id".into(),
             to_agent_id: "to_agent_id".into(),
-            content: b"foo content".to_vec(),
+            content: b"foo content".to_vec().into(),
         };
 
         let result = lib3h.as_mut().handle_direct_message(&direct_message, false);
@@ -946,7 +956,4 @@
         );
     }
 
-}
-=======
->;
->>>>>>> 4e89c104
+}