--- conflicted
+++ resolved
@@ -1,11 +1,4 @@
-<<<<<<< HEAD
-use crate::engine::engine_actor::GhostEngineParentWrapper;
-=======
-use crate::{
-    engine::{ghost_engine::GhostEngineParentWrapper, CanAdvertise, GhostEngine},
-    error::Lib3hError,
-};
->>>>>>> 223e9733
+use crate::engine::{CanAdvertise, engine_actor::GhostEngineParentWrapper};
 use detach::Detach;
 use lib3h_ghost_actor::*;
 use lib3h_protocol::{
@@ -62,11 +55,11 @@
 impl<Engine: 'static, EngineError: 'static> LegacyLib3h<Engine, EngineError>
 where
     Engine: GhostActor<
-            Lib3hToClient,
-            Lib3hToClientResponse,
-            ClientToLib3h,
-            ClientToLib3hResponse,
-            EngineError,
+        Lib3hToClient,
+        Lib3hToClientResponse,
+        ClientToLib3h,
+        ClientToLib3hResponse,
+        EngineError,
         > + CanAdvertise,
     EngineError: ToString,
 {
