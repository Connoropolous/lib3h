use crate::{
    engine::{engine_actor::GhostEngineParentWrapper, CanAdvertise, GhostEngine},
    error::*,
    track::Tracker,
};

use std::convert::TryInto;

use detach::Detach;
use holochain_tracing::Span;
use lib3h_ghost_actor::*;
use lib3h_protocol::{
    data_types::{ConnectedData, GenericResultData, Opaque},
    error::{ErrorKind, Lib3hProtocolError, Lib3hProtocolResult},
    protocol::*,
    protocol_client::*,
    protocol_server::*,
    uri::Lib3hUri,
    Address, DidWork,
};
<<<<<<< HEAD
pub type WrappedGhostLib3h = LegacyLib3h<GhostEngine<'static>, Lib3hError>;
=======
use url::Url;
>>>>>>> f7fc24d3

pub type WrappedGhostLib3h = LegacyLib3h<GhostEngine<'static>, Lib3hError>;
/// A wrapper for talking to lib3h using the legacy Lib3hClient/Server enums
#[allow(dead_code)]
pub struct LegacyLib3h<Engine, EngineError: 'static + std::fmt::Debug>
where
    Engine: GhostActor<
        Lib3hToClient,
        Lib3hToClientResponse,
        ClientToLib3h,
        ClientToLib3hResponse,
        EngineError,
    >,
{
    engine: Detach<GhostEngineParentWrapper<LegacyLib3h<Engine, EngineError>, Engine, EngineError>>,
    #[allow(dead_code)]
    name: String,
    client_request_responses: Vec<Lib3hServerProtocol>,
    tracker:
        Tracker<GhostMessage<Lib3hToClient, ClientToLib3h, Lib3hToClientResponse, EngineError>>,
}

fn server_failure(
    err: String,
    request_id: String,
    space_address: Address,
    to_agent_id: Address,
) -> Lib3hServerProtocol {
    let failure_data = GenericResultData {
        request_id,
        space_address,
        to_agent_id,
        result_info: err.as_bytes().into(),
    };
    Lib3hServerProtocol::FailureResult(failure_data)
}

fn server_success(
    request_id: String,
    space_address: Address,
    to_agent_id: Address,
) -> Lib3hServerProtocol {
    let success_data = GenericResultData {
        request_id,
        space_address,
        to_agent_id,
        result_info: Opaque::new(),
    };
    Lib3hServerProtocol::SuccessResult(success_data)
}

#[allow(dead_code)]
impl<Engine: 'static, EngineError: 'static + std::fmt::Debug> LegacyLib3h<Engine, EngineError>
where
    Engine: GhostActor<
            Lib3hToClient,
            Lib3hToClientResponse,
            ClientToLib3h,
            ClientToLib3hResponse,
            EngineError,
        > + CanAdvertise,
    EngineError: ToString,
{
    pub fn new(name: &str, engine: Engine) -> Self {
        LegacyLib3h {
            engine: Detach::new(GhostParentWrapper::new(engine, name)),
            name: name.into(),
            client_request_responses: Vec::new(),
            tracker: Tracker::new("client_to_lib3_response", 2000),
        }
    }

    fn make_callback(
        request_id: String,
        space_addr: Address,
        agent: Address,
    ) -> GhostCallback<LegacyLib3h<Engine, EngineError>, ClientToLib3hResponse, EngineError> {
        Box::new(
            |me: &mut LegacyLib3h<Engine, EngineError>,
             response: GhostCallbackData<ClientToLib3hResponse, EngineError>| {
                match response {
                    GhostCallbackData::Response(Ok(rsp)) => {
                        let response = match rsp {
                            ClientToLib3hResponse::BootstrapSuccess => {
                                Lib3hServerProtocol::Connected(ConnectedData {
                                    request_id,
                                    uri: Lib3hUri::with_undefined(), // client should have this already deprecated
                                })
                            }
                            ClientToLib3hResponse::JoinSpaceResult => {
                                server_success(request_id.clone(), space_addr, agent)
                            }
                            ClientToLib3hResponse::LeaveSpaceResult => {
                                server_success(request_id.clone(), space_addr, agent)
                            }
                            _ => rsp.into(),
                        };
                        me.client_request_responses.push(response)
                    }
                    GhostCallbackData::Response(Err(e)) => {
                        me.client_request_responses.push(server_failure(
                            e.to_string(),
                            request_id.clone(),
                            space_addr,
                            agent,
                        ));
                    }
                    GhostCallbackData::Timeout => {
                        me.client_request_responses.push(server_failure(
                            "Request timed out".into(),
                            request_id,
                            space_addr,
                            agent,
                        ));
                    }
                };
                Ok(())
            },
        )
    }

    /// Add incoming Lib3hClientProtocol message in FIFO
    pub fn post(&mut self, client_msg: Lib3hClientProtocol) -> Lib3hProtocolResult<()> {
        let (request_id, space_addr, agent_id) = match &client_msg {
            Lib3hClientProtocol::Connect(data) => (
                data.request_id.to_string(),
                "bogus_address".into(),
                "bogus_agent".into(),
            ),
            Lib3hClientProtocol::JoinSpace(data) => (
                data.request_id.to_string(),
                data.space_address.clone(),
                data.agent_id.clone(),
            ),
            Lib3hClientProtocol::LeaveSpace(data) => (
                data.request_id.to_string(),
                data.space_address.clone(),
                data.agent_id.clone(),
            ),
            Lib3hClientProtocol::SendDirectMessage(data) => (
                data.request_id.to_string(),
                data.space_address.clone(),
                data.to_agent_id.clone(),
            ),
            Lib3hClientProtocol::FetchEntry(data) => (
                data.request_id.to_string(),
                data.space_address.clone(),
                data.provider_agent_id.clone(),
            ),
            Lib3hClientProtocol::QueryEntry(data) => (
                data.request_id.to_string(),
                data.space_address.clone(),
                data.requester_agent_id.clone(),
            ),
            Lib3hClientProtocol::HandleSendDirectMessageResult(data) => (
                data.request_id.to_string(),
                data.space_address.clone(),
                "".into(),
            ), // agent id is deprecated here, client should know.
            Lib3hClientProtocol::HandleFetchEntryResult(data) => (
                data.request_id.to_string(),
                data.space_address.clone(),
                data.provider_agent_id.clone(),
            ),
            Lib3hClientProtocol::HandleQueryEntryResult(data) => (
                data.request_id.to_string(),
                data.space_address.clone(),
                "".into(),
            ), // agent id is deprecated here, client should know.
            Lib3hClientProtocol::HandleGetAuthoringEntryListResult(data) => (
                data.request_id.to_string(),
                data.space_address.clone(),
                data.provider_agent_id.clone(),
            ),
            Lib3hClientProtocol::HandleGetGossipingEntryListResult(data) => (
                data.request_id.to_string(),
                data.space_address.clone(),
                data.provider_agent_id.clone(),
            ),
            Lib3hClientProtocol::PublishEntry(data) => (
                "".to_string(),
                data.space_address.clone(),
                data.provider_agent_id.clone(),
            ),
            Lib3hClientProtocol::HoldEntry(data) => (
                "".to_string(),
                data.space_address.clone(),
                data.provider_agent_id.clone(),
            ),
            _ => unimplemented!(),
        };

        let maybe_client_to_lib3h: Result<ClientToLib3h, _> = client_msg.clone().try_into();
        if let Ok(client_to_lib3h) = maybe_client_to_lib3h {
            let result = if request_id == "" {
                self.engine.publish(Span::fixme(), client_to_lib3h)
            } else {
                self.engine.request(
                    Span::fixme(),
                    client_to_lib3h,
                    LegacyLib3h::make_callback(request_id.to_string(), space_addr, agent_id),
                )
            };
            result.map_err(|e| Lib3hProtocolError::new(ErrorKind::Other(e.to_string())))
        } else {
            // TODO Handle errors better here!
            let lib3h_to_client_response: Lib3hToClientResponse =
                client_msg.clone().try_into().unwrap();
            // TODO Handle optional value better here!
            let maybe_ghost_message: Option<GhostMessage<_, _, Lib3hToClientResponse, _>> =
                self.tracker.remove(request_id.as_str());
            let ghost_mesage = maybe_ghost_message.ok_or_else(|| {
                Lib3hProtocolError::new(ErrorKind::Other(format!(
                    "No ghost message for request: {:?}",
                    request_id.as_str()
                )))
            })?;

            ghost_mesage
                .respond(Ok(lib3h_to_client_response))
                .map_err(|e| Lib3hProtocolError::new(ErrorKind::Other(e.to_string())))
        }
    }

    /// Process Lib3hClientProtocol message inbox and
    /// output a list of Lib3hServerProtocol messages for Core to handle
    pub fn process(&mut self) -> Lib3hProtocolResult<(DidWork, Vec<Lib3hServerProtocol>)> {
        trace!("[legacy engine] process");

        let did_work = detach_run!(&mut self.engine, |engine| engine.process(self))
            .map_err(|e| Lib3hProtocolError::new(ErrorKind::Other(e.to_string())))?;
        // get any "server" messages that came as responses to the client requests
        let mut responses: Vec<Lib3hServerProtocol> =
            self.client_request_responses.drain(..).collect();

        for mut msg in self.engine.as_mut().drain_messages() {
            let request_id = self.tracker.reserve();

            let lib3h_to_client_msg: Lib3hToClient = msg.take_message().expect("exists");

            trace!(
                "[legacy engine] reserve {:?} for {:?}",
                request_id,
                lib3h_to_client_msg
            );

            self.tracker.set(request_id.as_str(), Some(msg));

            let lib3h_server_protocol_msg: Lib3hServerProtocol =
                inject_request_id(request_id, lib3h_to_client_msg.into());
            responses.push(lib3h_server_protocol_msg);
        }

        Ok((*did_work, responses))
    }

    pub fn advertise(&self) -> Lib3hUri {
        self.engine.as_ref().as_ref().advertise()
    }

    pub fn name(&self) -> String {
        self.name.clone()
    }
}

fn inject_request_id(request_id: String, mut msg: Lib3hServerProtocol) -> Lib3hServerProtocol {
    match &mut msg {
        Lib3hServerProtocol::Connected(data) => data.request_id = request_id,
        Lib3hServerProtocol::FetchEntryResult(data) => data.request_id = request_id,
        Lib3hServerProtocol::HandleSendDirectMessage(data) => data.request_id = request_id,
        Lib3hServerProtocol::HandleFetchEntry(data) => data.request_id = request_id,
        Lib3hServerProtocol::HandleStoreEntryAspect(data) => data.request_id = request_id,
        Lib3hServerProtocol::HandleDropEntry(data) => data.request_id = request_id,
        Lib3hServerProtocol::HandleQueryEntry(data) => data.request_id = request_id,
        Lib3hServerProtocol::HandleGetAuthoringEntryList(data) => data.request_id = request_id,
        Lib3hServerProtocol::HandleGetGossipingEntryList(data) => data.request_id = request_id,
        _ => (),
    }
    msg
}

#[cfg(test)]
mod tests {
    use super::*;
    use holochain_tracing::test_span;
    use lib3h_protocol::data_types::*;
    use url::Url;

    type EngineError = String;

    pub struct MockGhostEngine {
        client_endpoint: Option<
            GhostEndpoint<
                ClientToLib3h,
                ClientToLib3hResponse,
                Lib3hToClient,
                Lib3hToClientResponse,
                EngineError,
            >,
        >,
        lib3h_endpoint: Detach<
            GhostContextEndpoint<
                MockGhostEngine,
                Lib3hToClient,
                Lib3hToClientResponse,
                ClientToLib3h,
                ClientToLib3hResponse,
                EngineError,
            >,
        >,
    }

    impl CanAdvertise for MockGhostEngine {
        fn advertise(&self) -> Lib3hUri {
            Lib3hUri::with_memory("fixme")
        }
    }

    impl MockGhostEngine {
        pub fn new() -> Self {
            let (endpoint_parent, endpoint_self) = create_ghost_channel();
            Self {
                client_endpoint: Some(endpoint_parent),
                lib3h_endpoint: Detach::new(
                    endpoint_self
                        .as_context_endpoint_builder()
                        .request_id_prefix("engine")
                        .build(),
                ),
            }
        }
    }

    impl
        GhostActor<
            Lib3hToClient,
            Lib3hToClientResponse,
            ClientToLib3h,
            ClientToLib3hResponse,
            EngineError,
        > for MockGhostEngine
    {
        // START BOILER PLATE--------------------------
        fn take_parent_endpoint(
            &mut self,
        ) -> Option<
            GhostEndpoint<
                ClientToLib3h,
                ClientToLib3hResponse,
                Lib3hToClient,
                Lib3hToClientResponse,
                EngineError,
            >,
        > {
            std::mem::replace(&mut self.client_endpoint, None)
        }
        // END BOILER PLATE--------------------------

        fn process_concrete(&mut self) -> GhostResult<WorkWasDone> {
            // START BOILER PLATE--------------------------
            // always run the endpoint process loop
            detach_run!(&mut self.lib3h_endpoint, |cs| cs.process(self))?;
            // END BOILER PLATE--------------------------

            for msg in self.lib3h_endpoint.as_mut().drain_messages() {
                self.handle_msg_from_client(msg)?;
            }

            Ok(true.into())
        }
    }

    impl MockGhostEngine {
        fn handle_msg_from_client(
            &mut self,
            mut msg: GhostMessage<ClientToLib3h, Lib3hToClient, ClientToLib3hResponse, EngineError>,
        ) -> Result<(), EngineError> {
            let result = match msg.take_message().expect("exists") {
                ClientToLib3h::Bootstrap(_data) => {
                    // pretend the connection request failed
                    msg.respond(Err("connection failed!".to_string()))
                }
                ClientToLib3h::JoinSpace(_data) => {
                    // pretend the request succeeded
                    msg.respond(Ok(ClientToLib3hResponse::JoinSpaceResult))
                }
                _ => panic!("{:?} not implemented", msg),
            };
            result.map_err(|e| e.to_string())
        }

        /// create a fake lib3h publish event
        pub fn inject_lib3h_publish(&mut self, msg: Lib3hToClient) {
            let _ = self
                .lib3h_endpoint
                .publish(test_span("inject_lib3h_event"), msg);
        }

        /// create a fake lib3h request
        pub fn inject_lib3h_request(&mut self, msg: Lib3hToClient) {
            let f: GhostCallback<_, _, _> = Box::new(|_user_data, cb_data| {
                debug!("inject_lib3h_request: {:?}", cb_data);
                Ok(())
            });

            let _ = self
                .lib3h_endpoint
                .request(test_span("inject_lib3h_request"), msg, f);
        }
    }

    struct MockCore {
        //    state: String,
    }

    #[test]
    fn test_ghost_engine_wrapper() {
        let mut _core = MockCore {
    //        state: "".to_string(),
        };

        // create the legacy lib3h engine wrapper
        let mut legacy: LegacyLib3h<MockGhostEngine, EngineError> =
            LegacyLib3h::new("core", MockGhostEngine::new());

        let data = ConnectData {
            request_id: "foo_request_id".into(),
            peer_location: Url::parse("mocknet://t1").expect("can parse url").into(),
            network_id: "fake_id".to_string(),
        };

        assert!(legacy.post(Lib3hClientProtocol::Connect(data)).is_ok());
        // process via the wrapper
        let result = legacy.process();

        // The mock engine allways returns failure on connect requests
        assert_eq!(
            "Ok((true, [FailureResult(GenericResultData { request_id: \"foo_request_id\", space_address: HashString(\"bogus_address\"), to_agent_id: HashString(\"bogus_agent\"), result_info: \"connection failed!\" })]))",
            format!("{:?}", result)
        );

        let data = SpaceData {
            request_id: "bar_request_id".into(),
            space_address: "fake_space_address".into(),
            agent_id: "fake_id".into(),
        };
        assert!(legacy.post(Lib3hClientProtocol::JoinSpace(data)).is_ok());
        // process via the wrapper
        let result = legacy.process();

        // The mock engine allways returns success on Join requests
        assert_eq!(
            "Ok((true, [SuccessResult(GenericResultData { request_id: \"bar_request_id\", space_address: HashString(\"fake_space_address\"), to_agent_id: HashString(\"fake_id\"), result_info: \"\" })]))",
            format!("{:?}", result)
        );

        detach_run!(&mut legacy.engine, |l| l.as_mut().inject_lib3h_request(
            Lib3hToClient::HandleGetGossipingEntryList(GetListData {
                space_address: "fake_space_address".into(),
                provider_agent_id: "fake_id".into(),
                request_id: "post_gossip_req_id".into(),
            })
        ));

        let result = legacy.process();
        let requestid = match result {
            Ok((true, responses)) => {
                assert_eq!(responses.len(), 1);
                match &responses[0] {
                    Lib3hServerProtocol::HandleGetGossipingEntryList(data) => {
                        data.request_id.clone()
                    }
                    _ => "bogus".to_string(),
                }
            }
            _ => "bogus".to_string(),
        };
        assert_eq!("client_to_lib3_response", requestid.split_at(23).0);

        legacy
            .post(Lib3hClientProtocol::HandleGetGossipingEntryListResult(
                EntryListData {
                    space_address: "fake_space_address".into(),
                    provider_agent_id: "fake_id".into(),
                    request_id: requestid,
                    address_map: std::collections::HashMap::new(),
                },
            ))
            .unwrap();
        let result = legacy.process();

        assert_eq!("Ok((true, []))", format!("{:?}", result));

        detach_run!(&mut legacy.engine, |l| l.as_mut().inject_lib3h_publish(
            Lib3hToClient::Disconnected(DisconnectedData {
                network_id: "some_network_id".into()
            })
        ));

        let result = legacy.process();

        assert_eq!(
            "Ok((true, [Disconnected(DisconnectedData { network_id: \"some_network_id\" })]))",
            format!("{:?}", result)
        );
    }
}<|MERGE_RESOLUTION|>--- conflicted
+++ resolved
@@ -18,13 +18,8 @@
     uri::Lib3hUri,
     Address, DidWork,
 };
-<<<<<<< HEAD
 pub type WrappedGhostLib3h = LegacyLib3h<GhostEngine<'static>, Lib3hError>;
-=======
-use url::Url;
->>>>>>> f7fc24d3
-
-pub type WrappedGhostLib3h = LegacyLib3h<GhostEngine<'static>, Lib3hError>;
+
 /// A wrapper for talking to lib3h using the legacy Lib3hClient/Server enums
 #[allow(dead_code)]
 pub struct LegacyLib3h<Engine, EngineError: 'static + std::fmt::Debug>
