use crate::engine::ghost_engine::GhostEngineParentWrapper;
use detach::Detach;
use lib3h_ghost_actor::*;
use lib3h_protocol::{
    data_types::GenericResultData,
    error::{ErrorKind, Lib3hProtocolError, Lib3hProtocolResult},
    protocol::*,
    protocol_client::*,
    protocol_server::*,
    DidWork,
};

/// the context when making a request from core
/// this is always the request_id
pub struct ClientRequestContext(String);
impl ClientRequestContext {
    pub fn new(id: &str) -> Self {
        Self(id.to_string())
    }
    pub fn get_request_id(&self) -> String {
        self.0.clone()
    }
}

/// A wrapper for talking to lib3h using the legacy Lib3hClient/Server enums
#[allow(dead_code)]
struct LegacyLib3h<Engine, EngineError: 'static>
where
    Engine: GhostActor<
        Lib3hToClient,
        Lib3hToClientResponse,
        ClientToLib3h,
        ClientToLib3hResponse,
        EngineError,
    >,
{
    engine: Detach<
        GhostEngineParentWrapper<
            LegacyLib3h<Engine, EngineError>,
            ClientRequestContext,
            Engine,
            EngineError,
        >,
    >,
    #[allow(dead_code)]
    name: String,
    client_request_responses: Vec<Lib3hServerProtocol>,
}

fn server_failure(err: String, context: ClientRequestContext) -> Lib3hServerProtocol {
    let failure_data = GenericResultData {
        request_id: context.get_request_id(),
        space_address: "space_addr".into(),
        to_agent_id: "to_agent_id".into(),
        result_info: err.as_bytes().into(),
    };
    Lib3hServerProtocol::FailureResult(failure_data)
}

fn server_success(context: ClientRequestContext) -> Lib3hServerProtocol {
    let failure_data = GenericResultData {
        request_id: context.get_request_id(),
        space_address: "space_addr".into(),
        to_agent_id: "to_agent_id".into(),
<<<<<<< HEAD
        result_info: vec![].into()
=======
        result_info: vec![].into(),
>>>>>>> 11e93264
    };
    Lib3hServerProtocol::FailureResult(failure_data)
}

#[allow(dead_code)]
impl<Engine: 'static, EngineError: 'static> LegacyLib3h<Engine, EngineError>
where
    Engine: GhostActor<
        Lib3hToClient,
        Lib3hToClientResponse,
        ClientToLib3h,
        ClientToLib3hResponse,
        EngineError,
    >,
    EngineError: ToString,
{
    pub fn new(name: &str, engine: Engine) -> Self {
        LegacyLib3h {
            engine: Detach::new(GhostParentWrapper::new(engine, name)),
            name: name.into(),
            client_request_responses: Vec::new(),
        }
    }

    fn make_callback() -> GhostCallback<
        LegacyLib3h<Engine, EngineError>,
        ClientRequestContext,
        ClientToLib3hResponse,
        EngineError,
    > {
        Box::new(
            |me: &mut LegacyLib3h<Engine, EngineError>,
             context: ClientRequestContext,
             response: GhostCallbackData<ClientToLib3hResponse, EngineError>| {
                match response {
                    GhostCallbackData::Response(Ok(rsp)) => {
                        let response = match rsp {
                            ClientToLib3hResponse::JoinSpaceResult => server_success(context),
                            ClientToLib3hResponse::LeaveSpaceResult => server_success(context),
                            _ => rsp.into(),
                        };
                        me.client_request_responses.push(response)
                    }
                    GhostCallbackData::Response(Err(e)) => {
                        me.client_request_responses
                            .push(server_failure(e.to_string(), context));
                    }
                    GhostCallbackData::Timeout => {
                        me.client_request_responses
                            .push(server_failure("Request timed out".into(), context));
                    }
                };
                Ok(())
            },
        )
    }

    /// Add incoming Lib3hClientProtocol message in FIFO
    fn post(&mut self, client_msg: Lib3hClientProtocol) -> Lib3hProtocolResult<()> {
        let ctx = match &client_msg {
            Lib3hClientProtocol::Connect(data) => ClientRequestContext::new(&data.request_id),
            Lib3hClientProtocol::JoinSpace(data) => ClientRequestContext::new(&data.request_id),
            Lib3hClientProtocol::LeaveSpace(data) => ClientRequestContext::new(&data.request_id),
            Lib3hClientProtocol::SendDirectMessage(data) => {
                ClientRequestContext::new(&data.request_id)
            }
            Lib3hClientProtocol::FetchEntry(data) => ClientRequestContext::new(&data.request_id),
            Lib3hClientProtocol::QueryEntry(data) => ClientRequestContext::new(&data.request_id),
            Lib3hClientProtocol::HandleSendDirectMessageResult(data) => {
                ClientRequestContext::new(&data.request_id)
            }
            Lib3hClientProtocol::HandleFetchEntryResult(data) => {
                ClientRequestContext::new(&data.request_id)
            }
            Lib3hClientProtocol::HandleQueryEntryResult(data) => {
                ClientRequestContext::new(&data.request_id)
            }
            Lib3hClientProtocol::HandleGetAuthoringEntryListResult(data) => {
                ClientRequestContext::new(&data.request_id)
            }
            Lib3hClientProtocol::HandleGetGossipingEntryListResult(data) => {
                ClientRequestContext::new(&data.request_id)
            }
            Lib3hClientProtocol::PublishEntry(_) => ClientRequestContext::new(""),
            Lib3hClientProtocol::HoldEntry(_) => ClientRequestContext::new(""),
            _ => unimplemented!(),
        };
        let result = if &ctx.get_request_id() == "" {
            self.engine.publish(client_msg.into())
        } else {
            self.engine
                .request(ctx, client_msg.into(), LegacyLib3h::make_callback())
        };
        result.map_err(|e| Lib3hProtocolError::new(ErrorKind::Other(e.to_string())))
    }

    /// Process Lib3hClientProtocol message inbox and
    /// output a list of Lib3hServerProtocol messages for Core to handle
    fn process(&mut self) -> Lib3hProtocolResult<(DidWork, Vec<Lib3hServerProtocol>)> {
        detach_run!(&mut self.engine, |lib3h| lib3h.process(self))
            .map_err(|e| Lib3hProtocolError::new(ErrorKind::Other(e.to_string())))?;

        // get any "server" messages that came as responses to the client requests
        let mut responses: Vec<_> = self.client_request_responses.drain(0..).collect();

        for mut msg in self.engine.as_mut().drain_messages() {
            let server_msg = msg.take_message().expect("exists");
            responses.push(server_msg.into());
        }

        Ok((responses.len() > 0, responses))
    }
}

#[cfg(test)]
mod tests {
    type EngineError = String;

    pub struct MockGhostEngine {
        client_endpoint: Option<
            GhostEndpoint<
                ClientToLib3h,
                ClientToLib3hResponse,
                Lib3hToClient,
                Lib3hToClientResponse,
                EngineError,
            >,
        >,
        lib3h_endpoint: Detach<
            GhostContextEndpoint<
                MockGhostEngine,
                String,
                Lib3hToClient,
                Lib3hToClientResponse,
                ClientToLib3h,
                ClientToLib3hResponse,
                EngineError,
            >,
        >,
    }

    impl MockGhostEngine {
        pub fn new() -> Self {
            let (endpoint_parent, endpoint_self) = create_ghost_channel();
            Self {
                client_endpoint: Some(endpoint_parent),
                lib3h_endpoint: Detach::new(
                    endpoint_self
                        .as_context_endpoint_builder()
                        .request_id_prefix("engine")
                        .build(),
                ),
            }
        }
    }

    impl
        GhostActor<
            Lib3hToClient,
            Lib3hToClientResponse,
            ClientToLib3h,
            ClientToLib3hResponse,
            EngineError,
        > for MockGhostEngine
    {
        // START BOILER PLATE--------------------------
        fn take_parent_endpoint(
            &mut self,
        ) -> Option<
            GhostEndpoint<
                ClientToLib3h,
                ClientToLib3hResponse,
                Lib3hToClient,
                Lib3hToClientResponse,
                EngineError,
            >,
        > {
            std::mem::replace(&mut self.client_endpoint, None)
        }
        // END BOILER PLATE--------------------------

        fn process_concrete(&mut self) -> GhostResult<WorkWasDone> {
            // START BOILER PLATE--------------------------
            // always run the endpoint process loop
            detach_run!(&mut self.lib3h_endpoint, |cs| { cs.process(self) })?;
            // END BOILER PLATE--------------------------

            for msg in self.lib3h_endpoint.as_mut().drain_messages() {
                self.handle_msg_from_client(msg)?;
            }

            Ok(true.into())
        }
    }

    impl MockGhostEngine {
        fn handle_msg_from_client(
            &mut self,
            mut msg: GhostMessage<ClientToLib3h, Lib3hToClient, ClientToLib3hResponse, EngineError>,
        ) -> Result<(), EngineError> {
            let result = match msg.take_message().expect("exists") {
                ClientToLib3h::Connect(_data) => {
                    // pretend the connection request failed
                    msg.respond(Err("connection failed!".to_string()))
                }
                ClientToLib3h::JoinSpace(_data) => {
                    // pretend the request succeeded
                    msg.respond(Ok(ClientToLib3hResponse::JoinSpaceResult))
                }
                _ => panic!("{:?} not implemented", msg),
            };
            result.map_err(|e| e.to_string())
        }

        /// create a fake lib3h event
        pub fn inject_lib3h_event(&mut self, msg: Lib3hToClient) {
            let _ = self.lib3h_endpoint.publish(msg);
        }
    }

    use super::*;
    use lib3h_protocol::data_types::*;
    struct MockCore {
        //    state: String,
    }
    use url::Url;

    #[test]
    fn test_ghost_engine_wrapper() {
        let mut _core = MockCore {
    //        state: "".to_string(),
        };

        // create the legacy lib3h engine wrapper
        let mut legacy: LegacyLib3h<MockGhostEngine, EngineError> =
            LegacyLib3h::new("core", MockGhostEngine::new());

        let data = ConnectData {
            request_id: "foo_request_id".into(),
            peer_uri: Url::parse("mocknet://t1").expect("can parse url"),
            network_id: "fake_id".to_string(),
        };

        assert!(legacy.post(Lib3hClientProtocol::Connect(data)).is_ok());
        // process via the wrapper
        let result = legacy.process();

        // The mock engine allways returns failure on connect requests
        assert_eq!(
            "Ok((true, [FailureResult(GenericResultData { request_id: \"foo_request_id\", space_address: HashString(\"space_addr\"), to_agent_id: HashString(\"to_agent_id\"), result_info: \"connection failed!\" })]))",
            format!("{:?}", result)
        );

        let data = SpaceData {
            request_id: "bar_request_id".into(),
            space_address: "fake_space_address".into(),
            agent_id: "fake_id".into(),
        };
        assert!(legacy.post(Lib3hClientProtocol::JoinSpace(data)).is_ok());
        // process via the wrapper
        let result = legacy.process();

        // The mock engine allways returns success on Join requests
        assert_eq!(
            "Ok((true, [FailureResult(GenericResultData { request_id: \"bar_request_id\", space_address: HashString(\"space_addr\"), to_agent_id: HashString(\"to_agent_id\"), result_info: \"\" })]))",
            format!("{:?}", result)
        );

        detach_run!(&mut legacy.engine, |l| l.as_mut().inject_lib3h_event(
            Lib3hToClient::Disconnected(DisconnectedData {
                network_id: "some_network_id".into()
            })
        ));

        let result = legacy.process();

        assert_eq!(
            "Ok((true, [Disconnected(DisconnectedData { network_id: \"some_network_id\" })]))",
            format!("{:?}", result)
        );
    }
}<|MERGE_RESOLUTION|>--- conflicted
+++ resolved
@@ -62,11 +62,7 @@
         request_id: context.get_request_id(),
         space_address: "space_addr".into(),
         to_agent_id: "to_agent_id".into(),
-<<<<<<< HEAD
-        result_info: vec![].into()
-=======
         result_info: vec![].into(),
->>>>>>> 11e93264
     };
     Lib3hServerProtocol::FailureResult(failure_data)
 }
