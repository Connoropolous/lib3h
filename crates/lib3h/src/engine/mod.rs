mod network_layer;
pub mod p2p_protocol;
pub mod real_engine;
mod space_layer;

use std::collections::{HashMap, HashSet, VecDeque};

use crate::{
    dht::dht_trait::{Dht, DhtFactory},
<<<<<<< HEAD
    gateway::GatewayWrapper,
=======
    gateway::P2pGateway,
    track::Tracker,
>>>>>>> 81c0b7c5
    transport::{transport_trait::Transport, ConnectionId},
    transport_wss::TlsConfig,
};

use lib3h_crypto_api::{Buffer, CryptoSystem};
use lib3h_protocol::{protocol_client::Lib3hClientProtocol, Address};
use std::{cell::RefCell, rc::Rc};
use url::Url;

/// Identifier of a source chain: SpaceAddress+AgentId
pub type ChainId = (Address, Address);

pub static NETWORK_GATEWAY_ID: &'static str = "__network__";

#[derive(Debug, Clone, PartialEq, Eq)]
enum RealEngineTrackerData {
    /// track the actual HandleGetGossipingEntryList request
    GetGossipingEntryList,
    /// track the actual HandleGetAuthoringEntryList request
    GetAuthoringEntryList,
    /// once we have the AuthoringEntryListResponse, fetch data for entries
    DataForAuthorEntry,
    /// gossip has requested we store data, send a hold request to core
    /// core should respond ??
    HoldEntryRequested,
}

/// Struct holding all config settings for the RealEngine
#[derive(Serialize, Deserialize, Debug, Clone, PartialEq)]
pub struct RealEngineConfig {
    pub tls_config: TlsConfig,
    pub socket_type: String,
    pub bootstrap_nodes: Vec<String>,
    pub work_dir: String,
    pub log_level: char,
    #[serde(with = "url_serde")]
    pub bind_url: Url,
    pub dht_gossip_interval: u64,
    pub dht_timeout_threshold: u64,
    pub dht_custom_config: Vec<u8>,
}

pub struct TransportKeys {
    /// Our TransportId, i.e. Base32 encoded public key (e.g. "HcMyadayada")
    pub transport_id: String,
    /// The TransportId public key
    pub transport_public_key: Box<dyn Buffer>,
    /// The TransportId secret key
    pub transport_secret_key: Box<dyn Buffer>,
}

/// Lib3h's 'real mode' as a NetworkEngine
pub struct RealEngine<D: Dht + 'static> {
    /// Identifier
    name: String,
    /// Config settings
    config: RealEngineConfig,
    /// FIFO of Lib3hClientProtocol messages received from Core
    inbox: VecDeque<Lib3hClientProtocol>,
    /// Factory for building DHT's of type D
    dht_factory: DhtFactory<D>,
    /// Tracking request_id's sent to core
    request_track: Tracker<RealEngineTrackerData>,
    // TODO #176: Remove this if we resolve #176 without it.
    #[allow(dead_code)]
    /// Transport used by the network gateway
    network_transport: Rc<RefCell<dyn Transport>>,
    /// P2p gateway for the network layer
    network_gateway: GatewayWrapper,
    /// Store active connections?
    network_connections: HashSet<ConnectionId>,
    /// Map of P2p gateway per Space+Agent
    space_gateway_map: HashMap<ChainId, GatewayWrapper>,
    #[allow(dead_code)]
    /// crypto system to use
    crypto: Box<dyn CryptoSystem>,
    #[allow(dead_code)]
    /// transport_id data, public/private keys, etc
    transport_keys: TransportKeys,
    /// debug: count number of calls to process()
    process_count: u64,
}<|MERGE_RESOLUTION|>--- conflicted
+++ resolved
@@ -7,12 +7,8 @@
 
 use crate::{
     dht::dht_trait::{Dht, DhtFactory},
-<<<<<<< HEAD
     gateway::GatewayWrapper,
-=======
-    gateway::P2pGateway,
     track::Tracker,
->>>>>>> 81c0b7c5
     transport::{transport_trait::Transport, ConnectionId},
     transport_wss::TlsConfig,
 };
