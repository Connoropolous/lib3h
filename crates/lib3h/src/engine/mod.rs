pub mod engine_actor;
pub mod ghost_engine;
pub mod ghost_engine_wrapper;
mod network_layer;
pub mod p2p_protocol;
mod space_layer;

use crate::{
    dht::dht_protocol::*,
<<<<<<< HEAD
    error::*,
=======
    error::Lib3hError,
>>>>>>> 223e9733
    gateway::{protocol::*, P2pGateway},
    track::Tracker,
    transport::TransportMultiplex,
};
use detach::Detach;
use lib3h_crypto_api::{Buffer, CryptoSystem};
use lib3h_ghost_actor::prelude::*;
use lib3h_protocol::{protocol::*, Address};
use serde::{ser::SerializeSeq, Deserialize, Deserializer, Serializer};
use std::collections::{HashMap, HashSet};
use url::Url;

/// Identifier of a source chain: SpaceAddress+AgentId
pub type ChainId = (Address, Address);

pub static NETWORK_GATEWAY_ID: &'static str = "__network__";

fn vec_url_de<'de, D>(deserializer: D) -> Result<Vec<Url>, D::Error>
where
    D: Deserializer<'de>,
{
    #[derive(Deserialize)]
    struct Wrapper(#[serde(with = "url_serde")] Url);

    let v = Vec::deserialize(deserializer)?;
    Ok(v.into_iter().map(|Wrapper(a)| a).collect())
}

fn vec_url_se<S>(v: &[Url], serializer: S) -> Result<S::Ok, S::Error>
where
    S: Serializer,
{
    #[derive(Serialize)]
    struct Wrapper(#[serde(with = "url_serde")] Url);

    let mut seq = serializer.serialize_seq(Some(v.len()))?;
    for u in v {
        seq.serialize_element(&Wrapper(u.clone()))?;
    }
    seq.end()
}

#[derive(Debug, Clone, PartialEq, Eq)]
#[allow(dead_code)]
enum RealEngineTrackerData {
    /// track the actual HandleGetGossipingEntryList request
    GetGossipingEntryList,
    /// track the actual HandleGetAuthoringEntryList request
    GetAuthoringEntryList,
    /// once we have the AuthoringEntryListResponse, fetch data for entries
    DataForAuthorEntry,
    /// gossip has requested we store data, send a hold request to core
    /// core should respond ??
    HoldEntryRequested,
}

/// Struct holding all config settings for the RealEngine
#[derive(Serialize, Deserialize, Debug, Clone, PartialEq)]
pub struct EngineConfig {
    //pub tls_config: TlsConfig,
    pub socket_type: String,
    #[serde(deserialize_with = "vec_url_de", serialize_with = "vec_url_se")]
    pub bootstrap_nodes: Vec<Url>,
    pub work_dir: String,
    pub log_level: char,
    #[serde(with = "url_serde")]
    pub bind_url: Url,
    pub dht_gossip_interval: u64,
    pub dht_timeout_threshold: u64,
    pub dht_custom_config: Vec<u8>,
}

pub struct TransportKeys {
    /// Our TransportId, i.e. Base32 encoded public key (e.g. "HcMyadayada")
    pub transport_id: String,
    /// The TransportId public key
    pub transport_public_key: Box<dyn Buffer>,
    /// The TransportId secret key
    pub transport_secret_key: Box<dyn Buffer>,
}
impl TransportKeys {
    pub fn new(crypto: &dyn CryptoSystem) -> Lib3hResult<Self> {
        let hcm0 = hcid::HcidEncoding::with_kind("hcm0")?;
        let mut public_key: Box<dyn Buffer> = Box::new(vec![0; crypto.sign_public_key_bytes()]);
        let mut secret_key = crypto.buf_new_secure(crypto.sign_secret_key_bytes());
        crypto.sign_keypair(&mut public_key, &mut secret_key)?;
        Ok(Self {
            transport_id: hcm0.encode(&public_key)?,
            transport_public_key: public_key,
            transport_secret_key: secret_key,
        })
    }
}

<<<<<<< HEAD
pub struct GhostEngine<'engine> {
    /// Identifier
    name: String,
    /// Config settings
    config: RealEngineConfig,
    /// Factory for building the DHTs used by the gateways
    dht_factory: DhtFactory,
    /// Tracking request_id's sent to core
    request_track: Tracker<RealEngineTrackerData>,
    /// Multiplexer holding the network gateway
=======
pub trait CanAdvertise {
    fn advertise(&self) -> Url;
}

#[allow(dead_code)]
pub struct GhostEngine<'engine> {
    /// Identifier
    name: String,
    /// Config setting
    config: EngineConfig,
    /// Factory for building DHT's of type D
    dht_factory: DhtFactory,
    /// Tracking request_id's sent to core
    request_track: Tracker<RealEngineTrackerData>,
    /// P2p gateway for the network layer
>>>>>>> 223e9733
    multiplexer: Detach<GatewayParentWrapper<GhostEngine<'engine>, TransportMultiplex<P2pGateway>>>,
    /// Cached this_peer of the multiplexer
    this_net_peer: PeerData,

    /// Store active connections?
    network_connections: HashSet<Url>,
    /// Map of P2p gateway per Space+Agent
    space_gateway_map:
        HashMap<ChainId, Detach<GatewayParentWrapper<GhostEngine<'engine>, P2pGateway>>>,
    #[allow(dead_code)]
    /// crypto system to use
    crypto: Box<dyn CryptoSystem>,
    #[allow(dead_code)]
    /// transport_id data, public/private keys, etc
    transport_keys: TransportKeys,
<<<<<<< HEAD
=======
    /// debug: count number of calls to process()
    process_count: u64,
>>>>>>> 223e9733

    client_endpoint: Option<
        GhostEndpoint<
            ClientToLib3h,
            ClientToLib3hResponse,
            Lib3hToClient,
            Lib3hToClientResponse,
            Lib3hError,
        >,
    >,
    lib3h_endpoint: Detach<
        GhostContextEndpoint<
            GhostEngine<'engine>,
            Lib3hToClient,
            Lib3hToClientResponse,
            ClientToLib3h,
            ClientToLib3hResponse,
            Lib3hError,
        >,
    >,
}<|MERGE_RESOLUTION|>--- conflicted
+++ resolved
@@ -7,11 +7,7 @@
 
 use crate::{
     dht::dht_protocol::*,
-<<<<<<< HEAD
     error::*,
-=======
-    error::Lib3hError,
->>>>>>> 223e9733
     gateway::{protocol::*, P2pGateway},
     track::Tracker,
     transport::TransportMultiplex,
@@ -106,34 +102,20 @@
     }
 }
 
-<<<<<<< HEAD
+pub trait CanAdvertise {
+    fn advertise(&self) -> Url;
+}
+
 pub struct GhostEngine<'engine> {
     /// Identifier
     name: String,
     /// Config settings
-    config: RealEngineConfig,
+    config: EngineConfig,
     /// Factory for building the DHTs used by the gateways
     dht_factory: DhtFactory,
     /// Tracking request_id's sent to core
     request_track: Tracker<RealEngineTrackerData>,
     /// Multiplexer holding the network gateway
-=======
-pub trait CanAdvertise {
-    fn advertise(&self) -> Url;
-}
-
-#[allow(dead_code)]
-pub struct GhostEngine<'engine> {
-    /// Identifier
-    name: String,
-    /// Config setting
-    config: EngineConfig,
-    /// Factory for building DHT's of type D
-    dht_factory: DhtFactory,
-    /// Tracking request_id's sent to core
-    request_track: Tracker<RealEngineTrackerData>,
-    /// P2p gateway for the network layer
->>>>>>> 223e9733
     multiplexer: Detach<GatewayParentWrapper<GhostEngine<'engine>, TransportMultiplex<P2pGateway>>>,
     /// Cached this_peer of the multiplexer
     this_net_peer: PeerData,
@@ -149,11 +131,6 @@
     #[allow(dead_code)]
     /// transport_id data, public/private keys, etc
     transport_keys: TransportKeys,
-<<<<<<< HEAD
-=======
-    /// debug: count number of calls to process()
-    process_count: u64,
->>>>>>> 223e9733
 
     client_endpoint: Option<
         GhostEndpoint<
