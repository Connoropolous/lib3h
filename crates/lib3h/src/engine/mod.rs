pub mod ghost_engine;
pub mod ghost_engine_wrapper;
mod network_layer;
pub mod p2p_protocol;
pub mod real_engine;
mod space_layer;

use std::collections::{HashMap, HashSet, VecDeque};

use crate::{
    dht::dht_protocol::*,
    gateway::{protocol::*, P2pGateway},
    track::Tracker,
    transport::TransportMultiplex,
};
use detach::prelude::*;
use lib3h_crypto_api::{Buffer, CryptoSystem};
use lib3h_protocol::{
    protocol_client::Lib3hClientProtocol, protocol_server::Lib3hServerProtocol, Address,
};
use serde::{ser::SerializeSeq, Deserialize, Deserializer, Serializer};
use url::Url;

/// Identifier of a source chain: SpaceAddress+AgentId
pub type ChainId = (Address, Address);

pub static NETWORK_GATEWAY_ID: &'static str = "__network__";

fn vec_url_de<'de, D>(deserializer: D) -> Result<Vec<Url>, D::Error>
where
    D: Deserializer<'de>,
{
    #[derive(Deserialize)]
    struct Wrapper(#[serde(with = "url_serde")] Url);

    let v = Vec::deserialize(deserializer)?;
    Ok(v.into_iter().map(|Wrapper(a)| a).collect())
}

fn vec_url_se<S>(v: &[Url], serializer: S) -> Result<S::Ok, S::Error>
where
    S: Serializer,
{
    #[derive(Serialize)]
    struct Wrapper(#[serde(with = "url_serde")] Url);

    let mut seq = serializer.serialize_seq(Some(v.len()))?;
    for u in v {
        seq.serialize_element(&Wrapper(u.clone()))?;
    }
    seq.end()
}

#[derive(Debug, Clone, PartialEq, Eq)]
enum RealEngineTrackerData {
    /// track the actual HandleGetGossipingEntryList request
    GetGossipingEntryList,
    /// track the actual HandleGetAuthoringEntryList request
    GetAuthoringEntryList,
    /// once we have the AuthoringEntryListResponse, fetch data for entries
    DataForAuthorEntry,
    /// gossip has requested we store data, send a hold request to core
    /// core should respond ??
    HoldEntryRequested,
}

/// Struct holding all config settings for the RealEngine
#[derive(Serialize, Deserialize, Debug, Clone, PartialEq)]
pub struct RealEngineConfig {
    //pub tls_config: TlsConfig,
    pub socket_type: String,
    #[serde(deserialize_with = "vec_url_de", serialize_with = "vec_url_se")]
    pub bootstrap_nodes: Vec<Url>,
    pub work_dir: String,
    pub log_level: char,
    #[serde(with = "url_serde")]
    pub bind_url: Url,
    pub dht_gossip_interval: u64,
    pub dht_timeout_threshold: u64,
    pub dht_custom_config: Vec<u8>,
}

pub struct TransportKeys {
    /// Our TransportId, i.e. Base32 encoded public key (e.g. "HcMyadayada")
    pub transport_id: String,
    /// The TransportId public key
    pub transport_public_key: Box<dyn Buffer>,
    /// The TransportId secret key
    pub transport_secret_key: Box<dyn Buffer>,
}

/// Lib3h's 'real mode' as a NetworkEngine
pub struct RealEngine {
    /// Identifier
    name: String,
    /// Config settings
    config: RealEngineConfig,
    /// FIFO of Lib3hClientProtocol messages received from Core
    inbox: VecDeque<Lib3hClientProtocol>,
    /// Factory for building the DHTs used by the gateways
    dht_factory: DhtFactory,
    /// Tracking request_id's sent to core
    request_track: Tracker<RealEngineTrackerData>,

<<<<<<< HEAD
    multiplexer: TransportMultiplex,
    // Should be owned by multiplexer
    // TODO #176: Remove this if we resolve #176 without it.
    /// P2p gateway for the network layer
    network_gateway: Detach<GatewayParentWrapper<RealEngine, P2pGateway>>,
=======
    /// holds our network gateway and allows connecting routes to space gateways
    multiplexer:
        Detach<GatewayParentWrapper<RealEngine, Lib3hTrace, TransportMultiplex<P2pGateway>>>,
>>>>>>> cb5ee526

    /// Cached this_peer of the network_gateway
    this_net_peer: PeerData,

    /// Store active connections?
    network_connections: HashSet<Url>,

    /// Map of P2p gateway per Space+Agent
    space_gateway_map: HashMap<ChainId, Detach<GatewayParentWrapper<RealEngine, P2pGateway>>>,
    #[allow(dead_code)]
    /// crypto system to use
    crypto: Box<dyn CryptoSystem>,
    #[allow(dead_code)]
    /// transport_id data, public/private keys, etc
    transport_keys: TransportKeys,
    /// debug: count number of calls to process()
    process_count: u64,
    /// dht ghost user_data
    /// temp HACK. Waiting for gateway actor
    temp_outbox: Vec<Lib3hServerProtocol>,
}<|MERGE_RESOLUTION|>--- conflicted
+++ resolved
@@ -102,17 +102,8 @@
     /// Tracking request_id's sent to core
     request_track: Tracker<RealEngineTrackerData>,
 
-<<<<<<< HEAD
-    multiplexer: TransportMultiplex,
-    // Should be owned by multiplexer
-    // TODO #176: Remove this if we resolve #176 without it.
-    /// P2p gateway for the network layer
-    network_gateway: Detach<GatewayParentWrapper<RealEngine, P2pGateway>>,
-=======
     /// holds our network gateway and allows connecting routes to space gateways
-    multiplexer:
-        Detach<GatewayParentWrapper<RealEngine, Lib3hTrace, TransportMultiplex<P2pGateway>>>,
->>>>>>> cb5ee526
+    multiplexer: Detach<GatewayParentWrapper<RealEngine, TransportMultiplex<P2pGateway>>>,
 
     /// Cached this_peer of the network_gateway
     this_net_peer: PeerData,
