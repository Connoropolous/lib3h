#![allow(non_snake_case)]

use crate::{
    dht::{dht_protocol::*, dht_trait::Dht},
    engine::{p2p_protocol::P2pProtocol, RealEngine, NETWORK_GATEWAY_ID},
    error::{ErrorKind, Lib3hError, Lib3hResult},
    transport::{protocol::*, transport_trait::Transport, ConnectionIdRef},
};
use lib3h_protocol::{data_types::*, protocol_server::Lib3hServerProtocol, DidWork};

use rmp_serde::{Deserializer, Serializer};
use serde::{Deserialize, Serialize};

/// Network layer realted private methods
impl<T: Transport, D: Dht> RealEngine<T, D> {
    /// Process whatever the network has in for us.
    pub(crate) fn process_network_gateway(
        &mut self,
    ) -> Lib3hResult<(DidWork, Vec<Lib3hServerProtocol>)> {
        let mut outbox = Vec::new();
        // Process the network gateway as a transport
        let (tranport_did_work, event_list) =
            Transport::process(&mut *self.network_gateway.borrow_mut())?;
        debug!(
            "{} - network_gateway Transport.process(): {} {}",
            self.name.clone(),
            tranport_did_work,
            event_list.len()
        );
        if tranport_did_work {
            for evt in event_list {
                let mut output = self.handle_netTransportEvent(&evt)?;
                outbox.append(&mut output);
            }
        }
        // Process the network gateway as a DHT
        let (dht_did_work, event_list) = Dht::process(&mut *self.network_gateway.borrow_mut())?;
        if dht_did_work {
            for evt in event_list {
                let mut output = self.handle_netDhtEvent(evt)?;
                outbox.append(&mut output);
            }
        }
        Ok((tranport_did_work || dht_did_work, outbox))
    }

    /// Handle a DhtEvent sent to us by our network gateway
    fn handle_netDhtEvent(&mut self, cmd: DhtEvent) -> Lib3hResult<Vec<Lib3hServerProtocol>> {
        debug!("{} << handle_netDhtEvent: {:?}", self.name.clone(), cmd);
        let outbox = Vec::new();
        match cmd {
            DhtEvent::GossipTo(_data) => {
                // no-op
            }
            DhtEvent::GossipUnreliablyTo(_data) => {
                // no-op
            }
            DhtEvent::HoldPeerRequested(peer_data) => {
                // TODO #167 - hardcoded for MirrorDHT and thus should not appear here.
                // Connect to every peer we are requested to hold.
                info!(
                    "{} auto-connect to peer: {} ({})",
                    self.name.clone(),
                    peer_data.peer_address,
                    peer_data.peer_uri
                );
                let cmd = TransportCommand::Connect(peer_data.peer_uri.clone());
                Transport::post(&mut *self.network_gateway.borrow_mut(), cmd)?;
            }
            DhtEvent::PeerTimedOut(_data) => {
                // no-op
            }
            DhtEvent::HoldEntryRequested(_from, _entry) => {
                // no-op
            }
            DhtEvent::FetchEntryResponse(_data) => {
                // no-op
            }
            DhtEvent::EntryPruned(_address) => {
                // no-op
            }
            DhtEvent::EntryDataRequested(_) => {
                // no-op
            }
        }
        Ok(outbox)
    }

    fn handle_new_connection(
        &mut self,
        id: &ConnectionIdRef,
    ) -> Lib3hResult<Vec<Lib3hServerProtocol>> {
        let mut outbox = Vec::new();
        let mut network_gateway = self.network_gateway.borrow_mut();
        if let Some(uri) = network_gateway.get_uri(id) {
            info!("Network Connection opened: {} ({})", id, uri);

            // TODO #150 - Should do this in next process instead
            // Send to other node our Joined Spaces
            let space_list = self.get_all_spaces();
            let our_joined_space_list = P2pProtocol::AllJoinedSpaceList(space_list);
            let mut buf = Vec::new();
            our_joined_space_list
                .serialize(&mut Serializer::new(&mut buf))
                .unwrap();
            trace!(
                "(GatewayTransport) P2pProtocol::AllJoinedSpaceList: {:?} to {:?}",
                our_joined_space_list,
                id
            );
            // id is connectionId but we need a transportId, so search for it in the DHT
            let peer_list = network_gateway.get_peer_list();
            trace!(
                "(GatewayTransport) P2pProtocol::AllJoinedSpaceList: get_peer_list = {:?}",
                peer_list
            );
            let maybe_peer_data = peer_list.iter().find(|pd| pd.peer_uri == uri);
            if let Some(peer_data) = maybe_peer_data {
                trace!(
                    "(GatewayTransport) P2pProtocol::AllJoinedSpaceList ; sending back to {:?}",
                    peer_data,
                );
                network_gateway.send(&[&peer_data.peer_address], &buf)?;
            }
            // TODO END

            // Output a Lib3hServerProtocol::Connected if its the first connection
            if self.network_connections.is_empty() {
                let data = ConnectedData {
                    request_id: "FIXME".to_string(), // TODO #173
                    uri,
                };
                outbox.push(Lib3hServerProtocol::Connected(data));
            }
            let _ = self.network_connections.insert(id.to_owned());
        }
        Ok(outbox)
    }

    /// Handle a TransportEvent sent to us by our network gateway
    fn handle_netTransportEvent(
        &mut self,
        evt: &TransportEvent,
    ) -> Lib3hResult<Vec<Lib3hServerProtocol>> {
        debug!(
            "{} << handle_netTransportEvent: {:?}",
            self.name.clone(),
            evt
        );
        let mut outbox = Vec::new();
        // Note: use same order as the enum
        match evt {
            TransportEvent::ErrorOccured(id, e) => {
                self.network_connections.remove(id);
                error!("{} Network error from {} : {:?}", self.name.clone(), id, e);
                // Output a Lib3hServerProtocol::Disconnected if it was the connection
                if self.network_connections.is_empty() {
                    let data = DisconnectedData {
                        network_id: "FIXME".to_string(), // TODO #172
                    };
                    outbox.push(Lib3hServerProtocol::Disconnected(data));
                }
            }
            TransportEvent::ConnectResult(id) => {
                let mut output = self.handle_new_connection(id)?;
                outbox.append(&mut output);
            }
            TransportEvent::IncomingConnectionEstablished(id) => {
                let mut output = self.handle_new_connection(id)?;
                outbox.append(&mut output);
            }
            TransportEvent::ConnectionClosed(id) => {
                self.network_connections.remove(id);
                // Output a Lib3hServerProtocol::Disconnected if it was the connection
                if self.network_connections.is_empty() {
                    let data = DisconnectedData {
                        network_id: "FIXME".to_string(), // TODO #172
                    };
                    outbox.push(Lib3hServerProtocol::Disconnected(data));
                }
            }
            TransportEvent::ReceivedData(id, payload) => {
                debug!("Received message from: {} | {}", id, payload.len());
                let mut de = Deserializer::new(&payload[..]);
                let maybe_msg: Result<P2pProtocol, rmp_serde::decode::Error> =
                    Deserialize::deserialize(&mut de);
                if let Err(e) = maybe_msg {
                    error!("Failed deserializing msg: {:?}", e);
                    return Err(Lib3hError::new(ErrorKind::RmpSerdeDecodeError(e)));
                }
                let p2p_msg = maybe_msg.unwrap();
                let mut output = self.serve_P2pProtocol(id, &p2p_msg)?;
                outbox.append(&mut output);
            }
        };
        Ok(outbox)
    }

    /// Serve a P2pProtocol sent to us by the network.
    /// Return a list of Lib3hServerProtocol to send to Core.
    /// TODO #150
    fn serve_P2pProtocol(
        &mut self,
        _from_id: &ConnectionIdRef,
        p2p_msg: &P2pProtocol,
    ) -> Lib3hResult<Vec<Lib3hServerProtocol>> {
        let mut outbox = Vec::new();
        match p2p_msg {
            P2pProtocol::Gossip(msg) => {
                let _space_gateway = self
                    .space_gateway_map
                    .get_mut(&(msg.space_address.to_owned(), msg.to_peer_address.to_owned()))
                    .ok_or_else(|| {
                        Lib3hError::new_key_not_found("space_gateway not found")
                    })?;
                // Post it as a remoteGossipTo
                let _from_peer_address: String = msg.from_peer_address.clone().into();

                // Prepare remoteGossipTo to post to dht
                let cmd = DhtCommand::HandleGossip(RemoteGossipBundleData {
                    from_peer_address: msg.from_peer_address.clone().into(),
                    bundle: msg.bundle.clone(),
                });
                // Check if its for the network_gateway
                if msg.space_address.to_string() == NETWORK_GATEWAY_ID {
                    Dht::post(&mut *self.network_gateway.borrow_mut(), cmd)?;
                } else {
                    // otherwise should be for one of our space
                    let maybe_space_gateway = self
                        .space_gateway_map
<<<<<<< HEAD
                        .get_mut(&(msg.space_address.to_owned(), msg.to_peer_address.to_owned()))
                        .ok_or_else(|| {
                            Lib3hError::new_key_not_found(&format!("space_gateway not found: {}", msg.space_address))

                        })?;
                    Dht::post(space_gateway, cmd)?;
=======
                        .get_mut(&(msg.space_address.to_owned(), msg.to_peer_address.to_owned()));
                    if let Some(space_gateway) = maybe_space_gateway {
                        Dht::post(space_gateway, cmd)?;
                    } else {
                        warn!(
                            "received gossip for unjoined space_gateway: {}",
                            msg.space_address
                        );
                    }
>>>>>>> 8cf0e69b
                }
            }
            P2pProtocol::DirectMessage(dm_data) => {
                let maybe_space_gateway = self.space_gateway_map.get(&(
                    dm_data.space_address.to_owned(),
                    dm_data.to_agent_id.to_owned(),
                ));
                if let Some(_) = maybe_space_gateway {
                    // Change into Lib3hServerProtocol
                    let lib3_msg = Lib3hServerProtocol::HandleSendDirectMessage(dm_data.clone());
                    outbox.push(lib3_msg);
                } else {
                    warn!(
                        "Received message from unjoined space: {}",
                        dm_data.space_address
                    );
                }
            }
            P2pProtocol::DirectMessageResult(dm_data) => {
                let maybe_space_gateway = self.space_gateway_map.get(&(
                    dm_data.space_address.to_owned(),
                    dm_data.to_agent_id.to_owned(),
                ));
                if let Some(_) = maybe_space_gateway {
                    let lib3_msg = Lib3hServerProtocol::SendDirectMessageResult(dm_data.clone());
                    outbox.push(lib3_msg);
                } else {
                    warn!(
                        "Received message from unjoined space: {}",
                        dm_data.space_address
                    );
                }
            }
            P2pProtocol::PeerAddress(_, _, _) => {
                // no-op
            }
            P2pProtocol::BroadcastJoinSpace(gateway_id, peer_data) => {
                debug!("Received JoinSpace: {} {:?}", gateway_id, peer_data);
                for (_, space_gateway) in self.space_gateway_map.iter_mut() {
                    Dht::post(space_gateway, DhtCommand::HoldPeer(peer_data.clone()))?;
                }
            }
            P2pProtocol::AllJoinedSpaceList(join_list) => {
                debug!("Received AllJoinedSpaceList: {:?}", join_list);
                for (space_address, peer_data) in join_list {
                    let maybe_space_gateway = self.get_first_space_mut(space_address);
                    if let Some(space_gateway) = maybe_space_gateway {
                        Dht::post(space_gateway, DhtCommand::HoldPeer(peer_data.clone()))?;
                    }
                }
            }
        };
        Ok(outbox)
    }
}<|MERGE_RESOLUTION|>--- conflicted
+++ resolved
@@ -228,14 +228,6 @@
                     // otherwise should be for one of our space
                     let maybe_space_gateway = self
                         .space_gateway_map
-<<<<<<< HEAD
-                        .get_mut(&(msg.space_address.to_owned(), msg.to_peer_address.to_owned()))
-                        .ok_or_else(|| {
-                            Lib3hError::new_key_not_found(&format!("space_gateway not found: {}", msg.space_address))
-
-                        })?;
-                    Dht::post(space_gateway, cmd)?;
-=======
                         .get_mut(&(msg.space_address.to_owned(), msg.to_peer_address.to_owned()));
                     if let Some(space_gateway) = maybe_space_gateway {
                         Dht::post(space_gateway, cmd)?;
@@ -245,7 +237,6 @@
                             msg.space_address
                         );
                     }
->>>>>>> 8cf0e69b
                 }
             }
             P2pProtocol::DirectMessage(dm_data) => {
