#![allow(non_snake_case)]

use crate::{
    dht::dht_protocol::*,
    engine::{
        p2p_protocol::P2pProtocol, real_engine::handle_gossipTo, RealEngine, NETWORK_GATEWAY_ID,
    },
    error::{ErrorKind, Lib3hError, Lib3hResult},
    transport::{protocol::*, ConnectionIdRef},
};

use lib3h_protocol::{data_types::*, protocol_server::Lib3hServerProtocol, DidWork};
use rmp_serde::{Deserializer, Serializer};
use serde::{Deserialize, Serialize};

/// Network layer related private methods
impl<'engine> RealEngine<'engine> {
    /// Process whatever the network has in for us.
    pub(crate) fn process_network_gateway(
        &mut self,
    ) -> Lib3hResult<(DidWork, Vec<Lib3hServerProtocol>)> {
        let mut did_work = false;
        let mut outbox = Vec::new();
        // Process the network gateway as a Transport
        let (tranport_did_work, event_list) = self.network_transport.as_mut().process()?;
<<<<<<< HEAD
        debug!(
            "{} - network_gateway Transport.process(): {} {}",
            self.name,
            tranport_did_work,
            event_list.len(),
        );
=======
        if !event_list.is_empty() {
            debug!(
                "{} - network_gateway Transport.process(): {} {}",
                self.name,
                tranport_did_work,
                event_list.len(),
            );
        }
>>>>>>> 21f80994
        if tranport_did_work {
            did_work = true;
        }
        for evt in &event_list {
            self.network_gateway
                .as_mut()
                .transport_inject_event(evt.clone());
        }
        {
            let (gateway_did_work, _event_list) =
                self.network_gateway.as_transport_mut().process()?;
            if gateway_did_work {
                did_work = true;
            }
        }
        for evt in event_list {
            let mut output = self.handle_netTransportEvent(&evt)?;
            outbox.append(&mut output);
        }
        // Process the network gateway as a DHT
        debug!("{} - network_gateway DHT.process() ...", self.name);
        self.network_gateway.as_mut().process_dht().unwrap(); // FIXME
        let request_list = self.network_gateway.as_mut().as_dht_mut().drain_messages();
        for request in request_list {
            did_work = true;
            self.handle_netDhtRequest(request)?;
        }
        // Done
        Ok((did_work, outbox))
    }

    /// Handle a DhtEvent sent to us by our network gateway
    fn handle_netDhtRequest(
        &mut self,
        mut msg: DhtToParentMessage,
    ) -> Lib3hResult<Vec<Lib3hServerProtocol>> {
        debug!("{} << handle_netDhtEvent: {:?}", self.name, msg);
        let outbox = Vec::new();
        match msg.take_message().expect("exists") {
            DhtRequestToParent::GossipTo(gossip_data) => {
                handle_gossipTo(&mut self.network_gateway, gossip_data)
                    .expect("Failed to gossip with network_gateway");
            }
            DhtRequestToParent::GossipUnreliablyTo(_data) => {
                // no-op
            }
            DhtRequestToParent::HoldPeerRequested(peer_data) => {
                // TODO #167 - hardcoded for MirrorDHT and thus should not appear here.
                // Connect to every peer we are requested to hold.
                info!(
                    "{} auto-connect to peer: {} ({})",
                    self.name, peer_data.peer_address, peer_data.peer_uri,
                );
                let cmd = TransportCommand::Connect(peer_data.peer_uri.clone(), "".to_string());
                self.network_gateway.as_transport_mut().post(cmd)?;
            }
            DhtRequestToParent::PeerTimedOut(peer_address) => {
                // Disconnect from that peer by calling a Close on it.
                let maybe_connection_id = self
                    .network_gateway
                    .as_mut()
                    .get_connection_id(&peer_address);
                trace!(
                    "{} -- maybe_connection_id: {:?}",
                    self.name.clone(),
                    maybe_connection_id,
                );
                if let Some(connection_id) = maybe_connection_id {
                    self.network_gateway
                        .as_transport_mut()
                        .post(TransportCommand::Close(connection_id))?;
                }
            }
            // No entries in Network DHT
            DhtRequestToParent::HoldEntryRequested {
                from_peer: _,
                entry: _,
            } => {
                unreachable!();
            }
            DhtRequestToParent::EntryPruned(_) => {
                unreachable!();
            }
            DhtRequestToParent::RequestEntry(_) => {
                unreachable!();
            }
        }
        Ok(outbox)
    }

    fn handle_new_connection(
        &mut self,
        id: &ConnectionIdRef,
        request_id: String,
    ) -> Lib3hResult<Vec<Lib3hServerProtocol>> {
        // TODO #150 - Should do this in next process instead
        let peer_list = self.network_gateway.as_mut().get_peer_list_sync();
        trace!("AllJoinedSpaceList: get_peer_list = {:?}", peer_list);
        // get uri from id
        let mut network_transport = self.network_gateway.as_transport_mut();
        let maybe_uri = network_transport.get_uri(id);
        if maybe_uri.is_none() {
            return Ok(Vec::new());
        }
        let uri = maybe_uri.unwrap();
        info!("Network Connection opened: {} ({})", id, uri);

        // TODO #150 - Should do this in next process instead
        // Send to other node our Joined Spaces
        {
            let space_list = self.get_all_spaces();
            let our_joined_space_list = P2pProtocol::AllJoinedSpaceList(space_list);
            let mut payload = Vec::new();
            our_joined_space_list
                .serialize(&mut Serializer::new(&mut payload))
                .unwrap();
            trace!(
                "AllJoinedSpaceList: {:?} to {:?}",
                our_joined_space_list,
                id
            );
            // id is connectionId but we need a transportId, so search for it in the DHT
            let maybe_peer_data = peer_list.iter().find(|pd| pd.peer_uri == uri);
            if let Some(peer_data) = maybe_peer_data {
                trace!("AllJoinedSpaceList ; sending back to {:?}", peer_data);
                network_transport.send(&[&peer_data.peer_address], &payload)?;
            }
            // TODO END
        }

        // Output a Lib3hServerProtocol::Connected if its the first connection
        let mut outbox = Vec::new();
        if self.network_connections.is_empty() {
            let data = ConnectedData { request_id, uri };
            outbox.push(Lib3hServerProtocol::Connected(data));
        }
        let _ = self.network_connections.insert(id.to_owned());
        Ok(outbox)
    }

    /// Handle a TransportEvent sent to us by our network gateway
    fn handle_netTransportEvent(
        &mut self,
        evt: &TransportEvent,
    ) -> Lib3hResult<Vec<Lib3hServerProtocol>> {
        debug!("{} << handle_netTransportEvent: {:?}", self.name, evt);
        let mut outbox = Vec::new();
        // Note: use same order as the enum
        match evt {
            TransportEvent::ErrorOccured(id, e) => {
                self.network_connections.remove(id);
                error!("{} Network error from {} : {:?}", self.name, id, e);
                // Output a Lib3hServerProtocol::Disconnected if it was the connection
                if self.network_connections.is_empty() {
                    let data = DisconnectedData {
                        network_id: "FIXME".to_string(), // TODO #172
                    };
                    outbox.push(Lib3hServerProtocol::Disconnected(data));
                }
            }
            TransportEvent::ConnectResult(id, request_id) => {
                let mut output = self.handle_new_connection(id, request_id.clone())?;
                outbox.append(&mut output);
            }
            TransportEvent::IncomingConnectionEstablished(id) => {
                let mut output = self.handle_new_connection(id, "".to_string())?;
                outbox.append(&mut output);
            }
            TransportEvent::ConnectionClosed(id) => {
                self.network_connections.remove(id);
                // Output a Lib3hServerProtocol::Disconnected if it was the last connection
                if self.network_connections.is_empty() {
                    let data = DisconnectedData {
                        network_id: "FIXME".to_string(), // TODO #172
                    };
                    outbox.push(Lib3hServerProtocol::Disconnected(data));
                }
            }
            TransportEvent::ReceivedData(id, payload) => {
                debug!("Received message from: {} | {}", id, payload.len());
                let mut de = Deserializer::new(&payload[..]);
                let maybe_msg: Result<P2pProtocol, rmp_serde::decode::Error> =
                    Deserialize::deserialize(&mut de);
                if let Err(e) = maybe_msg {
                    error!("Failed deserializing msg: {:?}", e);
                    return Err(Lib3hError::new(ErrorKind::RmpSerdeDecodeError(e)));
                }
                let p2p_msg = maybe_msg.unwrap();
                let mut output = self.serve_P2pProtocol(id, &p2p_msg)?;
                outbox.append(&mut output);
            }
        };
        Ok(outbox)
    }

    /// Serve a P2pProtocol sent to us by the network.
    /// Return a list of Lib3hServerProtocol to send to Core.
    /// TODO #150
    fn serve_P2pProtocol(
        &mut self,
        _from_id: &ConnectionIdRef,
        p2p_msg: &P2pProtocol,
    ) -> Lib3hResult<Vec<Lib3hServerProtocol>> {
        let mut outbox = Vec::new();
        match p2p_msg {
            P2pProtocol::Gossip(msg) => {
                // Prepare remoteGossipTo to post to dht
                let gossip = RemoteGossipBundleData {
                    from_peer_address: msg.from_peer_address.clone().into(),
                    bundle: msg.bundle.clone(),
                };
                // Check if its for the network_gateway
                if msg.space_address.to_string() == NETWORK_GATEWAY_ID {
                    let _ = self
                        .network_gateway
                        .as_mut()
                        .as_dht_mut()
                        .publish(DhtRequestToChild::HandleGossip(gossip));
                } else {
                    // otherwise should be for one of our space
                    let maybe_space_gateway = self
                        .space_gateway_map
                        .get_mut(&(msg.space_address.to_owned(), msg.to_peer_address.to_owned()));
                    if let Some(space_gateway) = maybe_space_gateway {
                        let _ = space_gateway
                            .as_mut()
                            .as_dht_mut()
                            .publish(DhtRequestToChild::HandleGossip(gossip));
                    } else {
                        warn!("received gossip for unjoined space: {}", msg.space_address);
                    }
                }
            }
            P2pProtocol::DirectMessage(dm_data) => {
                let maybe_space_gateway = self.space_gateway_map.get(&(
                    dm_data.space_address.to_owned(),
                    dm_data.to_agent_id.to_owned(),
                ));
                if let Some(_) = maybe_space_gateway {
                    // Change into Lib3hServerProtocol
                    let lib3_msg = Lib3hServerProtocol::HandleSendDirectMessage(dm_data.clone());
                    outbox.push(lib3_msg);
                } else {
                    warn!(
                        "Received message from unjoined space: {}",
                        dm_data.space_address,
                    );
                }
            }
            P2pProtocol::DirectMessageResult(dm_data) => {
                let maybe_space_gateway = self.space_gateway_map.get(&(
                    dm_data.space_address.to_owned(),
                    dm_data.to_agent_id.to_owned(),
                ));
                if let Some(_) = maybe_space_gateway {
                    let lib3_msg = Lib3hServerProtocol::SendDirectMessageResult(dm_data.clone());
                    outbox.push(lib3_msg);
                } else {
                    warn!(
                        "Received message from unjoined space: {}",
                        dm_data.space_address,
                    );
                }
            }
            P2pProtocol::PeerAddress(_, _, _) => {
                // no-op
            }
            P2pProtocol::BroadcastJoinSpace(gateway_id, peer_data) => {
                debug!("Received JoinSpace: {} {:?}", gateway_id, peer_data);
                for (_, space_gateway) in self.space_gateway_map.iter_mut() {
                    space_gateway.as_mut().hold_peer(peer_data.clone());
                }
            }
            P2pProtocol::AllJoinedSpaceList(join_list) => {
                debug!("Received AllJoinedSpaceList: {:?}", join_list);
                for (space_address, peer_data) in join_list {
                    let maybe_space_gateway = self.get_first_space_mut(space_address);
                    if let Some(space_gateway) = maybe_space_gateway {
                        space_gateway.as_mut().hold_peer(peer_data.clone());
                    }
                }
            }
        };
        Ok(outbox)
    }
}<|MERGE_RESOLUTION|>--- conflicted
+++ resolved
@@ -23,14 +23,6 @@
         let mut outbox = Vec::new();
         // Process the network gateway as a Transport
         let (tranport_did_work, event_list) = self.network_transport.as_mut().process()?;
-<<<<<<< HEAD
-        debug!(
-            "{} - network_gateway Transport.process(): {} {}",
-            self.name,
-            tranport_did_work,
-            event_list.len(),
-        );
-=======
         if !event_list.is_empty() {
             debug!(
                 "{} - network_gateway Transport.process(): {} {}",
@@ -39,7 +31,6 @@
                 event_list.len(),
             );
         }
->>>>>>> 21f80994
         if tranport_did_work {
             did_work = true;
         }
