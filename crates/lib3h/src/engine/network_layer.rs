--- conflicted
+++ resolved
@@ -12,11 +12,7 @@
 
 use lib3h_ghost_actor::prelude::*;
 use lib3h_protocol::{data_types::*, protocol_server::Lib3hServerProtocol, DidWork};
-<<<<<<< HEAD
 use lib3h_tracing::Lib3hSpan;
-=======
-use lib3h_tracing::Lib3hTrace;
->>>>>>> cb5ee526
 use rmp_serde::{Deserializer, Serializer};
 use serde::{Deserialize, Serialize};
 use url::Url;
@@ -87,11 +83,7 @@
                         payload: Opaque::new(),
                     },
                 );
-<<<<<<< HEAD
-                self.network_gateway.publish(Lib3hSpan::todo(), cmd)?;
-=======
-                self.multiplexer.publish(cmd)?;
->>>>>>> cb5ee526
+                self.multiplexer.publish(Lib3hSpan::todo(), cmd)?;
             }
             DhtRequestToParent::PeerTimedOut(_peer_address) => {
                 // Disconnect from that peer by calling a Close on it.
@@ -172,47 +164,11 @@
         &mut self,
         net_uri: Url,
     ) -> Lib3hResult<Vec<Lib3hServerProtocol>> {
-<<<<<<< HEAD
-        // TODO #150 - Should do this in next process instead
-        let peer_list = self.get_peer_list_sync();
-        trace!("AllJoinedSpaceList: get_peer_list = {:?}", peer_list);
-
-        // TODO #150 - Should do this in next process instead
-        // Send to other node our Joined Spaces
-        {
-            let space_list = self.get_all_spaces();
-            let our_joined_space_list = P2pProtocol::AllJoinedSpaceList(space_list);
-            let mut payload = Vec::new();
-            our_joined_space_list
-                .serialize(&mut Serializer::new(&mut payload))
-                .unwrap();
-            trace!(
-                "AllJoinedSpaceList: {:?} to {:?}",
-                our_joined_space_list,
-                net_uri,
-            );
-            // we need a transportId, so search for it in the DHT
-            let maybe_peer_data = peer_list.iter().find(|pd| pd.peer_uri == net_uri);
-            if let Some(peer_data) = maybe_peer_data {
-                trace!("AllJoinedSpaceList ; sending back to {:?}", peer_data);
-                self.network_gateway.publish(
-                    Lib3hSpan::todo(),
-                    GatewayRequestToChild::Transport(
-                        transport::protocol::RequestToChild::SendMessage {
-                            uri: Url::parse(&peer_data.peer_address).expect("invalid url format"),
-                            payload: payload.into(),
-                        },
-                    ),
-                )?;
-            }
-            // TODO END
-        }
-=======
         // Get list of known peers
         let uri_copy = net_uri.clone();
         self.multiplexer
             .request(
-                Lib3hTrace,
+                Lib3hSpan::todo(),
                 GatewayRequestToChild::Dht(DhtRequestToChild::RequestPeerList),
                 Box::new(move |me, response| {
                     let response = {
@@ -247,13 +203,16 @@
                                 peer_list.iter().find(|pd| pd.peer_uri == uri_copy);
                             if let Some(peer_data) = maybe_peer_data {
                                 trace!("AllJoinedSpaceList ; sending back to {:?}", peer_data);
-                                me.multiplexer.publish(GatewayRequestToChild::Transport(
-                                    transport::protocol::RequestToChild::SendMessage {
-                                        uri: Url::parse(&peer_data.peer_address)
-                                            .expect("invalid url format"),
-                                        payload: payload.into(),
-                                    },
-                                ))?;
+                                me.multiplexer.publish(
+                                    Lib3hSpan::todo(),
+                                    GatewayRequestToChild::Transport(
+                                        transport::protocol::RequestToChild::SendMessage {
+                                            uri: Url::parse(&peer_data.peer_address)
+                                                .expect("invalid url format"),
+                                            payload: payload.into(),
+                                        },
+                                    ),
+                                )?;
                             }
                         }
                     // TODO END
@@ -264,7 +223,6 @@
                 }),
             )
             .expect("sync functions should work");
->>>>>>> cb5ee526
 
         // Output a Lib3hServerProtocol::Connected if its the first connection
         let mut outbox = Vec::new();
@@ -297,16 +255,10 @@
                 };
                 // Check if its for the multiplexer
                 if msg.space_address.to_string() == NETWORK_GATEWAY_ID {
-<<<<<<< HEAD
-                    let _ = self.network_gateway.publish(
+                    let _ = self.multiplexer.publish(
                         Lib3hSpan::todo(),
                         GatewayRequestToChild::Dht(DhtRequestToChild::HandleGossip(gossip)),
                     );
-=======
-                    let _ = self.multiplexer.publish(GatewayRequestToChild::Dht(
-                        DhtRequestToChild::HandleGossip(gossip),
-                    ));
->>>>>>> cb5ee526
                 } else {
                     // otherwise should be for one of our space
                     let maybe_space_gateway = self
