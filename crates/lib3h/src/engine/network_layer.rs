#![allow(non_snake_case)]

use crate::{
    dht::{dht_protocol::*, dht_trait::Dht},
    engine::{p2p_protocol::P2pProtocol, RealEngine, NETWORK_GATEWAY_ID},
<<<<<<< HEAD
    error::Lib3hResult,
    transport::{protocol::*, transport_trait::Transport, ConnectionIdRef},
=======
    error::{ErrorKind, Lib3hError, Lib3hResult},
    transport::{protocol::*, ConnectionIdRef},
>>>>>>> cd93738a
};
use lib3h_protocol::{data_types::*, protocol_server::Lib3hServerProtocol, DidWork};

use rmp_serde::Serializer;
use serde::Serialize;

/// Network layer related private methods
impl<'engine, D: Dht> RealEngine<'engine, D> {
    /// Process whatever the network has in for us.
    pub(crate) fn process_network_gateway(
        &mut self,
    ) -> Lib3hResult<(DidWork, Vec<Lib3hServerProtocol>)> {
        let mut outbox = Vec::new();
        // Process the network gateway as a Transport
        let (tranport_did_work, event_list) = self.network_gateway.as_transport_mut().process()?;
        debug!(
            "{} - network_gateway Transport.process(): {} {}",
            self.name,
            tranport_did_work,
            event_list.len(),
        );
        if tranport_did_work {
            for evt in event_list {
                let mut output = self.handle_netTransportEvent(&evt)?;
                outbox.append(&mut output);
            }
        }
        // Process the network gateway as a DHT
        let (dht_did_work, event_list) = self.network_gateway.as_dht_mut().process()?;
        if dht_did_work {
            for evt in event_list {
                let mut output = self.handle_netDhtEvent(evt)?;
                outbox.append(&mut output);
            }
        }
        Ok((tranport_did_work || dht_did_work, outbox))
    }

    /// Handle a DhtEvent sent to us by our network gateway
    fn handle_netDhtEvent(&mut self, cmd: DhtEvent) -> Lib3hResult<Vec<Lib3hServerProtocol>> {
        debug!("{} << handle_netDhtEvent: {:?}", self.name, cmd);
        let outbox = Vec::new();
        match cmd {
            DhtEvent::GossipTo(_data) => {
                // no-op
            }
            DhtEvent::GossipUnreliablyTo(_data) => {
                // no-op
            }
            DhtEvent::HoldPeerRequested(peer_data) => {
                // TODO #167 - hardcoded for MirrorDHT and thus should not appear here.
                // Connect to every peer we are requested to hold.
                info!(
                    "{} auto-connect to peer: {} ({})",
                    self.name, peer_data.peer_address, peer_data.peer_uri,
                );
                let cmd = TransportCommand::Connect(peer_data.peer_uri.clone(), "".to_string());
                self.network_gateway.as_transport_mut().post(cmd)?;
            }
            DhtEvent::PeerTimedOut(peer_address) => {
                // Disconnect from that peer by calling a Close on it.
                let maybe_connection_id = self
                    .network_gateway
                    .as_ref()
                    .get_connection_id(&peer_address);
                trace!(
                    "{} -- maybe_connection_id: {:?}",
                    self.name.clone(),
                    maybe_connection_id,
                );
                if let Some(connection_id) = maybe_connection_id {
                    self.network_gateway
                        .as_transport_mut()
                        .post(TransportCommand::Close(connection_id))?;
                }
            }
            // No entries in Network DHT
            DhtEvent::HoldEntryRequested(_, _) => {
                unreachable!();
            }
            DhtEvent::FetchEntryResponse(_) => {
                unreachable!();
            }
            DhtEvent::EntryPruned(_) => {
                unreachable!();
            }
            DhtEvent::EntryDataRequested(_) => {
                unreachable!();
            }
        }
        Ok(outbox)
    }

    fn handle_new_connection(
        &mut self,
        id: &ConnectionIdRef,
        request_id: String,
    ) -> Lib3hResult<Vec<Lib3hServerProtocol>> {
        let mut outbox = Vec::new();
        let mut network_gateway = self.network_gateway.as_mut();
        if let Some(uri) = network_gateway.get_uri(id) {
            info!("Network Connection opened: {} ({})", id, uri);
            // TODO #150 - Should do this in next process instead
            // Send to other node our Joined Spaces
            let space_list = self.get_all_spaces();
            let our_joined_space_list = P2pProtocol::AllJoinedSpaceList(space_list);
            let mut buf = Vec::new();
            our_joined_space_list
                .serialize(&mut Serializer::new(&mut buf))
                .unwrap();
            trace!(
                "AllJoinedSpaceList: {:?} to {:?}",
                our_joined_space_list,
                id
            );
            // id is connectionId but we need a transportId, so search for it in the DHT
            let peer_list = network_gateway.get_peer_list();
            trace!("AllJoinedSpaceList: get_peer_list = {:?}", peer_list);
            let maybe_peer_data = peer_list.iter().find(|pd| pd.peer_uri == uri);
            if let Some(peer_data) = maybe_peer_data {
                trace!("AllJoinedSpaceList ; sending back to {:?}", peer_data);
                network_gateway.send(&[&peer_data.peer_address], &buf)?;
            }
            // TODO END

            // Output a Lib3hServerProtocol::Connected if its the first connection
            if self.network_connections.is_empty() {
                let data = ConnectedData { request_id, uri };
                outbox.push(Lib3hServerProtocol::Connected(data));
            }
            let _ = self.network_connections.insert(id.to_owned());
        }
        Ok(outbox)
    }

    /// Handle a TransportEvent sent to us by our network gateway
    fn handle_netTransportEvent(
        &mut self,
        evt: &TransportEvent,
    ) -> Lib3hResult<Vec<Lib3hServerProtocol>> {
        debug!("{} << handle_netTransportEvent: {:?}", self.name, evt);
        let mut outbox = Vec::new();
        // Note: use same order as the enum
        match evt {
            TransportEvent::ErrorOccured(id, e) => {
                self.network_connections.remove(id);
                error!("{} Network error from {} : {:?}", self.name, id, e);
                // Output a Lib3hServerProtocol::Disconnected if it was the connection
                if self.network_connections.is_empty() {
                    let data = DisconnectedData {
                        network_id: "FIXME".to_string(), // TODO #172
                    };
                    outbox.push(Lib3hServerProtocol::Disconnected(data));
                }
            }
            TransportEvent::ConnectResult(id, request_id) => {
                let mut output = self.handle_new_connection(id, request_id.clone())?;
                outbox.append(&mut output);
            }
            TransportEvent::IncomingConnectionEstablished(id) => {
                let mut output = self.handle_new_connection(id, "".to_string())?;
                outbox.append(&mut output);
            }
            TransportEvent::ConnectionClosed(id) => {
                self.network_connections.remove(id);
                // Output a Lib3hServerProtocol::Disconnected if it was the last connection
                if self.network_connections.is_empty() {
                    let data = DisconnectedData {
                        network_id: "FIXME".to_string(), // TODO #172
                    };
                    outbox.push(Lib3hServerProtocol::Disconnected(data));
                }
            }
            TransportEvent::ReceivedData(id, payload) => {
                debug!("Received message from: {} | {}", id, payload.len());
                let maybe_msg: Lib3hResult<P2pProtocol> =
                    crate::lib3h_rmp_deserialize(&payload[..]);
                if let Err(e) = maybe_msg {
                    return Err(e);
                }
                let p2p_msg = maybe_msg.unwrap();
                let mut output = self.serve_P2pProtocol(id, &p2p_msg)?;
                outbox.append(&mut output);
            }
        };
        Ok(outbox)
    }

    /// Serve a P2pProtocol sent to us by the network.
    /// Return a list of Lib3hServerProtocol to send to Core.
    /// TODO #150
    fn serve_P2pProtocol(
        &mut self,
        _from_id: &ConnectionIdRef,
        p2p_msg: &P2pProtocol,
    ) -> Lib3hResult<Vec<Lib3hServerProtocol>> {
        let mut outbox = Vec::new();
        match p2p_msg {
            P2pProtocol::Gossip(msg) => {
                // Prepare remoteGossipTo to post to dht
                let cmd = DhtCommand::HandleGossip(RemoteGossipBundleData {
                    from_peer_address: msg.from_peer_address.clone().into(),
                    bundle: msg.bundle.clone(),
                });
                // Check if its for the network_gateway
                if msg.space_address.to_string() == NETWORK_GATEWAY_ID {
                    self.network_gateway.as_dht_mut().post(cmd)?;
                } else {
                    // otherwise should be for one of our space
                    let maybe_space_gateway = self
                        .space_gateway_map
                        .get_mut(&(msg.space_address.to_owned(), msg.to_peer_address.to_owned()));
                    if let Some(space_gateway) = maybe_space_gateway {
                        space_gateway.as_dht_mut().post(cmd)?;
                    } else {
                        warn!("received gossip for unjoined space: {}", msg.space_address);
                    }
                }
            }
            P2pProtocol::DirectMessage(dm_data) => {
                let maybe_space_gateway = self.space_gateway_map.get(&(
                    dm_data.space_address.to_owned(),
                    dm_data.to_agent_id.to_owned(),
                ));
                if let Some(_) = maybe_space_gateway {
                    // Change into Lib3hServerProtocol
                    let lib3_msg = Lib3hServerProtocol::HandleSendDirectMessage(dm_data.clone());
                    outbox.push(lib3_msg);
                } else {
                    warn!(
                        "Received message from unjoined space: {}",
                        dm_data.space_address,
                    );
                }
            }
            P2pProtocol::DirectMessageResult(dm_data) => {
                let maybe_space_gateway = self.space_gateway_map.get(&(
                    dm_data.space_address.to_owned(),
                    dm_data.to_agent_id.to_owned(),
                ));
                if let Some(_) = maybe_space_gateway {
                    let lib3_msg = Lib3hServerProtocol::SendDirectMessageResult(dm_data.clone());
                    outbox.push(lib3_msg);
                } else {
                    warn!(
                        "Received message from unjoined space: {}",
                        dm_data.space_address,
                    );
                }
            }
            P2pProtocol::PeerAddress(_, _, _) => {
                // no-op
            }
            P2pProtocol::BroadcastJoinSpace(gateway_id, peer_data) => {
                debug!("Received JoinSpace: {} {:?}", gateway_id, peer_data);
                for (_, space_gateway) in self.space_gateway_map.iter_mut() {
                    space_gateway
                        .as_dht_mut()
                        .post(DhtCommand::HoldPeer(peer_data.clone()))?;
                }
            }
            P2pProtocol::AllJoinedSpaceList(join_list) => {
                debug!("Received AllJoinedSpaceList: {:?}", join_list);
                for (space_address, peer_data) in join_list {
                    let maybe_space_gateway = self.get_first_space_mut(space_address);
                    if let Some(space_gateway) = maybe_space_gateway {
                        space_gateway
                            .as_dht_mut()
                            .post(DhtCommand::HoldPeer(peer_data.clone()))?;
                    }
                }
            }
        };
        Ok(outbox)
    }
}<|MERGE_RESOLUTION|>--- conflicted
+++ resolved
@@ -3,13 +3,8 @@
 use crate::{
     dht::{dht_protocol::*, dht_trait::Dht},
     engine::{p2p_protocol::P2pProtocol, RealEngine, NETWORK_GATEWAY_ID},
-<<<<<<< HEAD
     error::Lib3hResult,
-    transport::{protocol::*, transport_trait::Transport, ConnectionIdRef},
-=======
-    error::{ErrorKind, Lib3hError, Lib3hResult},
     transport::{protocol::*, ConnectionIdRef},
->>>>>>> cd93738a
 };
 use lib3h_protocol::{data_types::*, protocol_server::Lib3hServerProtocol, DidWork};
 
