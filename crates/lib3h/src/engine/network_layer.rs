--- conflicted
+++ resolved
@@ -61,17 +61,11 @@
                     "{} auto-connect to peer: {} ({})",
                     self.name, peer_data.peer_address, peer_data.peer_uri,
                 );
-<<<<<<< HEAD
-                let cmd = TransportCommand::Connect(peer_data.peer_uri.clone());
+                let cmd = TransportCommand::Connect(peer_data.peer_uri.clone(), "".to_string());
                 self.network_gateway.as_transport_mut().post(cmd)?;
-=======
-                let cmd = TransportCommand::Connect(peer_data.peer_uri.clone(), "".to_string());
-                Transport::post(&mut *self.network_gateway.borrow_mut(), cmd)?;
->>>>>>> 81c0b7c5
             }
             DhtEvent::PeerTimedOut(peer_address) => {
                 // Disconnect from that peer by calling a Close on it.
-                //let mut network_gateway = self.network_gateway.borrow_mut();
                 let maybe_connection_id = self
                     .network_gateway
                     .as_ref()
@@ -226,7 +220,7 @@
                         .space_gateway_map
                         .get_mut(&(msg.space_address.to_owned(), msg.to_peer_address.to_owned()));
                     if let Some(space_gateway) = maybe_space_gateway {
-                        Dht::post(&mut *space_gateway.as_dht().borrow_mut(), cmd)?;
+                        space_gateway.as_dht_mut().post(cmd)?;
                     } else {
                         warn!("received gossip for unjoined space: {}", msg.space_address);
                     }
@@ -269,10 +263,9 @@
             P2pProtocol::BroadcastJoinSpace(gateway_id, peer_data) => {
                 debug!("Received JoinSpace: {} {:?}", gateway_id, peer_data);
                 for (_, space_gateway) in self.space_gateway_map.iter_mut() {
-                    Dht::post(
-                        &mut *space_gateway.as_dht().borrow_mut(),
-                        DhtCommand::HoldPeer(peer_data.clone()),
-                    )?;
+                    space_gateway
+                        .as_dht_mut()
+                        .post(DhtCommand::HoldPeer(peer_data.clone()))?;
                 }
             }
             P2pProtocol::AllJoinedSpaceList(join_list) => {
@@ -280,10 +273,9 @@
                 for (space_address, peer_data) in join_list {
                     let maybe_space_gateway = self.get_first_space_mut(space_address);
                     if let Some(space_gateway) = maybe_space_gateway {
-                        Dht::post(
-                            &mut *space_gateway.as_dht().borrow_mut(),
-                            DhtCommand::HoldPeer(peer_data.clone()),
-                        )?;
+                        space_gateway
+                            .as_dht_mut()
+                            .post(DhtCommand::HoldPeer(peer_data.clone()))?;
                     }
                 }
             }
