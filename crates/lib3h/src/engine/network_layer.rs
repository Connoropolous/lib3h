--- conflicted
+++ resolved
@@ -164,42 +164,9 @@
         &mut self,
         net_uri: Url,
     ) -> Lib3hResult<Vec<Lib3hServerProtocol>> {
-<<<<<<< HEAD
-        // TODO #150 - Should do this in next process instead
-        let peer_list = self.get_peer_list_sync();
-        trace!("AllJoinedSpaceList: get_peer_list = {:?}", peer_list);
-
-        // TODO #150 - Should do this in next process instead
-        // Send to other node our Joined Spaces
-        {
-            let space_list = self.get_all_spaces();
-            let our_joined_space_list = P2pProtocol::AllJoinedSpaceList(space_list);
-            let mut payload = Vec::new();
-            our_joined_space_list
-                .serialize(&mut Serializer::new(&mut payload))
-                .unwrap();
-            trace!(
-                "AllJoinedSpaceList: {:?} to {:?}",
-                our_joined_space_list,
-                net_uri,
-            );
-            // we need a transportId, so search for it in the DHT
-            let maybe_peer_data = peer_list.iter().find(|pd| pd.peer_uri == net_uri);
-            if let Some(peer_data) = maybe_peer_data {
-                trace!("AllJoinedSpaceList ; sending back to {:?}", peer_data);
-                self.multiplexer.publish(GatewayRequestToChild::Transport(
-                    transport::protocol::RequestToChild::SendMessage {
-                        uri: Url::parse(&peer_data.peer_address).expect("invalid url format"),
-                        payload: payload.into(),
-                    },
-                ))?;
-            }
-            // TODO END
-        }
-=======
         // Get list of known peers
         let uri_copy = net_uri.clone();
-        self.network_gateway
+        self.multiplexer
             .request(
                 Lib3hTrace,
                 GatewayRequestToChild::Dht(DhtRequestToChild::RequestPeerList),
@@ -236,14 +203,13 @@
                                 peer_list.iter().find(|pd| pd.peer_uri == uri_copy);
                             if let Some(peer_data) = maybe_peer_data {
                                 trace!("AllJoinedSpaceList ; sending back to {:?}", peer_data);
-                                me.network_gateway
-                                    .publish(GatewayRequestToChild::Transport(
-                                        transport::protocol::RequestToChild::SendMessage {
-                                            uri: Url::parse(&peer_data.peer_address)
-                                                .expect("invalid url format"),
-                                            payload: payload.into(),
-                                        },
-                                    ))?;
+                                me.multiplexer.publish(GatewayRequestToChild::Transport(
+                                    transport::protocol::RequestToChild::SendMessage {
+                                        uri: Url::parse(&peer_data.peer_address)
+                                            .expect("invalid url format"),
+                                        payload: payload.into(),
+                                    },
+                                ))?;
                             }
                         }
                     // TODO END
@@ -254,7 +220,6 @@
                 }),
             )
             .expect("sync functions should work");
->>>>>>> 6925975b
 
         // Output a Lib3hServerProtocol::Connected if its the first connection
         let mut outbox = Vec::new();
