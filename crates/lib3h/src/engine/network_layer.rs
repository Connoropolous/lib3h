--- conflicted
+++ resolved
@@ -10,10 +10,7 @@
     transport,
 };
 
-<<<<<<< HEAD
 use lib3h_tracing::Lib3hTrace;
-=======
->>>>>>> 390df65d
 use lib3h_ghost_actor::prelude::*;
 use lib3h_protocol::{data_types::*, protocol_server::Lib3hServerProtocol, DidWork};
 use rmp_serde::{Deserializer, Serializer};
@@ -187,37 +184,37 @@
                         DhtRequestToChildResponse::RequestPeerList(peer_list),
                     ) = response
                     {
-                        // TODO #150 - Should do this in next process instead
-                        // Send to other node our Joined Spaces
-                        {
+        // TODO #150 - Should do this in next process instead
+        // Send to other node our Joined Spaces
+        {
                             let space_list = me.get_all_spaces();
-                            let our_joined_space_list = P2pProtocol::AllJoinedSpaceList(space_list);
-                            let mut payload = Vec::new();
-                            our_joined_space_list
-                                .serialize(&mut Serializer::new(&mut payload))
-                                .unwrap();
-                            trace!(
-                                "AllJoinedSpaceList: {:?} to {:?}",
-                                our_joined_space_list,
+            let our_joined_space_list = P2pProtocol::AllJoinedSpaceList(space_list);
+            let mut payload = Vec::new();
+            our_joined_space_list
+                .serialize(&mut Serializer::new(&mut payload))
+                .unwrap();
+            trace!(
+                "AllJoinedSpaceList: {:?} to {:?}",
+                our_joined_space_list,
                                 uri_copy,
-                            );
-                            // we need a transportId, so search for it in the DHT
+            );
+            // we need a transportId, so search for it in the DHT
                             let maybe_peer_data = peer_list.iter().find(|pd| pd.peer_uri == uri_copy);
-                            if let Some(peer_data) = maybe_peer_data {
-                                trace!("AllJoinedSpaceList ; sending back to {:?}", peer_data);
+            if let Some(peer_data) = maybe_peer_data {
+                trace!("AllJoinedSpaceList ; sending back to {:?}", peer_data);
                                 me.network_gateway
-                                    .publish(GatewayRequestToChild::Transport(
-                                        transport::protocol::RequestToChild::SendMessage {
-                                            uri: Url::parse(&peer_data.peer_address).expect("invalid url format"),
-                                            payload: payload.into(),
-                                        },
-                                    ))?;
-                            }
+                    .publish(GatewayRequestToChild::Transport(
+                        transport::protocol::RequestToChild::SendMessage {
+                            uri: Url::parse(&peer_data.peer_address).expect("invalid url format"),
+                            payload: payload.into(),
+                        },
+                    ))?;
+            }
                         }
-                        // TODO END
+            // TODO END
                     } else {
                         panic!("bad response to RequestPeerList: {:?}", response);
-                    }
+        }
                     Ok(())
                 }),
             )
