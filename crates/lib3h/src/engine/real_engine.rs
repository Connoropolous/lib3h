--- conflicted
+++ resolved
@@ -150,10 +150,10 @@
         // Create network gateway
         let network_gateway = GatewayParentWrapperDyn::new(
             Box::new(P2pGateway::new(
-                NETWORK_GATEWAY_ID,
+            NETWORK_GATEWAY_ID,
                 memory_network_endpoint,
-                dht_factory,
-                &dht_config,
+            dht_factory,
+            &dht_config,
             )),
             "network_gateway_",
         );
@@ -563,7 +563,6 @@
         _outbox: &mut Vec<Lib3hServerProtocol>,
         _msg: EntryListData,
     ) -> Lib3hResult<()> {
-<<<<<<< HEAD
         // FIXME
         //        if !self.request_track.has(&msg.request_id) {
         //            error!("untracked HandleGetAuthoringEntryListResult");
@@ -649,76 +648,6 @@
         //                }),
         //            )?;
         //        }
-=======
-        if !self.request_track.has(&msg.request_id) {
-            error!("untracked HandleGetAuthoringEntryListResult");
-        } else {
-            match self.request_track.remove(&msg.request_id) {
-                Some(data) => match data {
-                    RealEngineTrackerData::GetAuthoringEntryList => (),
-                    _ => error!("bad track type HandleGetAuthoringEntryListResult"),
-                },
-                None => error!("bad track type HandleGetAuthoringEntryListResult"),
-            };
-        }
-        let maybe_space = self.get_space_or_fail(
-            &msg.space_address,
-            &msg.provider_agent_id,
-            &msg.request_id,
-            None,
-        );
-        if let Err(res) = maybe_space {
-            outbox.push(res);
-            return Ok(());
-        }
-        let space_gateway = maybe_space.unwrap();
-        // Request every 'new' Entry from Core
-        for (entry_address, aspect_address_list) in msg.address_map.clone() {
-            let request_id = self.request_track.reserve();
-            let msg = msg.clone();
-            // Check aspects and only request entry with new aspects
-            space_gateway.as_mut().as_dht_mut().request(
-                Lib3hTrace,
-                DhtRequestToChild::RequestAspectsOf(entry_address.clone()),
-                Box::new(move |ud, response| {
-                    let response = {
-                        match response {
-                            GhostCallbackData::Timeout => panic!("timeout"),
-                            GhostCallbackData::Response(response) => match response {
-                                Err(e) => panic!("{:?}", e),
-                                Ok(response) => response,
-                            },
-                        }
-                    };
-                    if let DhtRequestToChildResponse::RequestAspectsOf(maybe_known_aspects) =
-                        response
-                    {
-                        let can_fetch = match maybe_known_aspects {
-                            None => true,
-                            Some(known_aspects) => {
-                                let can = !includes(&known_aspects, &aspect_address_list);
-                                can
-                            }
-                        };
-                        if can_fetch {
-                            let msg_data = FetchEntryData {
-                                space_address: msg.space_address.clone(),
-                                entry_address: entry_address.clone(),
-                                request_id: request_id.clone(),
-                                provider_agent_id: msg.provider_agent_id.clone(),
-                                aspect_address_list: None,
-                            };
-                            ud.lib3h_outbox
-                                .push(Lib3hServerProtocol::HandleFetchEntry(msg_data));
-                        }
-                    } else {
-                        panic!("bad response to RequestAspectsOf: {:?}", response);
-                    }
-                    Ok(())
-                }),
-            )?;
-        }
->>>>>>> 4eecf9f0
         Ok(())
     }
 
