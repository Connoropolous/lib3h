--- conflicted
+++ resolved
@@ -24,12 +24,9 @@
 };
 use rmp_serde::Serializer;
 use serde::Serialize;
-<<<<<<< HEAD
 
 /// Default value for when tracker requests are purged from its cache and considered timed out
 static DEFAULT_TRACKER_TIMEOUT : u64 = 20000;
-=======
->>>>>>> 22218929
 
 impl TransportKeys {
     pub fn new(crypto: &dyn CryptoSystem) -> Lib3hResult<Self> {
@@ -375,11 +372,7 @@
                     Err(res) => outbox.push(res),
                     Ok(space_gateway) => {
                         // send to other dht nodes
-<<<<<<< HEAD
                         let cmd = DhtCommand::BroadcastEntry(msg.entry,false);
-=======
-                        let cmd = DhtCommand::BroadcastEntry(msg.entry);
->>>>>>> 22218929
                         space_gateway.as_dht_mut().post(cmd)?;
                     }
                 }
@@ -573,11 +566,7 @@
         // Bail if space already joined by agent
         let chain_id = (join_msg.space_address.clone(), join_msg.agent_id.clone());
         if self.space_gateway_map.contains_key(&chain_id) {
-<<<<<<< HEAD
-            res.result_info = "Already joined space".to_string().into_bytes().into();
-=======
             res.result_info = "Already joined space".to_string().into();
->>>>>>> 22218929
             return Ok(vec![Lib3hServerProtocol::FailureResult(res)]);
         }
         let mut output = Vec::new();
