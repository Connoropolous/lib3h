--- conflicted
+++ resolved
@@ -17,11 +17,7 @@
     error::Lib3hResult,
     gateway::{GatewayWrapper, P2pGateway},
     track::Tracker,
-<<<<<<< HEAD
-    transport::{protocol::{SendData, TransportCommand}, transport_trait::Transport},
-=======
-    transport::{protocol::TransportCommand, TransportWrapper},
->>>>>>> cd93738a
+    transport::{TransportWrapper, protocol::{SendData, TransportCommand}, transport_trait::Transport},
     transport_wss::TransportWss,
 };
 use lib3h_crypto_api::{Buffer, CryptoSystem};
@@ -205,8 +201,7 @@
 }
 
 /// Private
-<<<<<<< HEAD
-impl<T: Transport, D: Dht> RealEngine<T, D> {
+impl<'engine, D: Dht> RealEngine<'engine, D> {
     /// register a followup tracker id
     pub(crate) fn register_track(&mut self, user_data: TrackType) -> String {
         let id = self.request_track.gen_id();
@@ -216,9 +211,6 @@
         id
     }
 
-=======
-impl<'engine, D: Dht> RealEngine<'engine, D> {
->>>>>>> cd93738a
     /// Called on drop.
     /// Close all connections gracefully
     fn shutdown(&mut self) -> Lib3hResult<()> {
@@ -682,7 +674,6 @@
             .unwrap();
         // Send
         let peer_address: String = msg.to_agent_id.clone().into();
-<<<<<<< HEAD
         let internal_request_id = self.register_track(TrackType::TransportSendResultUpgrade {
             lib3h_request_id: msg.request_id.clone(),
         });
@@ -694,12 +685,9 @@
         // TODO XXX - TRANSPORT SEND RESULT UPGRADE NOT YET IMPLEMENTED!!! //
 
         /*
-        let res = space_gateway.send(&[peer_address.as_str()], &payload);
-=======
         let res = space_gateway
             .as_transport_mut()
             .send(&[peer_address.as_str()], &payload);
->>>>>>> cd93738a
         if let Err(e) = res {
             response.result_info = e.to_string().as_bytes().to_vec();
             return Lib3hServerProtocol::FailureResult(response);
