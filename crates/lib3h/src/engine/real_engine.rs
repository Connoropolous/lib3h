--- conflicted
+++ resolved
@@ -425,38 +425,6 @@
             }
             // Our request for the hold_list has returned
             Lib3hClientProtocol::HandleGetGossipingEntryListResult(msg) => {
-<<<<<<< HEAD
-                let maybe_space = self.get_space_or_fail(
-                    &msg.space_address,
-                    &msg.provider_agent_id,
-                    &msg.request_id,
-                    None,
-                );
-                match maybe_space {
-                    Err(res) => outbox.push(res),
-                    Ok(space_gateway) => {
-                        for (entry_address, aspect_address_list) in msg.address_map {
-                            let mut aspect_list = Vec::new();
-                            for aspect_address in aspect_address_list {
-                                let fake_aspect = EntryAspectData {
-                                    aspect_address: aspect_address.clone(),
-                                    type_hint: String::new(),
-                                    aspect: vec![].into(),
-                                    publish_ts: 0,
-                                };
-                                aspect_list.push(fake_aspect);
-                            }
-                            // Create "fake" entry, in the sense an entry with no actual content,
-                            // but valid addresses.
-                            let fake_entry = EntryData {
-                                entry_address: entry_address.clone(),
-                                aspect_list,
-                            };
-                            Dht::post(
-                                space_gateway,
-                                DhtCommand::HoldEntryAspectAddress(fake_entry),
-                            )?;
-=======
                 self.serve_Lib3hClientProtocol_HandleGetGossipingEntryListResult(&mut outbox, msg)?;
             }
         }
@@ -504,7 +472,6 @@
                     if let Some(known_aspects) = maybe_known_aspects {
                         if includes(&known_aspects, &aspect_address_list) {
                             continue;
->>>>>>> 81c0b7c5
                         }
                     }
                     count += 1;
@@ -556,7 +523,7 @@
                         let fake_aspect = EntryAspectData {
                             aspect_address: aspect_address.clone(),
                             type_hint: String::new(),
-                            aspect: vec![],
+                            aspect: vec![].into(),
                             publish_ts: 0,
                         };
                         aspect_list.push(fake_aspect);
