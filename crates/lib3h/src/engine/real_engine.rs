#![allow(non_snake_case)]

use crate::transport::memory_mock::transport_memory::TransportMemory;
use std::collections::{HashMap, HashSet, VecDeque};
use url::Url;

use super::RealEngineTrackerData;
use crate::{
    dht::{dht_config::DhtConfig, dht_protocol::*},
    engine::{p2p_protocol::*, RealEngine, RealEngineConfig, TransportKeys, NETWORK_GATEWAY_ID},
    error::Lib3hResult,
    gateway::{wrapper::*, P2pGateway},
    track::Tracker,
    transport::{
        protocol::TransportCommand, TransportGhostAsLegacy, TransportLegacyAsGhost,
        TransportWrapper,
    },
    transport_wss::TransportWss,
};
use lib3h_crypto_api::{Buffer, CryptoSystem};
use lib3h_ghost_actor::prelude::*;
use lib3h_protocol::{
    data_types::*, error::Lib3hProtocolResult, network_engine::NetworkEngine,
    protocol_client::Lib3hClientProtocol, protocol_server::Lib3hServerProtocol, Address, DidWork,
};
use rmp_serde::Serializer;
use serde::Serialize;

impl TransportKeys {
    pub fn new(crypto: &dyn CryptoSystem) -> Lib3hResult<Self> {
        let hcm0 = hcid::HcidEncoding::with_kind("hcm0")?;
        let mut public_key: Box<dyn Buffer> = Box::new(vec![0; crypto.sign_public_key_bytes()]);
        let mut secret_key = crypto.buf_new_secure(crypto.sign_secret_key_bytes());
        crypto.sign_keypair(&mut public_key, &mut secret_key)?;
        Ok(Self {
            transport_id: hcm0.encode(&public_key)?,
            transport_public_key: public_key,
            transport_secret_key: secret_key,
        })
    }
}

impl<'engine> RealEngine<'engine> {
    /// Constructor with TransportWss
    pub fn new(
        crypto: Box<dyn CryptoSystem>,
        config: RealEngineConfig,
        name: &str,
        dht_factory: DhtFactory,
    ) -> Lib3hResult<Self> {
        // Create Transport and bind
        let network_transport =
            TransportWrapper::new(TransportWss::with_std_tcp_stream(config.tls_config.clone()));
        let binding = network_transport.as_mut().bind(&config.bind_url)?;
        // Generate keys
        // TODO #209 - Check persistence first before generating
        let transport_keys = TransportKeys::new(crypto.as_crypto_system())?;
        // Generate DHT config and create network_gateway
        let dht_config = DhtConfig {
            this_peer_address: transport_keys.transport_id.clone(),
            this_peer_uri: binding,
            custom: config.dht_custom_config.clone(),
            gossip_interval: config.dht_gossip_interval,
            timeout_threshold: config.dht_timeout_threshold,
        };
        let network_gateway = GatewayWrapper::new(P2pGateway::new(
            NETWORK_GATEWAY_ID,
            network_transport.clone(),
            dht_factory,
            &dht_config,
        ));
        // Done
        Ok(RealEngine {
            crypto,
            config,
            inbox: VecDeque::new(),
            name: name.to_string(),
            dht_factory,
            request_track: Tracker::new("real_engine_", 2000),
            network_transport,
            network_gateway,
            network_connections: HashSet::new(),
            space_gateway_map: HashMap::new(),
            transport_keys,
            process_count: 0,
            temp_outbox: Vec::new(),
        })
    }
}

/// Constructor
//#[cfg(test)]
impl<'engine> RealEngine<'engine> {
    /// Constructor with TransportMemory
    pub fn new_mock(
        crypto: Box<dyn CryptoSystem>,
        config: RealEngineConfig,
        name: &str,
        dht_factory: DhtFactory,
    ) -> Lib3hResult<Self> {
        // Create TransportMemory as the network transport
        let network_transport = TransportWrapper::new(TransportMemory::new());
        // Bind & create DhtConfig
        let binding = network_transport
            .as_mut()
            .bind(&config.bind_url)
            .expect("TransportMemory.bind() failed. bind-url might not be unique?");
        let dht_config = DhtConfig {
            this_peer_address: format!("{}_tId", name),
            this_peer_uri: binding,
            custom: config.dht_custom_config.clone(),
            gossip_interval: config.dht_gossip_interval,
            timeout_threshold: config.dht_timeout_threshold,
        };
        // Create network gateway
        let network_gateway = GatewayWrapper::new(P2pGateway::new(
            NETWORK_GATEWAY_ID,
            network_transport.clone(),
            dht_factory,
            &dht_config,
        ));
        debug!(
            "New MOCK RealEngine {} -> {:?}",
            name,
            network_gateway.as_mut().get_this_peer_sync(),
        );
        let transport_keys = TransportKeys::new(crypto.as_crypto_system())?;
        Ok(RealEngine {
            crypto,
            config,
            inbox: VecDeque::new(),
            name: name.to_string(),
            dht_factory,
            request_track: Tracker::new("real_engine_", 2000),
            network_transport,
            network_gateway,
            network_connections: HashSet::new(),
            space_gateway_map: HashMap::new(),
            transport_keys,
            process_count: 0,
            temp_outbox: Vec::new(),
        })
    }
}

impl<'engine> NetworkEngine for RealEngine<'engine> {
    /// User provided identifier for this engine
    fn name(&self) -> String {
        self.name.clone()
    }

    fn advertise(&self) -> Url {
        self.network_gateway
            .as_mut()
            .get_this_peer_sync()
            .peer_uri
            .to_owned()
    }

    /// Add incoming Lib3hClientProtocol message in FIFO
    fn post(&mut self, client_msg: Lib3hClientProtocol) -> Lib3hProtocolResult<()> {
        // trace!("RealEngine.post(): {:?}", client_msg);
        self.inbox.push_back(client_msg);
        Ok(())
    }

    /// Process Lib3hClientProtocol message inbox and
    /// output a list of Lib3hServerProtocol messages for Core to handle
    fn process(&mut self) -> Lib3hProtocolResult<(DidWork, Vec<Lib3hServerProtocol>)> {
        self.process_count += 1;
        trace!("");
        trace!("{} - process() START - {}", self.name, self.process_count);
        // Process all received Lib3hClientProtocol messages from Core
        let (inbox_did_work, mut outbox) = self.process_inbox()?;
        // Process the network layer
        let (net_did_work, mut net_outbox) = self.process_network_gateway()?;
        outbox.append(&mut net_outbox);
        // Process the space layer
        let mut p2p_output = self.process_space_gateways()?;
        outbox.append(&mut p2p_output);

        // Hack
        let (ugly_did_work, mut ugly_outbox) = self.process_ugly();
        outbox.append(&mut ugly_outbox);

        trace!(
            "process() END - {} (outbox: {})\n",
            self.process_count,
            outbox.len(),
        );

        for (timeout_id, timeout_data) in self.request_track.process_timeouts() {
            error!("timeout {:?} {:?}", timeout_id, timeout_data);
        }

        // Done
        Ok((inbox_did_work || net_did_work || ugly_did_work, outbox))
    }
}

/// Drop
impl<'engine> Drop for RealEngine<'engine> {
    fn drop(&mut self) {
        self.shutdown().unwrap_or_else(|e| {
            warn!("Graceful shutdown failed: {}", e);
        });
    }
}

/// Private
impl<'engine> RealEngine<'engine> {
    /// Called on drop.
    /// Close all connections gracefully
    fn shutdown(&mut self) -> Lib3hResult<()> {
        let mut result: Lib3hResult<()> = Ok(());

        for space_gatway in self.space_gateway_map.values_mut() {
            let res = space_gatway.as_transport_mut().close_all();
            // Continue closing connections even if some failed
            if let Err(e) = res {
                if result.is_ok() {
                    result = Err(e.into());
                }
            }
        }
        // Done
        self.network_gateway
            .as_transport_mut()
            .close_all()
            .map_err(|e| {
                error!("Closing of some connection failed: {:?}", e);
                e
            })?;

        result
    }

    /// Progressively serve every Lib3hClientProtocol received in inbox
    fn process_inbox(&mut self) -> Lib3hResult<(DidWork, Vec<Lib3hServerProtocol>)> {
        let mut outbox = Vec::new();
        let did_work = self.inbox.len() > 0;
        loop {
            let client_msg = match self.inbox.pop_front() {
                None => break,
                Some(msg) => msg,
            };
            let mut output = self.serve_Lib3hClientProtocol(client_msg)?;
            outbox.append(&mut output);
        }
        Ok((did_work, outbox))
    }

    /// Process a Lib3hClientProtocol message sent to us (by Core)
    /// Side effects: Might add other messages to sub-components' inboxes.
    /// Return a list of Lib3hServerProtocol messages to send back to core or others?
    fn serve_Lib3hClientProtocol(
        &mut self,
        client_msg: Lib3hClientProtocol,
    ) -> Lib3hResult<Vec<Lib3hServerProtocol>> {
        debug!("{} serving: {:?}", self.name, client_msg);
        let mut outbox = Vec::new();
        // Note: use same order as the enum
        match client_msg {
            Lib3hClientProtocol::Shutdown => {
                // TODO
            }
            Lib3hClientProtocol::SuccessResult(_msg) => {
                // TODO #168
            }
            Lib3hClientProtocol::FailureResult(_msg) => {
                // TODO #168
            }
            Lib3hClientProtocol::Connect(msg) => {
                // Convert into TransportCommand & post to network gateway
                let cmd = TransportCommand::Connect(msg.peer_uri, msg.request_id);
                self.network_gateway.as_transport_mut().post(cmd)?;
            }
            Lib3hClientProtocol::JoinSpace(msg) => {
                let mut output = self.serve_JoinSpace(&msg)?;
                outbox.append(&mut output);
            }
            Lib3hClientProtocol::LeaveSpace(msg) => {
                let srv_msg = self.serve_LeaveSpace(&msg);
                outbox.push(srv_msg);
            }
            Lib3hClientProtocol::SendDirectMessage(msg) => {
                let srv_msg = self.serve_DirectMessage(msg, false);
                outbox.push(srv_msg);
            }
            Lib3hClientProtocol::HandleSendDirectMessageResult(msg) => {
                let srv_msg = self.serve_DirectMessage(msg, true);
                outbox.push(srv_msg);
            }
            Lib3hClientProtocol::FetchEntry(_msg) => {
                // TODO #169
            }
            // HandleFetchEntryResult:
            //   - From GetAuthoringList      : Convert to DhtCommand::BroadcastEntry
            //   - From DHT EntryDataRequested: Convert to DhtCommand::EntryDataResponse
            Lib3hClientProtocol::HandleFetchEntryResult(msg) => {
                let mut is_data_for_author_list = false;
                if self.request_track.has(&msg.request_id) {
                    match self.request_track.remove(&msg.request_id) {
                        Some(data) => match data {
                            RealEngineTrackerData::DataForAuthorEntry => {
                                is_data_for_author_list = true;
                            }
                            _ => (),
                        },
                        None => (),
                    };
                }
                let maybe_space = self.get_space_or_fail(
                    &msg.space_address,
                    &msg.provider_agent_id,
                    &msg.request_id,
                    None,
                );
                match maybe_space {
                    Err(res) => outbox.push(res),
                    Ok(space_gateway) => {
                        if is_data_for_author_list {
                            let _ = space_gateway
                                .as_mut()
                                .as_dht_mut()
                                .publish(DhtRequestToChild::BroadcastEntry(msg.entry));
                        } else {
                            let _ = space_gateway
                                .as_mut()
                                .as_dht_mut()
                                .publish(DhtRequestToChild::HoldEntryAspectAddress(msg.entry));
                        }
                    }
                }
            }
            // PublishEntry: Broadcast on the space DHT
            Lib3hClientProtocol::PublishEntry(msg) => {
                let maybe_space = self.get_space_or_fail(
                    &msg.space_address,
                    &msg.provider_agent_id,
                    &format!("PublishEntry_{:?}", msg.entry.entry_address),
                    None,
                );
                match maybe_space {
                    Err(res) => outbox.push(res),
                    Ok(space_gateway) => {
                        let _ = space_gateway
                            .as_mut()
                            .as_dht_mut()
                            .publish(DhtRequestToChild::BroadcastEntry(msg.entry));
                    }
                }
            }
            // HoldEntry: Core validated an entry/aspect and tells us its holding it.
            Lib3hClientProtocol::HoldEntry(msg) => {
                let maybe_space = self.get_space_or_fail(
                    &msg.space_address,
                    &msg.provider_agent_id,
                    &format!("HoldEntry_{:?}", msg.entry.entry_address),
                    None,
                );
                match maybe_space {
                    Err(res) => outbox.push(res),
                    Ok(space_gateway) => {
                        let _ = space_gateway
                            .as_mut()
                            .as_dht_mut()
                            .publish(DhtRequestToChild::HoldEntryAspectAddress(msg.entry));
                    }
                }
            }
            // QueryEntry: Converting to DHT FetchEntry for now
            // TODO #169
            Lib3hClientProtocol::QueryEntry(msg) => {
                let maybe_space = self.get_space_or_fail(
                    &msg.space_address,
                    &msg.requester_agent_id,
                    &msg.request_id,
                    None,
                );
                match maybe_space {
                    Err(res) => outbox.push(res),
                    Ok(_space_gateway) => {
                        // #fullsync hack
                        // just send handle query back to self
                        outbox.push(Lib3hServerProtocol::HandleQueryEntry(msg));
                    }
                }
            }
            // HandleQueryEntryResult: Convert into DhtCommand::ProvideEntryResponse
            // TODO #169
            Lib3hClientProtocol::HandleQueryEntryResult(msg) => {
                let maybe_space = self.get_space_or_fail(
                    &msg.space_address,
                    &msg.responder_agent_id,
                    &msg.request_id,
                    None,
                );
                match maybe_space {
                    Err(res) => outbox.push(res),
                    Ok(_space_gateway) => {
                        // #fullsync hack
                        // just send handle query back to self
                        outbox.push(Lib3hServerProtocol::QueryEntryResult(msg));
                    }
                }
            }
            // Our request for the publish_list has returned
            Lib3hClientProtocol::HandleGetAuthoringEntryListResult(msg) => {
                self.serve_HandleGetAuthoringEntryListResult(&mut outbox, msg)?;
            }
            // Our request for the hold_list has returned
            Lib3hClientProtocol::HandleGetGossipingEntryListResult(msg) => {
                self.serve_HandleGetGossipingEntryListResult(&mut outbox, msg)?;
            }
        }
        Ok(outbox)
    }

    fn serve_HandleGetAuthoringEntryListResult(
        &mut self,
        outbox: &mut Vec<Lib3hServerProtocol>,
        msg: EntryListData,
    ) -> Lib3hResult<()> {
        if !self.request_track.has(&msg.request_id) {
            error!("untracked HandleGetAuthoringEntryListResult");
        } else {
            match self.request_track.remove(&msg.request_id) {
                Some(data) => match data {
                    RealEngineTrackerData::GetAuthoringEntryList => (),
                    _ => error!("bad track type HandleGetAuthoringEntryListResult"),
                },
                None => error!("bad track type HandleGetAuthoringEntryListResult"),
            };
        }
        let maybe_space = self.get_space_or_fail(
            &msg.space_address,
            &msg.provider_agent_id,
            &msg.request_id,
            None,
        );
        if let Err(res) = maybe_space {
            outbox.push(res);
            return Ok(());
        }
        let space_gateway = maybe_space.unwrap();
        // Request every 'new' Entry from Core
        for (entry_address, aspect_address_list) in msg.address_map.clone() {
            // Check aspects and only request entry with new aspects
            space_gateway.as_mut().as_dht_mut().request(
                DhtContext::RequestAspectsOf {
                    entry_address: entry_address.clone(),
                    aspect_address_list,
                    msg: msg.clone(),
                    request_id: self.request_track.reserve(),
                },
                DhtRequestToChild::RequestAspectsOf(entry_address.clone()),
                Box::new(|ud, context, response| {
                    let (entry_address, aspect_address_list, msg, request_id) = {
                        if let DhtContext::RequestAspectsOf {
                            entry_address,
                            aspect_address_list,
                            msg,
                            request_id,
                        } = context
                        {
                            (entry_address, aspect_address_list, msg, request_id)
                        } else {
                            panic!("bad context type");
                        }
                    };
                    let response = {
                        match response {
                            GhostCallbackData::Timeout => panic!("timeout"),
                            GhostCallbackData::Response(response) => match response {
                                Err(e) => panic!("{:?}", e),
                                Ok(response) => response,
                            },
                        }
                    };
                    if let DhtRequestToChildResponse::RequestAspectsOf(maybe_known_aspects) =
                        response
                    {
                        let can_fetch = match maybe_known_aspects {
                            None => true,
                            Some(known_aspects) => {
                                let can = !includes(&known_aspects, &aspect_address_list);
                                can
                            }
                        };
                        if can_fetch {
                            let msg_data = FetchEntryData {
                                space_address: msg.space_address.clone(),
                                entry_address: entry_address.clone(),
                                request_id,
                                provider_agent_id: msg.provider_agent_id.clone(),
                                aspect_address_list: None,
                            };
                            ud.lib3h_outbox
                                .push(Lib3hServerProtocol::HandleFetchEntry(msg_data));
                        }
                    } else {
                        panic!("bad response to RequestAspectsOf: {:?}", response);
                    }
                    Ok(())
                }),
            )?;
        }
        Ok(())
    }

    fn process_ugly(&mut self) -> (DidWork, Vec<Lib3hServerProtocol>) {
        trace!("process_ugly() - {}", self.temp_outbox.len());
        let mut outbox = Vec::new();
        let mut did_work = false;
        for srv_msg in self.temp_outbox.drain(0..) {
            did_work = true;
            if let Lib3hServerProtocol::HandleFetchEntry(msg) = srv_msg.clone() {
                self.request_track.set(
                    &msg.request_id,
                    Some(RealEngineTrackerData::DataForAuthorEntry),
                );
            }
            outbox.push(srv_msg);
        }
        trace!("process_ugly() END - {}", outbox.len());
        (did_work, outbox)
    }

    fn serve_HandleGetGossipingEntryListResult(
        &mut self,
        outbox: &mut Vec<Lib3hServerProtocol>,
        msg: EntryListData,
    ) -> Lib3hResult<()> {
        if !self.request_track.has(&msg.request_id) {
            error!("untracked HandleGetGossipingEntryListResult");
        } else {
            match self.request_track.remove(&msg.request_id) {
                Some(data) => match data {
                    RealEngineTrackerData::GetGossipingEntryList => (),
                    _ => error!("bad track type HandleGetGossipingEntryListResult"),
                },
                None => error!("bad track type HandleGetGossipingEntryListResult"),
            };
        }
        let maybe_space = self.get_space_or_fail(
            &msg.space_address,
            &msg.provider_agent_id,
            &msg.request_id,
            None,
        );
        match maybe_space {
            Err(res) => outbox.push(res),
            Ok(_space_gateway) => {
                for (entry_address, _aspect_address_list) in msg.address_map {
                    // #fullsync hack
                    // fetch every entry from owner
                    self.request_track.set(
                        &msg.request_id,
                        Some(RealEngineTrackerData::DataForAuthorEntry),
                    );
                    let msg_data = FetchEntryData {
                        space_address: msg.space_address.clone(),
                        entry_address: entry_address.clone(),
                        request_id: self.request_track.reserve(),
                        provider_agent_id: msg.provider_agent_id.clone(),
                        aspect_address_list: None,
                    };
                    outbox.push(Lib3hServerProtocol::HandleFetchEntry(msg_data));
                }
            }
        }
        Ok(())
    }

    /// Create a gateway for this agent in this space, if not already part of it.
    /// Must not already be part of this space.
    fn serve_JoinSpace(&mut self, join_msg: &SpaceData) -> Lib3hResult<Vec<Lib3hServerProtocol>> {
        // Prepare response
        let mut res = GenericResultData {
            request_id: join_msg.request_id.clone(),
            space_address: join_msg.space_address.clone(),
            to_agent_id: join_msg.agent_id.clone(),
            result_info: vec![],
        };
        // Bail if space already joined by agent
        let chain_id = (join_msg.space_address.clone(), join_msg.agent_id.clone());
        if self.space_gateway_map.contains_key(&chain_id) {
            res.result_info = "Already joined space".to_string().into_bytes();
            return Ok(vec![Lib3hServerProtocol::FailureResult(res)]);
        }
        let mut output = Vec::new();
        output.push(Lib3hServerProtocol::SuccessResult(res));
        // First create DhtConfig for space gateway
        let agent_id: String = join_msg.agent_id.clone().into();
        let this_peer_transport_id_as_uri = {
            let peer = self.network_gateway.as_mut().get_this_peer_sync();
            // TODO #175 - encapsulate this conversion logic
            Url::parse(format!("transportId:{}", peer.peer_address).as_str())
                .expect("can parse url")
        };
        let dht_config = DhtConfig {
            this_peer_address: agent_id,
            this_peer_uri: this_peer_transport_id_as_uri,
            custom: self.config.dht_custom_config.clone(),
            gossip_interval: self.config.dht_gossip_interval,
            timeout_threshold: self.config.dht_timeout_threshold,
        };

        // --- begin hack legacy->ghost->legacy --- //
        let space_gateway_inner_transport = {
            if true {
                let sgit_ghost: TransportLegacyAsGhost<'engine> =
                    TransportLegacyAsGhost::new(self.network_gateway.as_transport());
                let sgit_legacy = TransportGhostAsLegacy::new(Box::new(sgit_ghost));
                TransportWrapper::new(sgit_legacy)
            } else {
                self.network_gateway.as_transport()
            }
        };
        // ---  end hack legacy->ghost->legacy  --- //

        // Create new space gateway for this ChainId
        let new_space_gateway: GatewayWrapper<'engine> =
            GatewayWrapper::new(P2pGateway::new_with_space(
<<<<<<< HEAD
                space_gateway_inner_transport,
=======
>>>>>>> 7b3a0ba9
                &join_msg.space_address,
                self.network_gateway.as_transport(),
                self.dht_factory,
                &dht_config,
            ));

        // TODO #150 - Send JoinSpace to all known peers
        let space_address: String = join_msg.space_address.clone().into();
        let peer = new_space_gateway.as_mut().get_this_peer_sync().to_owned();
        let mut payload = Vec::new();
        let p2p_msg = P2pProtocol::BroadcastJoinSpace(space_address.clone(), peer.clone());
        p2p_msg
            .serialize(&mut Serializer::new(&mut payload))
            .unwrap();
        trace!(
            "{} - Broadcasting JoinSpace: {}, {}",
            self.name,
            space_address,
            peer.peer_address,
        );
        self.network_gateway
            .as_transport_mut()
            .send_all(&payload)
            .ok();
        // TODO END

        // Add it to space map
        self.space_gateway_map
            .insert(chain_id.clone(), new_space_gateway);
        // Have DHT broadcast our PeerData
        let space_gateway = self.space_gateway_map.get_mut(&chain_id).unwrap();
        let this_peer = { space_gateway.as_mut().get_this_peer_sync().clone() };
        space_gateway.as_mut().hold_peer(this_peer);
        // Send Get*Lists requests
        let mut list_data = GetListData {
            space_address: join_msg.space_address.clone(),
            provider_agent_id: join_msg.agent_id.clone(),
            request_id: self.request_track.reserve(),
        };
        self.request_track.set(
            &list_data.request_id,
            Some(RealEngineTrackerData::GetGossipingEntryList),
        );
        output.push(Lib3hServerProtocol::HandleGetGossipingEntryList(
            list_data.clone(),
        ));
        list_data.request_id = self.request_track.reserve();
        self.request_track.set(
            &list_data.request_id,
            Some(RealEngineTrackerData::GetAuthoringEntryList),
        );
        output.push(Lib3hServerProtocol::HandleGetAuthoringEntryList(list_data));
        // Done
        Ok(output)
    }

    fn serve_DirectMessage(
        &mut self,
        msg: DirectMessageData,
        is_response: bool,
    ) -> Lib3hServerProtocol {
        // Check if space is joined by sender
        let maybe_space = self.get_space_or_fail(
            &msg.space_address,
            &msg.from_agent_id,
            &msg.request_id,
            None,
        );
        // Return failure if not
        if let Err(failure_msg) = maybe_space {
            return failure_msg;
        }
        let space_gateway = maybe_space.unwrap();
        // Prepare response
        let mut response = GenericResultData {
            request_id: msg.request_id.clone(),
            space_address: msg.space_address.clone(),
            to_agent_id: msg.from_agent_id.clone(),
            result_info: vec![],
        };
        // Check if messaging self
        let peer_address = &space_gateway
            .as_mut()
            .get_this_peer_sync()
            .peer_address
            .clone();
        let to_agent_id: String = msg.to_agent_id.clone().into();
        if peer_address == &to_agent_id {
            response.result_info = "Messaging self".as_bytes().to_vec();
            return Lib3hServerProtocol::FailureResult(response);
        }
        // Change into P2pProtocol
        let net_msg = if is_response {
            P2pProtocol::DirectMessageResult(msg.clone())
        } else {
            P2pProtocol::DirectMessage(msg.clone())
        };
        // Serialize payload
        let mut payload = Vec::new();
        net_msg
            .serialize(&mut Serializer::new(&mut payload))
            .unwrap();
        // Send
        let peer_address: String = msg.to_agent_id.clone().into();
        let res = space_gateway
            .as_transport_mut()
            .send(&[peer_address.as_str()], &payload);
        if let Err(e) = res {
            response.result_info = e.to_string().as_bytes().to_vec();
            return Lib3hServerProtocol::FailureResult(response);
        }
        Lib3hServerProtocol::SuccessResult(response)
    }

    /// Destroy gateway for this agent in this space, if part of it.
    /// Respond with FailureResult if space was not already joined.
    fn serve_LeaveSpace(&mut self, join_msg: &SpaceData) -> Lib3hServerProtocol {
        // Try remove
        let chain_id = (join_msg.space_address.clone(), join_msg.agent_id.clone());
        let res = self.space_gateway_map.remove(&chain_id);
        // Create response according to remove result
        let response = GenericResultData {
            request_id: join_msg.request_id.clone(),
            space_address: join_msg.space_address.clone(),
            to_agent_id: join_msg.agent_id.clone(),
            result_info: match res {
                None => "Agent is not part of the space".to_string().into_bytes(),
                Some(_) => vec![],
            },
        };
        // Done
        match res {
            None => Lib3hServerProtocol::FailureResult(response),
            Some(_) => Lib3hServerProtocol::SuccessResult(response),
        }
    }

    /// Get a space_gateway for the specified space+agent.
    /// If agent did not join that space, respond with a FailureResult instead.
    fn get_space_or_fail(
        &mut self,
        space_address: &Address,
        agent_id: &Address,
        request_id: &str,
        maybe_sender_agent_id: Option<&Address>,
    ) -> Result<GatewayWrapper<'engine>, Lib3hServerProtocol> {
        let maybe_space = self
            .space_gateway_map
            .get_mut(&(space_address.to_owned(), agent_id.to_owned()));
        if let Some(space_gateway) = maybe_space {
            return Ok(space_gateway.clone());
        }
        let to_agent_id = maybe_sender_agent_id.unwrap_or(agent_id);
        let res = GenericResultData {
            request_id: request_id.to_string(),
            space_address: space_address.to_owned(),
            to_agent_id: to_agent_id.to_owned(),
            result_info: format!(
                "Agent {} does not track space {}",
                &agent_id, &space_address,
            )
            .as_bytes()
            .to_vec(),
        };
        Err(Lib3hServerProtocol::FailureResult(res))
    }
}

pub fn handle_gossipTo<'engine>(
    gateway: &mut GatewayWrapper<'engine>,
    gossip_data: GossipToData,
) -> Lib3hResult<()> {
    debug!(
        "({}) handle_gossipTo: {:?}",
        gateway.as_mut().identifier(),
        gossip_data
    );
    for to_peer_address in gossip_data.peer_address_list {
        // TODO #150 - should not gossip to self in the first place
        let me = &gateway.as_mut().get_this_peer_sync().peer_address;
        if &to_peer_address == me {
            continue;
        }
        // TODO END
        // Convert DHT Gossip to P2P Gossip
        let p2p_gossip = P2pProtocol::Gossip(GossipData {
            space_address: gateway.as_mut().identifier().into(),
            to_peer_address: to_peer_address.clone().into(),
            from_peer_address: me.clone().into(),
            bundle: gossip_data.bundle.clone(),
        });
        let mut payload = Vec::new();
        p2p_gossip
            .serialize(&mut Serializer::new(&mut payload))
            .expect("P2pProtocol::Gossip serialization failed");
        // Forward gossip to the inner_transport
        gateway
            .as_transport_mut()
            .send(&[&to_peer_address], &payload)?;
    }
    Ok(())
}

/// Return true if all elements of list_b are found in list_a
fn includes(list_a: &[Address], list_b: &[Address]) -> bool {
    let set_a: HashSet<_> = list_a.iter().map(|addr| addr).collect();
    let set_b: HashSet<_> = list_b.iter().map(|addr| addr).collect();
    set_b.is_subset(&set_a)
}<|MERGE_RESOLUTION|>--- conflicted
+++ resolved
@@ -623,12 +623,8 @@
         // Create new space gateway for this ChainId
         let new_space_gateway: GatewayWrapper<'engine> =
             GatewayWrapper::new(P2pGateway::new_with_space(
-<<<<<<< HEAD
+                &join_msg.space_address,
                 space_gateway_inner_transport,
-=======
->>>>>>> 7b3a0ba9
-                &join_msg.space_address,
-                self.network_gateway.as_transport(),
                 self.dht_factory,
                 &dht_config,
             ));
