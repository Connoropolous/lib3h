--- conflicted
+++ resolved
@@ -1,11 +1,6 @@
 #![allow(non_snake_case)]
 
-<<<<<<< HEAD
-use crate::transport::memory_mock::transport_memory::TransportMemory;
 use lib3h_tracing::Lib3hSpan;
-=======
-use lib3h_tracing::Lib3hTrace;
->>>>>>> a3e96b1f
 use std::collections::{HashMap, HashSet, VecDeque};
 use url::Url;
 
@@ -111,14 +106,14 @@
                 .expect("exists")
                 .as_context_endpoint_builder()
                 .request_id_prefix("tmem_to_child_")
-                .build::<GatewayUserData, Lib3hTrace>(),
+                .build::<GatewayUserData>(),
         );
 
         // Bind & create this_net_peer
         // TODO: Find better way to do init with GhostEngine
         let mut gateway_ud = GatewayUserData::new();
         let _res = memory_network_endpoint.request(
-            Lib3hTrace,
+            Lib3hSpan::todo(),
             transport::protocol::RequestToChild::Bind {
                 spec: config.bind_url.clone(),
             },
@@ -214,7 +209,7 @@
         };
         gateway
             .request(
-                Lib3hTrace,
+                Lib3hSpan::todo(),
                 GatewayRequestToChild::Dht(DhtRequestToChild::RequestThisPeer),
                 Box::new(|mut ud, response| {
                     let response = {
@@ -248,7 +243,7 @@
         trace!("engine.get_peer_list_sync() ...");
         self.network_gateway
             .request(
-                Lib3hTrace,
+                Lib3hSpan::todo(),
                 GatewayRequestToChild::Dht(DhtRequestToChild::RequestPeerList),
                 Box::new(|mut ud, response| {
                     let response = {
@@ -461,26 +456,13 @@
                 match maybe_space {
                     Err(res) => outbox.push(res),
                     Ok(space_gateway) => {
-<<<<<<< HEAD
-                        if is_data_for_author_list {
-                            let _ = space_gateway.as_mut().as_dht_mut().publish(
-                                Lib3hSpan::todo(),
-                                DhtRequestToChild::BroadcastEntry(msg.entry),
-                            );
-                        } else {
-                            let _ = space_gateway.as_mut().as_dht_mut().publish(
-                                Lib3hSpan::todo(),
-                                DhtRequestToChild::HoldEntryAspectAddress(msg.entry),
-                            );
-                        }
-=======
                         let dht_request = if is_data_for_author_list {
                             DhtRequestToChild::BroadcastEntry(msg.entry)
                         } else {
                             DhtRequestToChild::HoldEntryAspectAddress(msg.entry)
                         };
-                        let _ = space_gateway.publish(GatewayRequestToChild::Dht(dht_request));
->>>>>>> a3e96b1f
+                        let _ = space_gateway
+                            .publish(Lib3hSpan::todo(), GatewayRequestToChild::Dht(dht_request));
                     }
                 }
             }
@@ -510,16 +492,12 @@
                 match maybe_space {
                     Err(res) => outbox.push(res),
                     Ok(space_gateway) => {
-<<<<<<< HEAD
-                        let _ = space_gateway.as_mut().as_dht_mut().publish(
+                        let _ = space_gateway.publish(
                             Lib3hSpan::todo(),
-                            DhtRequestToChild::BroadcastEntry(msg.entry),
+                            GatewayRequestToChild::Dht(DhtRequestToChild::BroadcastEntry(
+                                msg.entry,
+                            )),
                         );
-=======
-                        let _ = space_gateway.publish(GatewayRequestToChild::Dht(
-                            DhtRequestToChild::BroadcastEntry(msg.entry),
-                        ));
->>>>>>> a3e96b1f
                     }
                 }
             }
@@ -534,16 +512,12 @@
                 match maybe_space {
                     Err(res) => outbox.push(res),
                     Ok(space_gateway) => {
-<<<<<<< HEAD
-                        let _ = space_gateway.as_mut().as_dht_mut().publish(
+                        let _ = space_gateway.publish(
                             Lib3hSpan::todo(),
-                            DhtRequestToChild::HoldEntryAspectAddress(msg.entry),
+                            GatewayRequestToChild::Dht(DhtRequestToChild::HoldEntryAspectAddress(
+                                msg.entry,
+                            )),
                         );
-=======
-                        let _ = space_gateway.publish(GatewayRequestToChild::Dht(
-                            DhtRequestToChild::HoldEntryAspectAddress(msg.entry),
-                        ));
->>>>>>> a3e96b1f
                     }
                 }
             }
@@ -600,76 +574,6 @@
         _outbox: &mut Vec<Lib3hServerProtocol>,
         _msg: EntryListData,
     ) -> Lib3hResult<()> {
-<<<<<<< HEAD
-        if !self.request_track.has(&msg.request_id) {
-            error!("untracked HandleGetAuthoringEntryListResult");
-        } else {
-            match self.request_track.remove(&msg.request_id) {
-                Some(data) => match data {
-                    RealEngineTrackerData::GetAuthoringEntryList => (),
-                    _ => error!("bad track type HandleGetAuthoringEntryListResult"),
-                },
-                None => error!("bad track type HandleGetAuthoringEntryListResult"),
-            };
-        }
-        let maybe_space = self.get_space_or_fail(
-            &msg.space_address,
-            &msg.provider_agent_id,
-            &msg.request_id,
-            None,
-        );
-        if let Err(res) = maybe_space {
-            outbox.push(res);
-            return Ok(());
-        }
-        let space_gateway = maybe_space.unwrap();
-        // Request every 'new' Entry from Core
-        for (entry_address, aspect_address_list) in msg.address_map.clone() {
-            let request_id = self.request_track.reserve();
-            let msg = msg.clone();
-            // Check aspects and only request entry with new aspects
-            space_gateway.as_mut().as_dht_mut().request(
-                Lib3hSpan::todo(),
-                DhtRequestToChild::RequestAspectsOf(entry_address.clone()),
-                Box::new(move |ud, response| {
-                    let response = {
-                        match response {
-                            GhostCallbackData::Timeout => panic!("timeout"),
-                            GhostCallbackData::Response(response) => match response {
-                                Err(e) => panic!("{:?}", e),
-                                Ok(response) => response,
-                            },
-                        }
-                    };
-                    if let DhtRequestToChildResponse::RequestAspectsOf(maybe_known_aspects) =
-                        response
-                    {
-                        let can_fetch = match maybe_known_aspects {
-                            None => true,
-                            Some(known_aspects) => {
-                                let can = !includes(&known_aspects, &aspect_address_list);
-                                can
-                            }
-                        };
-                        if can_fetch {
-                            let msg_data = FetchEntryData {
-                                space_address: msg.space_address.clone(),
-                                entry_address: entry_address.clone(),
-                                request_id: request_id.clone(),
-                                provider_agent_id: msg.provider_agent_id.clone(),
-                                aspect_address_list: None,
-                            };
-                            ud.lib3h_outbox
-                                .push(Lib3hServerProtocol::HandleFetchEntry(msg_data));
-                        }
-                    } else {
-                        panic!("bad response to RequestAspectsOf: {:?}", response);
-                    }
-                    Ok(())
-                }),
-            )?;
-        }
-=======
         // FIXME
         //        if !self.request_track.has(&msg.request_id) {
         //            error!("untracked HandleGetAuthoringEntryListResult");
@@ -755,7 +659,6 @@
         //                }),
         //            )?;
         //        }
->>>>>>> a3e96b1f
         Ok(())
     }
 
@@ -858,7 +761,7 @@
             self.multiplexer
                 .create_agent_space_route(&join_msg.space_address, &agent_id.into())
                 .as_context_endpoint_builder()
-                .build::<GatewayUserData, Lib3hTrace>(),
+                .build::<GatewayUserData>(),
         );
         let new_space_gateway = GatewayParentWrapperDyn::new(
             Box::new(P2pGateway::new_with_space(
@@ -1012,8 +915,7 @@
         agent_id: &Address,
         request_id: &str,
         maybe_sender_agent_id: Option<&Address>,
-    ) -> Result<&mut GatewayParentWrapperDyn<GatewayUserData, Lib3hTrace>, Lib3hServerProtocol>
-    {
+    ) -> Result<&mut GatewayParentWrapperDyn<GatewayUserData>, Lib3hServerProtocol> {
         let maybe_space = self
             .space_gateway_map
             .get_mut(&(space_address.to_owned(), agent_id.to_owned()));
@@ -1039,7 +941,7 @@
 
 pub fn handle_gossipTo(
     gateway_identifier: &str,
-    gateway: &mut GatewayParentWrapperDyn<GatewayUserData, Lib3hTrace>,
+    gateway: &mut GatewayParentWrapperDyn<GatewayUserData>,
     gossip_data: GossipToData,
 ) -> Lib3hResult<()> {
     debug!(
