--- conflicted
+++ resolved
@@ -25,14 +25,8 @@
     data_types::*, error::Lib3hProtocolResult, network_engine::NetworkEngine,
     protocol_client::Lib3hClientProtocol, protocol_server::Lib3hServerProtocol, Address, DidWork,
 };
-<<<<<<< HEAD
 use rmp_serde::Serializer;
 use serde::Serialize;
-use std::{cell::RefCell, rc::Rc};
-=======
-use rmp_serde::{Deserializer, Serializer};
-use serde::{Deserialize, Serialize};
->>>>>>> cd93738a
 
 impl TransportKeys {
     pub fn new(crypto: &dyn CryptoSystem) -> Lib3hResult<Self> {
@@ -553,13 +547,9 @@
         let this_peer_transport_id_as_uri = {
             let gateway = self.network_gateway.as_ref();
             // TODO #175 - encapsulate this conversion logic
-<<<<<<< HEAD
-            Url::parse(format!("transportId:{}", this_net_peer.peer_address.clone()).as_str()).expect("can parse url");
-=======
             Url::parse(format!("transportId:{}", gateway.this_peer().peer_address).as_str())
                 .expect("can parse url")
         };
->>>>>>> cd93738a
         let dht_config = DhtConfig {
             this_peer_address: agent_id,
             this_peer_uri: this_peer_transport_id_as_uri,
