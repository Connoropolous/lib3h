#![allow(non_snake_case)]

use lib3h_tracing::Lib3hSpan;
use std::collections::{HashMap, HashSet, VecDeque};
use url::Url;

use super::RealEngineTrackerData;
use crate::{
    dht::{dht_config::DhtConfig, dht_protocol::*},
    engine::{
        p2p_protocol::*, ChainId, RealEngine, RealEngineConfig, TransportKeys, NETWORK_GATEWAY_ID,
    },
<<<<<<< HEAD
    error::Lib3hResult,
    gateway::{protocol::*, GatewayUserData, P2pGateway},
    keystore::*,
=======
    error::{Lib3hError, Lib3hResult},
    gateway::{protocol::*, P2pGateway},
>>>>>>> 9c9a1acf
    track::Tracker,
    transport::{
        self, memory_mock::ghost_transport_memory::*, protocol::*, TransportEncoding,
        TransportMultiplex,
    },
};
use detach::prelude::*;
use lib3h_crypto_api::{Buffer, CryptoSystem};
use lib3h_ghost_actor::prelude::*;
use lib3h_protocol::{
    data_types::*, error::Lib3hProtocolResult, network_engine::NetworkEngine,
    protocol_client::Lib3hClientProtocol, protocol_server::Lib3hServerProtocol, Address, DidWork,
};

use rmp_serde::Serializer;
use serde::Serialize;

impl TransportKeys {
    pub fn new(crypto: &dyn CryptoSystem) -> Lib3hResult<Self> {
        let hcm0 = hcid::HcidEncoding::with_kind("hcm0")?;
        let mut public_key: Box<dyn Buffer> = Box::new(vec![0; crypto.sign_public_key_bytes()]);
        let mut secret_key = crypto.buf_new_secure(crypto.sign_secret_key_bytes());
        crypto.sign_keypair(&mut public_key, &mut secret_key)?;
        Ok(Self {
            transport_id: hcm0.encode(&public_key)?,
            transport_public_key: public_key,
            transport_secret_key: secret_key,
        })
    }
}

<<<<<<< HEAD
=======
// FIXME TransportWss
//impl RealEngine {
//    /// Constructor with TransportWss
//    pub fn new(
//        crypto: Box<dyn CryptoSystem>,
//        config: RealEngineConfig,
//        name: &str,
//        dht_factory: DhtFactory,
//    ) -> Lib3hResult<Self> {
//        // Create Transport and bind
//        let network_transport =
//            TransportWrapper::new(TransportWss::with_std_tcp_stream(config.tls_config.clone()));
//        let binding = network_transport.as_mut().bind(&config.bind_url)?;
//        // Generate keys
//        // TODO #209 - Check persistence first before generating
//        let transport_keys = TransportKeys::new(crypto.as_crypto_system())?;
//        // Generate DHT config and create multiplexer
//        let dht_config = DhtConfig {
//            this_peer_address: transport_keys.transport_id.clone(),
//            this_peer_uri: binding,
//            custom: config.dht_custom_config.clone(),
//            gossip_interval: config.dht_gossip_interval,
//            timeout_threshold: config.dht_timeout_threshold,
//        };
//        let multiplexer = GatewayParentWrapperDyn::new(P2pGateway::new(
//            NETWORK_GATEWAY_ID,
//            network_transport.clone(),
//            dht_factory,
//            &dht_config,
//        ));
//        // Done
//        Ok(RealEngine {
//            crypto,
//            config,
//            inbox: VecDeque::new(),
//            name: name.to_string(),
//            dht_factory,
//            request_track: Tracker::new("real_engine_", 2000),
//            network_transport,
//            multiplexer,
//            network_connections: HashSet::new(),
//            space_gateway_map: HashMap::new(),
//            transport_keys,
//            process_count: 0,
//            temp_outbox: Vec::new(),
//        })
//    }
//}

>>>>>>> 9c9a1acf
/// Constructor
impl RealEngine {
    /*
    /// Constructor with TransportWss
    /// FIXME
    pub fn new(
        crypto: Box<dyn CryptoSystem>,
        config: RealEngineConfig,
        name: &str,
        dht_factory: DhtFactory,
    ) -> Lib3hResult<Self> {
        // Create WssTransport as the network transport
        Self::with_transport(
            crypto,
            config,
            name,
            dht_factory,
            Box::new(GhostTransportWss::with_std_tcp_stream(config.tls_config.clone())),
        )
    }
    */

    /// Constructor with TransportMemory
    pub fn new_mock(
        crypto: Box<dyn CryptoSystem>,
        config: RealEngineConfig,
        name: &str,
        dht_factory: DhtFactory,
    ) -> Lib3hResult<Self> {
        // Create TransportMemory as the network transport
<<<<<<< HEAD
        Self::with_transport(
            crypto,
            config,
            name,
            dht_factory,
            Box::new(GhostTransportMemory::new()),
        )
    }

    pub fn with_transport(
        crypto: Box<dyn CryptoSystem>,
        config: RealEngineConfig,
        name: &str,
        dht_factory: DhtFactory,
        transport: DynTransportActor,
    ) -> Lib3hResult<Self> {
        let transport_keys = TransportKeys::new(crypto.as_crypto_system())?;

        let keystore: DynKeystoreActor = Box::new(KeystoreStub::new());

        let mut encoding_transport = TransportEncoding::new(
            crypto.box_clone(),
            transport_keys.transport_id.clone(),
            keystore,
            transport,
        );

        let mut network_endpoint = Detach::new(
            encoding_transport
=======
        let mut memory_transport = GhostTransportMemory::new();
        let memory_network_endpoint = Detach::new(
            memory_transport
>>>>>>> 9c9a1acf
                .take_parent_endpoint()
                .expect("exists")
                .as_context_endpoint_builder()
                .request_id_prefix("tmem_to_child_")
                .build::<P2pGateway>(),
        );

<<<<<<< HEAD
        // Bind & create this_net_peer
        // TODO: Find better way to do init with GhostEngine
        let mut gateway_ud = GatewayUserData::new();
        network_endpoint.request(
            Lib3hTrace,
            transport::protocol::RequestToChild::Bind {
                spec: config.bind_url.clone(),
            },
            Box::new(|mut ud, response| {
                let response = {
                    match response {
                        GhostCallbackData::Timeout => panic!("timeout"),
                        GhostCallbackData::Response(response) => match response {
                            Err(e) => panic!("{:?}", e),
                            Ok(response) => response,
                        },
                    }
                };
                if let transport::protocol::RequestToChildResponse::Bind(bind_data) = response {
                    ud.binding = bind_data.bound_url;
                } else {
                    panic!("bad response to bind: {:?}", response);
                }
                Ok(())
            }),
        )?;
        encoding_transport.process()?;
        network_endpoint.process(&mut gateway_ud)?;
=======
        //        // Bind & create this_net_peer
        //        // TODO: Find better way to do init with GhostEngine
        //        let mut gateway_ud = GatewayUserData::new();
        //        let _res = memory_network_endpoint.request(
        //            Lib3hTrace,
        //            transport::protocol::RequestToChild::Bind {
        //                spec: config.bind_url.clone(),
        //            },
        //            Box::new(|mut ud, response| {
        //                let response = {
        //                    match response {
        //                        GhostCallbackData::Timeout => panic!("timeout"),
        //                        GhostCallbackData::Response(response) => match response {
        //                            Err(e) => panic!("{:?}", e),
        //                            Ok(response) => response,
        //                        },
        //                    }
        //                };
        //                if let transport::protocol::RequestToChildResponse::Bind(bind_data) = response {
        //                    ud.binding = bind_data.bound_url;
        //                } else {
        //                    panic!("bad response to bind: {:?}", response);
        //                }
        //                Ok(())
        //            }),
        //        );
        //        memory_transport.process()?;
        //        memory_network_endpoint.process(&mut gateway_ud)?;

        let fixme_binding = Url::parse("fixme::host:123").unwrap();
>>>>>>> 9c9a1acf
        let this_net_peer = PeerData {
            peer_address: format!("{}_tId", name),
            peer_uri: fixme_binding.clone(),
            timestamp: 0, // TODO #166
        };
        // Create DhtConfig
        let dht_config =
            DhtConfig::with_real_engine_config(&format!("{}_tId", name), &fixme_binding, &config);
        debug!("New MOCK RealEngine {} -> {:?}", name, this_net_peer);
        let transport_keys = TransportKeys::new(crypto.as_crypto_system())?;
        let multiplexer = Detach::new(GatewayParentWrapper::new(
            TransportMultiplex::new(P2pGateway::new(
                NETWORK_GATEWAY_ID,
                network_endpoint,
                dht_factory,
                &dht_config,
            )),
<<<<<<< HEAD
            "network_gateway_",
        );
        debug!("New MOCK RealEngine {} -> {:?}", name, this_net_peer);

        // TODO: put network_gateway within multiplexer instead
        let multiplexer = TransportMultiplex::new(Box::new(encoding_transport));

=======
            "to_multiplexer_",
        ));
>>>>>>> 9c9a1acf
        let mut real_engine = RealEngine {
            crypto,
            config,
            inbox: VecDeque::new(),
            name: name.to_string(),
            dht_factory,
            request_track: Tracker::new("real_engine_", 2000),
            multiplexer,
            this_net_peer,
            network_connections: HashSet::new(),
            space_gateway_map: HashMap::new(),
            transport_keys,
            process_count: 0,
            temp_outbox: Vec::new(),
        };
        real_engine.priv_connect_bootstraps()?;
        Ok(real_engine)
    }

    fn priv_connect_bootstraps(&mut self) -> Lib3hProtocolResult<()> {
        // TODO
        let nodes: Vec<Url> = self.config.bootstrap_nodes.drain(..).collect();
        for bs in nodes {
            self.post(Lib3hClientProtocol::Connect(ConnectData {
                request_id: format!("bootstrap-connect: {}", bs.clone()).to_string(), // fire-and-forget
                peer_uri: bs,
                network_id: "".to_string(), // unimplemented
            }))?;
        }
        Ok(())
    }

    pub fn this_space_peer(&mut self, chain_id: ChainId) -> PeerData {
        trace!("engine.this_space_peer() ...");
        let mut space_gateway = self
            .space_gateway_map
            .remove(&chain_id)
            .expect("No space at chainId");
        space_gateway.as_mut().as_mut().this_peer()
    }
}

impl NetworkEngine for RealEngine {
    /// User provided identifier for this engine
    fn name(&self) -> String {
        self.name.clone()
    }

    fn advertise(&self) -> Url {
        self.this_net_peer.peer_uri.to_owned()
    }

    /// Add incoming Lib3hClientProtocol message in FIFO
    fn post(&mut self, client_msg: Lib3hClientProtocol) -> Lib3hProtocolResult<()> {
        // trace!("RealEngine.post(): {:?}", client_msg);
        self.inbox.push_back(client_msg);
        Ok(())
    }

    /// Process Lib3hClientProtocol message inbox and
    /// output a list of Lib3hServerProtocol messages for Core to handle
    fn process(&mut self) -> Lib3hProtocolResult<(DidWork, Vec<Lib3hServerProtocol>)> {
        self.process_count += 1;
        trace!("");
        trace!("{} - process() START - {}", self.name, self.process_count);
        // Process all received Lib3hClientProtocol messages from Core
        let (inbox_did_work, mut outbox) = self.process_inbox()?;
        // Process the network layer
        let (net_did_work, mut net_outbox) = self.process_multiplexer()?;
        outbox.append(&mut net_outbox);
        // Process the space layer
        let mut p2p_output = self.process_space_gateways()?;
        outbox.append(&mut p2p_output);

        // Hack
        let (ugly_did_work, mut ugly_outbox) = self.process_ugly();
        outbox.append(&mut ugly_outbox);

        trace!(
            "process() END - {} (outbox: {})\n",
            self.process_count,
            outbox.len(),
        );

        for (timeout_id, timeout_data) in self.request_track.process_timeouts() {
            error!("timeout {:?} {:?}", timeout_id, timeout_data);
        }

        // Done
        Ok((inbox_did_work || net_did_work || ugly_did_work, outbox))
    }
}

/// Drop
impl Drop for RealEngine {
    fn drop(&mut self) {
        self.shutdown().unwrap_or_else(|e| {
            warn!("Graceful shutdown failed: {}", e);
        });
    }
}

/// Private
impl RealEngine {
    /// Called on drop.
    /// Close all connections gracefully
    fn shutdown(&mut self) -> Lib3hResult<()> {
        let /*mut*/ result: Lib3hResult<()> = Ok(());

        // FIXME
        //        for space_gatway in self.space_gateway_map.values_mut() {
        //            let res = space_gatway.as_transport_mut().close_all();
        //            // Continue closing connections even if some failed
        //            if let Err(e) = res {
        //                if result.is_ok() {
        //                    result = Err(e.into());
        //                }
        //            }
        //        }
        //        self.multiplexer
        //            .as_transport_mut()
        //            .close_all()
        //            .map_err(|e| {
        //                error!("Closing of some connection failed: {:?}", e);
        //                e
        //            })?;

        result
    }

    /// Progressively serve every Lib3hClientProtocol received in inbox
    fn process_inbox(&mut self) -> Lib3hResult<(DidWork, Vec<Lib3hServerProtocol>)> {
        let mut outbox = Vec::new();
        let did_work = self.inbox.len() > 0;
        loop {
            let client_msg = match self.inbox.pop_front() {
                None => break,
                Some(msg) => msg,
            };
            let mut output = self.serve_Lib3hClientProtocol(client_msg)?;
            outbox.append(&mut output);
        }
        Ok((did_work, outbox))
    }

    /// Process a Lib3hClientProtocol message sent to us (by Core)
    /// Side effects: Might add other messages to sub-components' inboxes.
    /// Return a list of Lib3hServerProtocol messages to send back to core or others?
    fn serve_Lib3hClientProtocol(
        &mut self,
        client_msg: Lib3hClientProtocol,
    ) -> Lib3hResult<Vec<Lib3hServerProtocol>> {
        let span = Lib3hSpan::todo();
        debug!("{} serving: {:?}", self.name, client_msg);
        let mut outbox = Vec::new();
        // Note: use same order as the enum
        match client_msg {
            Lib3hClientProtocol::Shutdown => {
                // TODO
            }
            Lib3hClientProtocol::SuccessResult(_msg) => {
                // TODO #168
            }
            Lib3hClientProtocol::FailureResult(_msg) => {
                // TODO #168
            }
            Lib3hClientProtocol::Connect(msg) => {
                // no-op ?
                // send empty message so it connects
                let cmd = GatewayRequestToChild::Transport(
                    transport::protocol::RequestToChild::SendMessage {
                        uri: msg.peer_uri,
                        payload: Opaque::new(),
                    },
                );
                // TODO: Figure out how we want to handle Connect and ConnectResult with GhostEngine
                self.multiplexer.publish(Lib3hSpan::todo(), cmd)?;
                //                // Convert into TransportCommand & post to network gateway
                //                let cmd = TransportCommand::Connect(msg.peer_uri, msg.request_id);
                //                self.multiplexer.as_transport_mut().post(cmd)?;
            }
            Lib3hClientProtocol::JoinSpace(msg) => {
                let mut output = self.serve_JoinSpace(&msg)?;
                outbox.append(&mut output);
            }
            Lib3hClientProtocol::LeaveSpace(msg) => {
                let srv_msg = self.serve_LeaveSpace(&msg);
                outbox.push(srv_msg);
            }
            Lib3hClientProtocol::SendDirectMessage(msg) => {
                let srv_msg = self.serve_DirectMessage(msg, false);
                outbox.push(srv_msg);
            }
            Lib3hClientProtocol::HandleSendDirectMessageResult(msg) => {
                let srv_msg = self.serve_DirectMessage(msg, true);
                outbox.push(srv_msg);
            }
            Lib3hClientProtocol::FetchEntry(_msg) => {
                // TODO #169
            }
            // HandleFetchEntryResult:
            //   - From GetAuthoringList      : Convert to DhtCommand::BroadcastEntry
            //   - From DHT EntryDataRequested: Convert to DhtCommand::EntryDataResponse
            Lib3hClientProtocol::HandleFetchEntryResult(msg) => {
                let mut is_data_for_author_list = false;
                if self.request_track.has(&msg.request_id) {
                    match self.request_track.remove(&msg.request_id) {
                        Some(data) => match data {
                            RealEngineTrackerData::DataForAuthorEntry => {
                                is_data_for_author_list = true;
                            }
                            _ => (),
                        },
                        None => (),
                    };
                }
                let maybe_space = self.get_space_or_fail(
                    &msg.space_address,
                    &msg.provider_agent_id,
                    &msg.request_id,
                    None,
                );
                match maybe_space {
                    Err(res) => outbox.push(res),
                    Ok(space_gateway) => {
                        let dht_request = if is_data_for_author_list {
                            DhtRequestToChild::BroadcastEntry(msg.entry)
                        } else {
                            DhtRequestToChild::HoldEntryAspectAddress(msg.entry)
                        };
                        let _ =
                            space_gateway.publish(span, GatewayRequestToChild::Dht(dht_request));
                    }
                }
            }
            // PublishEntry: Broadcast on the space DHT
            Lib3hClientProtocol::PublishEntry(msg) => {
                // MIRROR - reflecting hold for now
                for aspect in &msg.entry.aspect_list {
                    let msg = StoreEntryAspectData {
                        request_id: self.request_track.reserve(),
                        space_address: msg.space_address.clone(),
                        provider_agent_id: msg.provider_agent_id.clone(),
                        entry_address: msg.entry.entry_address.clone(),
                        entry_aspect: aspect.clone(),
                    };
                    self.request_track.set(
                        &msg.request_id,
                        Some(RealEngineTrackerData::HoldEntryRequested),
                    );
                    outbox.push(Lib3hServerProtocol::HandleStoreEntryAspect(msg));
                }
                let maybe_space = self.get_space_or_fail(
                    &msg.space_address,
                    &msg.provider_agent_id,
                    &format!("PublishEntry_{:?}", msg.entry.entry_address),
                    None,
                );
                match maybe_space {
                    Err(res) => outbox.push(res),
                    Ok(space_gateway) => {
                        let _ = space_gateway.publish(
                            span,
                            GatewayRequestToChild::Dht(DhtRequestToChild::BroadcastEntry(
                                msg.entry,
                            )),
                        );
                    }
                }
            }
            // HoldEntry: Core validated an entry/aspect and tells us its holding it.
            Lib3hClientProtocol::HoldEntry(msg) => {
                let maybe_space = self.get_space_or_fail(
                    &msg.space_address,
                    &msg.provider_agent_id,
                    &format!("HoldEntry_{:?}", msg.entry.entry_address),
                    None,
                );
                match maybe_space {
                    Err(res) => outbox.push(res),
                    Ok(space_gateway) => {
                        let _ = space_gateway.publish(
                            span,
                            GatewayRequestToChild::Dht(DhtRequestToChild::HoldEntryAspectAddress(
                                msg.entry,
                            )),
                        );
                    }
                }
            }
            // TODO #169
            Lib3hClientProtocol::QueryEntry(msg) => {
                let maybe_space = self.get_space_or_fail(
                    &msg.space_address,
                    &msg.requester_agent_id,
                    &msg.request_id,
                    None,
                );
                match maybe_space {
                    Err(res) => outbox.push(res),
                    Ok(_space_gateway) => {
                        // TODO #169 reflecting for now...
                        // ultimately this should get forwarded to the
                        // correct neighborhood
                        outbox.push(Lib3hServerProtocol::HandleQueryEntry(msg))
                    }
                }
            }
            // TODO #169
            Lib3hClientProtocol::HandleQueryEntryResult(msg) => {
                let maybe_space = self.get_space_or_fail(
                    &msg.space_address,
                    &msg.responder_agent_id,
                    &msg.request_id,
                    None,
                );
                match maybe_space {
                    Err(res) => outbox.push(res),
                    Ok(_space_gateway) => {
                        // TODO #169 reflecting for now...
                        // ultimately this should get forwarded to the
                        // original requestor
                        outbox.push(Lib3hServerProtocol::QueryEntryResult(msg))
                    }
                }
            }
            // Our request for the publish_list has returned
            Lib3hClientProtocol::HandleGetAuthoringEntryListResult(msg) => {
                self.serve_HandleGetAuthoringEntryListResult(&mut outbox, msg)?;
            }
            // Our request for the hold_list has returned
            Lib3hClientProtocol::HandleGetGossipingEntryListResult(msg) => {
                self.serve_HandleGetGossipingEntryListResult(&mut outbox, msg)?;
            }
        }
        Ok(outbox)
    }

    fn serve_HandleGetAuthoringEntryListResult(
        &mut self,
        _outbox: &mut Vec<Lib3hServerProtocol>,
        _msg: EntryListData,
    ) -> Lib3hResult<()> {
        // FIXME
        //        if !self.request_track.has(&msg.request_id) {
        //            error!("untracked HandleGetAuthoringEntryListResult");
        //        } else {
        //            match self.request_track.remove(&msg.request_id) {
        //                Some(data) => match data {
        //                    RealEngineTrackerData::GetAuthoringEntryList => (),
        //                    _ => error!("bad track type HandleGetAuthoringEntryListResult"),
        //                },
        //                None => error!("bad track type HandleGetAuthoringEntryListResult"),
        //            };
        //        }
        //        let maybe_space = self.get_space_or_fail(
        //            &msg.space_address,
        //            &msg.provider_agent_id,
        //            &msg.request_id,
        //            None,
        //        );
        //        if let Err(res) = maybe_space {
        //            outbox.push(res);
        //            return Ok(());
        //        }
        //        let space_gateway = maybe_space.unwrap();
        //        // Request every 'new' Entry from Core
        //        for (entry_address, aspect_address_list) in msg.address_map.clone() {
        //            // Check aspects and only request entry with new aspects
        //            space_gateway.request(
        //                GatewayContext::Dht(DhtContext::RequestAspectsOf {
        //                    entry_address: entry_address.clone(),
        //                    aspect_address_list,
        //                    msg: msg.clone(),
        //                    request_id: self.request_track.reserve(),
        //                }),
        //                GatewayRequestToChild::Dht(DhtRequestToChild::RequestAspectsOf(entry_address.clone())),
        //                Box::new(|ud, context, response| {
        //                    let (entry_address, aspect_address_list, msg, request_id) = {
        //                        if let DhtContext::RequestAspectsOf {
        //                            entry_address,
        //                            aspect_address_list,
        //                            msg,
        //                            request_id,
        //                        } = context
        //                        {
        //                            (entry_address, aspect_address_list, msg, request_id)
        //                        } else {
        //                            panic!("bad context type");
        //                        }
        //                    };
        //                    let response = {
        //                        match response {
        //                            GhostCallbackData::Timeout => panic!("timeout"),
        //                            GhostCallbackData::Response(response) => match response {
        //                                Err(e) => panic!("{:?}", e),
        //                                Ok(response) => response,
        //                            },
        //                        }
        //                    };
        //                    if let DhtRequestToChildResponse::RequestAspectsOf(maybe_known_aspects) =
        //                        response
        //                    {
        //                        let can_fetch = match maybe_known_aspects {
        //                            None => true,
        //                            Some(known_aspects) => {
        //                                let can = !includes(&known_aspects, &aspect_address_list);
        //                                can
        //                            }
        //                        };
        //                        if can_fetch {
        //                            let msg_data = FetchEntryData {
        //                                space_address: msg.space_address.clone(),
        //                                entry_address: entry_address.clone(),
        //                                request_id,
        //                                provider_agent_id: msg.provider_agent_id.clone(),
        //                                aspect_address_list: None,
        //                            };
        //                            ud.lib3h_outbox
        //                                .push(Lib3hServerProtocol::HandleFetchEntry(msg_data));
        //                        }
        //                    } else {
        //                        panic!("bad response to RequestAspectsOf: {:?}", response);
        //                    }
        //                    Ok(())
        //                }),
        //            )?;
        //        }
        Ok(())
    }

    fn process_ugly(&mut self) -> (DidWork, Vec<Lib3hServerProtocol>) {
        trace!("process_ugly() - {}", self.temp_outbox.len());
        let mut outbox = Vec::new();
        let mut did_work = false;
        for srv_msg in self.temp_outbox.drain(0..) {
            did_work = true;
            if let Lib3hServerProtocol::HandleFetchEntry(msg) = srv_msg.clone() {
                self.request_track.set(
                    &msg.request_id,
                    Some(RealEngineTrackerData::DataForAuthorEntry),
                );
            }
            outbox.push(srv_msg);
        }
        trace!("process_ugly() END - {}", outbox.len());
        (did_work, outbox)
    }

    fn serve_HandleGetGossipingEntryListResult(
        &mut self,
        outbox: &mut Vec<Lib3hServerProtocol>,
        msg: EntryListData,
    ) -> Lib3hResult<()> {
        if !self.request_track.has(&msg.request_id) {
            error!("untracked HandleGetGossipingEntryListResult");
        } else {
            match self.request_track.remove(&msg.request_id) {
                Some(data) => match data {
                    RealEngineTrackerData::GetGossipingEntryList => (),
                    _ => error!("bad track type HandleGetGossipingEntryListResult"),
                },
                None => error!("bad track type HandleGetGossipingEntryListResult"),
            };
        }
        let maybe_space = self.get_space_or_fail(
            &msg.space_address,
            &msg.provider_agent_id,
            &msg.request_id,
            None,
        );
        match maybe_space {
            Err(res) => outbox.push(res),
            Ok(_space_gateway) => {
                for (entry_address, _aspect_address_list) in msg.address_map {
                    // #fullsync hack
                    // fetch every entry from owner
                    self.request_track.set(
                        &msg.request_id,
                        Some(RealEngineTrackerData::DataForAuthorEntry),
                    );
                    let msg_data = FetchEntryData {
                        space_address: msg.space_address.clone(),
                        entry_address: entry_address.clone(),
                        request_id: self.request_track.reserve(),
                        provider_agent_id: msg.provider_agent_id.clone(),
                        aspect_address_list: None,
                    };
                    outbox.push(Lib3hServerProtocol::HandleFetchEntry(msg_data));
                }
            }
        }
        Ok(())
    }

    /// Create a gateway for this agent in this space, if not already part of it.
    /// Must not already be part of this space.
    fn serve_JoinSpace(&mut self, join_msg: &SpaceData) -> Lib3hResult<Vec<Lib3hServerProtocol>> {
        // Prepare response
        let mut res = GenericResultData {
            request_id: join_msg.request_id.clone(),
            space_address: join_msg.space_address.clone(),
            to_agent_id: join_msg.agent_id.clone(),
            result_info: vec![].into(),
        };
        // Bail if space already joined by agent
        let chain_id = (join_msg.space_address.clone(), join_msg.agent_id.clone());
        if self.space_gateway_map.contains_key(&chain_id) {
            res.result_info = "Already joined space".to_string().into();
            return Ok(vec![Lib3hServerProtocol::FailureResult(res)]);
        }
        let mut output = Vec::new();
        output.push(Lib3hServerProtocol::SuccessResult(res));
        // First create DhtConfig for space gateway
        let agent_id: String = join_msg.agent_id.clone().into();
        let this_peer_transport_id_as_uri = {
            // TODO #175 - encapsulate this conversion logic
            Url::parse(format!("transportId:{}", self.this_net_peer.peer_address).as_str())
                .expect("can parse url")
        };
        let dht_config = DhtConfig::with_real_engine_config(
            &agent_id,
            &this_peer_transport_id_as_uri,
            &self.config,
        );
        // Create new space gateway for this ChainId
<<<<<<< HEAD
        let keystore: DynKeystoreActor = Box::new(KeystoreStub::new());
        let encoding_transport = TransportEncoding::new(
            self.crypto.box_clone(),
            agent_id.clone(),
            keystore,
            Box::new(self.multiplexer
                .create_agent_space_route(&join_msg.space_address, &agent_id.into())),
=======
        let uniplex_endpoint = Detach::new(
            self.multiplexer
                .as_mut()
                .as_mut()
                .create_agent_space_route(&join_msg.space_address, &agent_id.into())
                .as_context_endpoint_builder()
                .build::<P2pGateway>(),
>>>>>>> 9c9a1acf
        );
        let new_space_gateway = Detach::new(GatewayParentWrapper::new(
            P2pGateway::new_with_space(
                &join_msg.space_address,
                Detach::new(encoding_transport),
                self.dht_factory,
                &dht_config,
            ),
            "space_gateway_",
        ));

        // TODO #150 - Send JoinSpace to all known peers
        let space_address: String = join_msg.space_address.clone().into();
        let peer = self.this_space_peer(chain_id.clone()).to_owned();
        let mut payload = Vec::new();
        let p2p_msg = P2pProtocol::BroadcastJoinSpace(space_address.clone(), peer.clone());
        p2p_msg
            .serialize(&mut Serializer::new(&mut payload))
            .unwrap();
        trace!(
            "{} - Broadcasting JoinSpace: {}, {}",
            self.name,
            space_address,
            peer.peer_address,
        );
        self.multiplexer
            .publish(Lib3hSpan::todo(), GatewayRequestToChild::SendAll(payload))?;
        // TODO END

        // Add it to space map
        self.space_gateway_map
            .insert(chain_id.clone(), new_space_gateway);

        // Have DHT broadcast our PeerData
        let space_gateway = self.space_gateway_map.get_mut(&chain_id).unwrap();
        let this_peer = peer.clone(); // FIXME
        space_gateway.publish(
            Lib3hSpan::todo(),
            GatewayRequestToChild::Dht(DhtRequestToChild::HoldPeer(this_peer)),
        )?;

        // Send Get*Lists requests
        let mut list_data = GetListData {
            space_address: join_msg.space_address.clone(),
            provider_agent_id: join_msg.agent_id.clone(),
            request_id: self.request_track.reserve(),
        };
        self.request_track.set(
            &list_data.request_id,
            Some(RealEngineTrackerData::GetGossipingEntryList),
        );
        output.push(Lib3hServerProtocol::HandleGetGossipingEntryList(
            list_data.clone(),
        ));
        list_data.request_id = self.request_track.reserve();
        self.request_track.set(
            &list_data.request_id,
            Some(RealEngineTrackerData::GetAuthoringEntryList),
        );
        output.push(Lib3hServerProtocol::HandleGetAuthoringEntryList(list_data));
        // Done
        Ok(output)
    }

    fn serve_DirectMessage(
        &mut self,
        msg: DirectMessageData,
        is_response: bool,
    ) -> Lib3hServerProtocol {
        // get sender's peer address
        let chain_id = (msg.space_address.clone(), msg.from_agent_id.clone());
        let peer_address = self.this_space_peer(chain_id).peer_address.clone();
        // Check if space is joined by sender
        let maybe_space = self.get_space_or_fail(
            &msg.space_address,
            &msg.from_agent_id,
            &msg.request_id,
            None,
        );
        // Return failure if not
        if let Err(failure_msg) = maybe_space {
            return failure_msg;
        }
        let space_gateway = maybe_space.unwrap();
        // Prepare response
        let mut response = GenericResultData {
            request_id: msg.request_id.clone(),
            space_address: msg.space_address.clone(),
            to_agent_id: msg.from_agent_id.clone(),
            result_info: vec![].into(),
        };
        // Check if messaging self
        let to_agent_id: String = msg.to_agent_id.clone().into();
        if peer_address == to_agent_id {
            response.result_info = "Messaging self".as_bytes().to_vec().into();
            return Lib3hServerProtocol::FailureResult(response);
        }
        // Change into P2pProtocol
        let net_msg = if is_response {
            P2pProtocol::DirectMessageResult(msg.clone())
        } else {
            P2pProtocol::DirectMessage(msg.clone())
        };
        // Serialize payload
        let mut payload = Vec::new();
        net_msg
            .serialize(&mut Serializer::new(&mut payload))
            .unwrap();
        // Send
        let peer_address: String = msg.to_agent_id.clone().into();
        let _res = space_gateway.publish(
            Lib3hSpan::todo(),
            GatewayRequestToChild::Transport(transport::protocol::RequestToChild::SendMessage {
                uri: Url::parse(&("agentId:".to_string() + &peer_address))
                    .expect("invalid url format"),
                payload: payload.into(),
            }),
        );
        Lib3hServerProtocol::SuccessResult(response)
    }

    /// Destroy gateway for this agent in this space, if part of it.
    /// Respond with FailureResult if space was not already joined.
    fn serve_LeaveSpace(&mut self, join_msg: &SpaceData) -> Lib3hServerProtocol {
        // Try remove
        let chain_id = (join_msg.space_address.clone(), join_msg.agent_id.clone());
        let res = self.space_gateway_map.remove(&chain_id);
        // Create response according to remove result
        let response = GenericResultData {
            request_id: join_msg.request_id.clone(),
            space_address: join_msg.space_address.clone(),
            to_agent_id: join_msg.agent_id.clone(),
            result_info: match res {
                None => "Agent is not part of the space"
                    .to_string()
                    .into_bytes()
                    .into(),
                Some(_) => vec![].into(),
            },
        };
        // Done
        match res {
            None => Lib3hServerProtocol::FailureResult(response),
            Some(_) => Lib3hServerProtocol::SuccessResult(response),
        }
    }

    /// Get a space_gateway for the specified space+agent.
    /// If agent did not join that space, respond with a FailureResult instead.
    fn get_space_or_fail(
        &mut self,
        space_address: &Address,
        agent_id: &Address,
        request_id: &str,
        maybe_sender_agent_id: Option<&Address>,
    ) -> Result<&mut GatewayParentWrapper<RealEngine, P2pGateway>, Lib3hServerProtocol> {
        let maybe_space = self
            .space_gateway_map
            .get_mut(&(space_address.to_owned(), agent_id.to_owned()));
        if let Some(space_gateway) = maybe_space {
            return Ok(space_gateway);
        }
        let to_agent_id = maybe_sender_agent_id.unwrap_or(agent_id);
        let res = GenericResultData {
            request_id: request_id.to_string(),
            space_address: space_address.to_owned(),
            to_agent_id: to_agent_id.to_owned(),
            result_info: format!(
                "Agent {} does not track space {}",
                &agent_id, &space_address,
            )
            .as_bytes()
            .to_vec()
            .into(),
        };
        Err(Lib3hServerProtocol::FailureResult(res))
    }
}

pub fn handle_gossipTo<
    G: GhostActor<
        GatewayRequestToParent,
        GatewayRequestToParentResponse,
        GatewayRequestToChild,
        GatewayRequestToChildResponse,
        Lib3hError,
    >,
>(
    gateway_identifier: &str,
    gateway: &mut GatewayParentWrapper<RealEngine, G>,
    gossip_data: GossipToData,
) -> Lib3hResult<()> {
    debug!(
        "({}) handle_gossipTo: {:?}",
        gateway_identifier, gossip_data,
    );

    for to_peer_address in gossip_data.peer_address_list {
        // FIXME
        //            // TODO #150 - should not gossip to self in the first place
        //            let me = self.get_this_peer_sync(&mut gateway).peer_address;
        //            if to_peer_address == me {
        //                continue;
        //            }
        //            // TODO END

        // Convert DHT Gossip to P2P Gossip
        let p2p_gossip = P2pProtocol::Gossip(GossipData {
            space_address: gateway_identifier.into(),
            to_peer_address: to_peer_address.clone().into(),
            from_peer_address: "FIXME".into(), // FIXME
            bundle: gossip_data.bundle.clone(),
        });
        let mut payload = Vec::new();
        p2p_gossip
            .serialize(&mut Serializer::new(&mut payload))
            .expect("P2pProtocol::Gossip serialization failed");
        // Forward gossip to the inner_transport
        // FIXME peer_address to Url convert
        let msg = transport::protocol::RequestToChild::SendMessage {
            uri: Url::parse(&("agentId:".to_string() + &to_peer_address)).expect("invalid Url"),
            payload: payload.into(),
        };
        gateway.publish(Lib3hSpan::todo(), GatewayRequestToChild::Transport(msg))?;
    }
    Ok(())
}

/// Return true if all elements of list_b are found in list_a
#[allow(dead_code)]
fn includes(list_a: &[Address], list_b: &[Address]) -> bool {
    let set_a: HashSet<_> = list_a.iter().map(|addr| addr).collect();
    let set_b: HashSet<_> = list_b.iter().map(|addr| addr).collect();
    set_b.is_subset(&set_a)
}<|MERGE_RESOLUTION|>--- conflicted
+++ resolved
@@ -10,19 +10,10 @@
     engine::{
         p2p_protocol::*, ChainId, RealEngine, RealEngineConfig, TransportKeys, NETWORK_GATEWAY_ID,
     },
-<<<<<<< HEAD
-    error::Lib3hResult,
-    gateway::{protocol::*, GatewayUserData, P2pGateway},
-    keystore::*,
-=======
     error::{Lib3hError, Lib3hResult},
     gateway::{protocol::*, P2pGateway},
->>>>>>> 9c9a1acf
     track::Tracker,
-    transport::{
-        self, memory_mock::ghost_transport_memory::*, protocol::*, TransportEncoding,
-        TransportMultiplex,
-    },
+    transport::{self, memory_mock::ghost_transport_memory::*, TransportMultiplex},
 };
 use detach::prelude::*;
 use lib3h_crypto_api::{Buffer, CryptoSystem};
@@ -49,8 +40,6 @@
     }
 }
 
-<<<<<<< HEAD
-=======
 // FIXME TransportWss
 //impl RealEngine {
 //    /// Constructor with TransportWss
@@ -100,29 +89,8 @@
 //    }
 //}
 
->>>>>>> 9c9a1acf
 /// Constructor
 impl RealEngine {
-    /*
-    /// Constructor with TransportWss
-    /// FIXME
-    pub fn new(
-        crypto: Box<dyn CryptoSystem>,
-        config: RealEngineConfig,
-        name: &str,
-        dht_factory: DhtFactory,
-    ) -> Lib3hResult<Self> {
-        // Create WssTransport as the network transport
-        Self::with_transport(
-            crypto,
-            config,
-            name,
-            dht_factory,
-            Box::new(GhostTransportWss::with_std_tcp_stream(config.tls_config.clone())),
-        )
-    }
-    */
-
     /// Constructor with TransportMemory
     pub fn new_mock(
         crypto: Box<dyn CryptoSystem>,
@@ -131,41 +99,9 @@
         dht_factory: DhtFactory,
     ) -> Lib3hResult<Self> {
         // Create TransportMemory as the network transport
-<<<<<<< HEAD
-        Self::with_transport(
-            crypto,
-            config,
-            name,
-            dht_factory,
-            Box::new(GhostTransportMemory::new()),
-        )
-    }
-
-    pub fn with_transport(
-        crypto: Box<dyn CryptoSystem>,
-        config: RealEngineConfig,
-        name: &str,
-        dht_factory: DhtFactory,
-        transport: DynTransportActor,
-    ) -> Lib3hResult<Self> {
-        let transport_keys = TransportKeys::new(crypto.as_crypto_system())?;
-
-        let keystore: DynKeystoreActor = Box::new(KeystoreStub::new());
-
-        let mut encoding_transport = TransportEncoding::new(
-            crypto.box_clone(),
-            transport_keys.transport_id.clone(),
-            keystore,
-            transport,
-        );
-
-        let mut network_endpoint = Detach::new(
-            encoding_transport
-=======
         let mut memory_transport = GhostTransportMemory::new();
         let memory_network_endpoint = Detach::new(
             memory_transport
->>>>>>> 9c9a1acf
                 .take_parent_endpoint()
                 .expect("exists")
                 .as_context_endpoint_builder()
@@ -173,36 +109,6 @@
                 .build::<P2pGateway>(),
         );
 
-<<<<<<< HEAD
-        // Bind & create this_net_peer
-        // TODO: Find better way to do init with GhostEngine
-        let mut gateway_ud = GatewayUserData::new();
-        network_endpoint.request(
-            Lib3hTrace,
-            transport::protocol::RequestToChild::Bind {
-                spec: config.bind_url.clone(),
-            },
-            Box::new(|mut ud, response| {
-                let response = {
-                    match response {
-                        GhostCallbackData::Timeout => panic!("timeout"),
-                        GhostCallbackData::Response(response) => match response {
-                            Err(e) => panic!("{:?}", e),
-                            Ok(response) => response,
-                        },
-                    }
-                };
-                if let transport::protocol::RequestToChildResponse::Bind(bind_data) = response {
-                    ud.binding = bind_data.bound_url;
-                } else {
-                    panic!("bad response to bind: {:?}", response);
-                }
-                Ok(())
-            }),
-        )?;
-        encoding_transport.process()?;
-        network_endpoint.process(&mut gateway_ud)?;
-=======
         //        // Bind & create this_net_peer
         //        // TODO: Find better way to do init with GhostEngine
         //        let mut gateway_ud = GatewayUserData::new();
@@ -233,7 +139,6 @@
         //        memory_network_endpoint.process(&mut gateway_ud)?;
 
         let fixme_binding = Url::parse("fixme::host:123").unwrap();
->>>>>>> 9c9a1acf
         let this_net_peer = PeerData {
             peer_address: format!("{}_tId", name),
             peer_uri: fixme_binding.clone(),
@@ -247,22 +152,12 @@
         let multiplexer = Detach::new(GatewayParentWrapper::new(
             TransportMultiplex::new(P2pGateway::new(
                 NETWORK_GATEWAY_ID,
-                network_endpoint,
+                memory_network_endpoint,
                 dht_factory,
                 &dht_config,
             )),
-<<<<<<< HEAD
-            "network_gateway_",
-        );
-        debug!("New MOCK RealEngine {} -> {:?}", name, this_net_peer);
-
-        // TODO: put network_gateway within multiplexer instead
-        let multiplexer = TransportMultiplex::new(Box::new(encoding_transport));
-
-=======
             "to_multiplexer_",
         ));
->>>>>>> 9c9a1acf
         let mut real_engine = RealEngine {
             crypto,
             config,
@@ -789,15 +684,6 @@
             &self.config,
         );
         // Create new space gateway for this ChainId
-<<<<<<< HEAD
-        let keystore: DynKeystoreActor = Box::new(KeystoreStub::new());
-        let encoding_transport = TransportEncoding::new(
-            self.crypto.box_clone(),
-            agent_id.clone(),
-            keystore,
-            Box::new(self.multiplexer
-                .create_agent_space_route(&join_msg.space_address, &agent_id.into())),
-=======
         let uniplex_endpoint = Detach::new(
             self.multiplexer
                 .as_mut()
@@ -805,12 +691,11 @@
                 .create_agent_space_route(&join_msg.space_address, &agent_id.into())
                 .as_context_endpoint_builder()
                 .build::<P2pGateway>(),
->>>>>>> 9c9a1acf
         );
         let new_space_gateway = Detach::new(GatewayParentWrapper::new(
             P2pGateway::new_with_space(
                 &join_msg.space_address,
-                Detach::new(encoding_transport),
+                uniplex_endpoint,
                 self.dht_factory,
                 &dht_config,
             ),
