--- conflicted
+++ resolved
@@ -106,40 +106,7 @@
                 .expect("exists")
                 .as_context_endpoint_builder()
                 .request_id_prefix("tmem_to_child_")
-<<<<<<< HEAD
-                .build::<GatewayUserData>(),
-        );
-
-        // Bind & create this_net_peer
-        // TODO: Find better way to do init with GhostEngine
-        let mut gateway_ud = GatewayUserData::new();
-        let _res = memory_network_endpoint.request(
-            Lib3hSpan::todo(),
-            transport::protocol::RequestToChild::Bind {
-                spec: config.bind_url.clone(),
-            },
-            Box::new(|mut ud, response| {
-                let response = {
-                    match response {
-                        GhostCallbackData::Timeout => panic!("timeout"),
-                        GhostCallbackData::Response(response) => match response {
-                            Err(e) => panic!("{:?}", e),
-                            Ok(response) => response,
-                        },
-                    }
-                };
-                if let transport::protocol::RequestToChildResponse::Bind(bind_data) = response {
-                    ud.binding = bind_data.bound_url;
-                } else {
-                    panic!("bad response to bind: {:?}", response);
-                }
-                Ok(())
-            }),
-        );
-        memory_transport.process()?;
-        memory_network_endpoint.process(&mut gateway_ud)?;
-=======
-                .build::<P2pGateway, Lib3hTrace>(),
+                .build::<P2pGateway>(),
         );
 
         //        // Bind & create this_net_peer
@@ -172,7 +139,6 @@
         //        memory_network_endpoint.process(&mut gateway_ud)?;
 
         let fixme_binding = Url::parse("fixme::host:123").unwrap();
->>>>>>> cb5ee526
         let this_net_peer = PeerData {
             peer_address: format!("{}_tId", name),
             peer_uri: fixme_binding.clone(),
@@ -230,74 +196,7 @@
             .space_gateway_map
             .remove(&chain_id)
             .expect("No space at chainId");
-<<<<<<< HEAD
-        space_gateway
-            .request(
-                Lib3hSpan::todo(),
-                GatewayRequestToChild::Dht(DhtRequestToChild::RequestThisPeer),
-                Box::new(|mut me, response| {
-                    let response = {
-                        match response {
-                            GhostCallbackData::Timeout => panic!("timeout"),
-                            GhostCallbackData::Response(response) => match response {
-                                Err(e) => panic!("{:?}", e),
-                                Ok(response) => response,
-                            },
-                        }
-                    };
-                    if let GatewayRequestToChildResponse::Dht(
-                        DhtRequestToChildResponse::RequestThisPeer(peer_response),
-                    ) = response
-                    {
-                        me.gateway_user_data.this_peer = peer_response;
-                    } else {
-                        panic!("bad response to bind: {:?}", response);
-                    }
-                    Ok(())
-                }),
-            )
-            .expect("sync functions should work");
-        detach_run!(space_gateway, |g| g.process(self)).expect("space_gateway.process() failed");
-        self.space_gateway_map.insert(chain_id, space_gateway);
-        self.gateway_user_data.this_peer.clone()
-    }
-
-    // TODO: Find better way to do this:
-    // Pure actor model or have a direct request on the concrete gateway
-    pub fn get_peer_list_sync(&mut self) -> Vec<PeerData> {
-        trace!("engine.get_peer_list_sync() ...");
-        self.network_gateway
-            .request(
-                Lib3hSpan::todo(),
-                GatewayRequestToChild::Dht(DhtRequestToChild::RequestPeerList),
-                Box::new(|mut me, response| {
-                    let response = {
-                        match response {
-                            GhostCallbackData::Timeout => panic!("timeout"),
-                            GhostCallbackData::Response(response) => match response {
-                                Err(e) => panic!("{:?}", e),
-                                Ok(response) => response,
-                            },
-                        }
-                    };
-                    if let GatewayRequestToChildResponse::Dht(
-                        DhtRequestToChildResponse::RequestPeerList(peer_list_response),
-                    ) = response
-                    {
-                        me.gateway_user_data.peer_list = peer_list_response;
-                    } else {
-                        panic!("bad response to bind: {:?}", response);
-                    }
-                    Ok(())
-                }),
-            )
-            .expect("sync functions should work");
-        detach_run!(&mut self.network_gateway, |ng| ng.process(self))
-            .expect("network_gateway.process() failed");
-        self.gateway_user_data.peer_list.clone()
-=======
         space_gateway.as_mut().as_mut().this_peer()
->>>>>>> cb5ee526
     }
 }
 
@@ -435,11 +334,7 @@
                     },
                 );
                 // TODO: Figure out how we want to handle Connect and ConnectResult with GhostEngine
-<<<<<<< HEAD
-                self.network_gateway.publish(Lib3hSpan::todo(), cmd)?;
-=======
-                self.multiplexer.publish(cmd)?;
->>>>>>> cb5ee526
+                self.multiplexer.publish(Lib3hSpan::todo(), cmd)?;
                 //                // Convert into TransportCommand & post to network gateway
                 //                let cmd = TransportCommand::Connect(msg.peer_uri, msg.request_id);
                 //                self.multiplexer.as_transport_mut().post(cmd)?;
@@ -795,11 +690,7 @@
                 .as_mut()
                 .create_agent_space_route(&join_msg.space_address, &agent_id.into())
                 .as_context_endpoint_builder()
-<<<<<<< HEAD
-                .build::<GatewayUserData>(),
-=======
-                .build::<P2pGateway, Lib3hTrace>(),
->>>>>>> cb5ee526
+                .build::<P2pGateway>(),
         );
         let new_space_gateway = Detach::new(GatewayParentWrapper::new(
             P2pGateway::new_with_space(
@@ -825,13 +716,8 @@
             space_address,
             peer.peer_address,
         );
-<<<<<<< HEAD
-        self.network_gateway
+        self.multiplexer
             .publish(Lib3hSpan::todo(), GatewayRequestToChild::SendAll(payload))?;
-=======
-        self.multiplexer
-            .publish(GatewayRequestToChild::SendAll(payload))?;
->>>>>>> cb5ee526
         // TODO END
 
         // Add it to space map
@@ -994,11 +880,7 @@
     >,
 >(
     gateway_identifier: &str,
-<<<<<<< HEAD
-    gateway: &mut GatewayParentWrapper<RealEngine, P2pGateway>,
-=======
-    gateway: &mut GatewayParentWrapper<RealEngine, Lib3hTrace, G>,
->>>>>>> cb5ee526
+    gateway: &mut GatewayParentWrapper<RealEngine, G>,
     gossip_data: GossipToData,
 ) -> Lib3hResult<()> {
     debug!(
