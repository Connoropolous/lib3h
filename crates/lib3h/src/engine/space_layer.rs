--- conflicted
+++ resolved
@@ -274,21 +274,20 @@
                             Lib3hToClientResponse::HandleSendDirectMessageResult(dm_data),
                         )) => {
                             let to_agent_id = dm_data.to_agent_id.clone();
-<<<<<<< HEAD
-=======
-
-                            trace!("creating direct message result with data: {:?}", dm_data);
->>>>>>> 84f4448c
                             let (space_gateway, payload) = match me.prepare_direct_peer_msg(
                                 dm_data.space_address.clone(),
                                 dm_data.from_agent_id.clone(),
                                 dm_data.to_agent_id.clone(),
-                                P2pProtocol::DirectMessageResult(dm_data),
+                                P2pProtocol::DirectMessageResult(dm_data.clone()),
                             ) {
                                 Ok(r) => r,
                                 Err(e) => panic!("{:?}", e),
                             };
-                            debug!("handle_p2p_protocol: Got p2p_msg for {}", to_agent_id.clone());
+                            trace!(
+                                "handle_p2p_protocol: Got p2p_msg for {}: {:?}",
+                                to_agent_id.clone(),
+                                dm_data
+                            );
 
                             space_gateway.publish(
                                 Span::fixme(),
