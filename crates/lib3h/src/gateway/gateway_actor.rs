--- conflicted
+++ resolved
@@ -126,18 +126,10 @@
                                 for peer in peer_list {
                                     me.send(
                                         Span::fixme(),
-<<<<<<< HEAD
-                                        TransportRequestToChild::SendMessage {
-                                            uri: peer.peer_location.clone(),
-                                            payload: payload.clone().into(),
-                                        },
-                                        Box::new(move |_me, response| {
-=======
-                                        peer.peer_address.clone().into(),
-                                        peer.peer_uri.clone(),
+                                        peer.peer_name.clone().into(),
+                                        peer.peer_location.clone(),
                                         payload.clone().into(),
                                         Box::new(move |response| {
->>>>>>> be5c8105
                                             debug!(
                                                 "P2pGateway::SendAll to {:?} response: {:?}",
                                                 peer.peer_location, response
