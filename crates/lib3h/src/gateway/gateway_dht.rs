#![allow(non_snake_case)]

use crate::{
    dht::dht_protocol::*,
    error::*,
    gateway::{protocol::*, P2pGateway},
    transport,
};
use lib3h_ghost_actor::prelude::*;
use lib3h_protocol::data_types::Opaque;
use lib3h_tracing::Lib3hSpan;

impl P2pGateway {
    /// Handle a request sent to us by our parent
    pub(crate) fn handle_dht_RequestToChild(
        &mut self,
        _span: Lib3hSpan,
        request: DhtRequestToChild,
        parent_msg: GatewayToChildMessage,
    ) -> Lib3hResult<()> {
        // TODO: which span do we actually want?
        let span_parent = parent_msg.span().child("handle_dht_RequestToChild");
        // forward to child dht
        self.inner_dht
            .request(
                span_parent,
                request,
                Box::new(|_me, response| {
                    let response = {
                        match response {
                            GhostCallbackData::Timeout => {
                                parent_msg.respond(Err(Lib3hError::new_other("timeout")))?;
                                return Ok(());
                            }
                            GhostCallbackData::Response(response) => response,
                        }
                    };
                    // forward back to parent
                    parent_msg
                        .respond(Ok(GatewayRequestToChildResponse::Dht(response.unwrap())))?;
                    Ok(())
                }),
            )
            .unwrap(); // FIXME unwrap
        Ok(())
    }

    /// Handle a request sent to us by our child DHT
    pub(crate) fn handle_dht_RequestToParent(&mut self, mut request: DhtToParentMessage) {
        debug!(
            "({}) Serving request from child dht: {:?}",
            self.identifier, request
        );
        let span = request.span().child("handle_dht_RequestToParent");
        match request.take_message().expect("exists") {
            DhtRequestToParent::GossipTo(_data) => {
                // no-op
            }
            DhtRequestToParent::GossipUnreliablyTo(_data) => {
                // no-op
            }
            DhtRequestToParent::HoldPeerRequested(peer_data) => {
                // TODO #167 - hardcoded for MirrorDHT and thus should not appear here.
                // Connect to every peer we are requested to hold.
                info!(
                    "{} auto-connect to peer: {} ({})",
                    self.identifier, peer_data.peer_address, peer_data.peer_uri,
                );
                // Send phony SendMessage request so we connect to it
<<<<<<< HEAD
                let _res = self.child_transport_endpoint.publish(
                    span.follower("DhtRequestToParent::HoldPeerRequested"),
=======
                let _res = self.inner_transport.publish(
                    Lib3hSpan::todo(),
>>>>>>> e4637d99
                    transport::protocol::RequestToChild::SendMessage {
                        uri: peer_data.peer_uri,
                        payload: Opaque::new(),
                    },
                );
            }
            DhtRequestToParent::PeerTimedOut(_peer_address) => {
                // TODO
            }
            // No entries in Network DHT
            DhtRequestToParent::HoldEntryRequested {
                from_peer: _,
                entry: _,
            } => {
                unreachable!();
            }
            DhtRequestToParent::EntryPruned(_) => {
                unreachable!();
            }
            DhtRequestToParent::RequestEntry(_) => {
                unreachable!();
            }
        }
    }
}<|MERGE_RESOLUTION|>--- conflicted
+++ resolved
@@ -67,13 +67,8 @@
                     self.identifier, peer_data.peer_address, peer_data.peer_uri,
                 );
                 // Send phony SendMessage request so we connect to it
-<<<<<<< HEAD
-                let _res = self.child_transport_endpoint.publish(
+                let _res = self.inner_transport.publish(
                     span.follower("DhtRequestToParent::HoldPeerRequested"),
-=======
-                let _res = self.inner_transport.publish(
-                    Lib3hSpan::todo(),
->>>>>>> e4637d99
                     transport::protocol::RequestToChild::SendMessage {
                         uri: peer_data.peer_uri,
                         payload: Opaque::new(),
