--- conflicted
+++ resolved
@@ -43,7 +43,6 @@
     /// id_list =
     ///   - Network : transportId
     ///   - space   : agentId
-<<<<<<< HEAD
     /*
     fn send(&mut self, id_list: &[&ConnectionIdRef], payload: &[u8]) -> TransportResult<()> {
         Transport::post(self, TransportCommand::SendReliable(SendData {
@@ -52,34 +51,6 @@
             request_id: "".to_string(),
         }))?;
         Ok(())
-=======
-    fn send(&mut self, dht_id_list: &[&ConnectionIdRef], payload: &[u8]) -> TransportResult<()> {
-        // get connectionId from the inner dht first
-        let dht_uri_list = self.dht_address_to_uri_list(dht_id_list)?;
-        // send
-        trace!(
-            "({}).send() {:?} -> {:?} | {}",
-            self.identifier,
-            dht_id_list,
-            dht_uri_list,
-            payload.len(),
-        );
-        // Get connectionIds for the inner Transport.
-        let mut conn_list = Vec::new();
-        for dht_uri in dht_uri_list {
-            let net_uri = self.connection_map.get(&dht_uri).expect("unknown dht_uri");
-            conn_list.push(net_uri);
-            trace!(
-                "({}).send() reversed mapped dht_uri {:?} to net_uri {:?}",
-                self.identifier,
-                dht_uri,
-                net_uri,
-            )
-        }
-        let ref_list: Vec<&str> = conn_list.iter().map(|v| v.as_str()).collect();
-        // Send on the inner Transport
-        self.inner_transport.as_mut().send(&ref_list, payload)
->>>>>>> cd93738a
     }
     */
 
@@ -359,7 +330,7 @@
         }
         let ref_list: Vec<&str> = conn_list.iter().map(|v| v.as_str()).collect();
         // Send on the inner Transport
-        self.inner_transport.borrow_mut().send(&ref_list, &msg.payload)?;
+        self.inner_transport.as_mut().send(&ref_list, &msg.payload)?;
 
         outbox.push(TransportEvent::SuccessResult(SuccessResultData {
             request_id: msg.request_id.clone(),
