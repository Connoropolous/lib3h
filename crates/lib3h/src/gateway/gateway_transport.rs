#![allow(non_snake_case)]

use crate::{
    dht::dht_protocol::*,
    engine::p2p_protocol::P2pProtocol,
    error::*,
    gateway::{
        protocol::*, GatewayOutputWrapType, P2pGateway, PendingOutgoingMessage, SendCallback,
    },
    message_encoding::encoding_protocol,
    transport::{self, error::TransportResult},
};
use holochain_tracing::Span;
use lib3h_ghost_actor::prelude::*;
use lib3h_protocol::{data_types::*, uri::Lib3hUri, Address};
use rmp_serde::{Deserializer, Serializer};
use serde::{Deserialize, Serialize};

/// Private internals
impl P2pGateway {
    /// Handle IncomingConnection event from child transport
    fn handle_incoming_connection(&mut self, span: Span, uri: Lib3hUri) -> TransportResult<()> {
        self.inner_dht.request(
            span.child("handle_incoming_connection"),
            DhtRequestToChild::RequestThisPeer,
            Box::new(move |me, response| {
                let response = {
                    match response {
                        GhostCallbackData::Timeout(bt) => panic!("timeout: {:?}", bt),
                        GhostCallbackData::Response(response) => match response {
                            Err(e) => panic!("{:?}", e),
                            Ok(response) => response,
                        },
                    }
                };
                if let DhtRequestToChildResponse::RequestThisPeer(this_peer) = response {
                    // Send to other node our PeerName
                    let our_peer_name = P2pProtocol::PeerName(
                        me.identifier.id.to_owned().into(),
                        this_peer.peer_name,
                        this_peer.timestamp,
                    );
                    let mut buf = Vec::new();
                    our_peer_name
                        .serialize(&mut Serializer::new(&mut buf))
                        .unwrap();
                    trace!(
                        "({}) sending P2pProtocol::PeerName: {:?} to {:?}",
                        me.identifier.nickname,
                        our_peer_name,
                        uri,
                    );
                    me.send(
                        span.follower("TODO send"),
                        // This is a little awkward. If we are in wrapping
                        // mode, we still need this to be wrapped... but
                        // the remote side will intercept this message before
                        // it is sent up the chain, so it's ok this is blank.
                        "".to_string().into(),
                        uri.clone(),
                        buf.into(),
                        Box::new(|response| {
                            match response {
                                Ok(GatewayRequestToChildResponse::Transport(
                                    transport::protocol::RequestToChildResponse::SendMessageSuccess,
                                )) => {
                                    trace!("Successfully exchanged peer info with new connection")
                                }
                                _ => error!(
                                    "peer info exchange with new connection failed {:?}",
                                    response
                                ),
                            }
                            Ok(())
                        }),
                    )?;
                } else {
                    panic!("bad response to RequestThisPeer: {:?}", response);
                }
                Ok(())
            }),
        )?;
        Ok(())
    }

    #[allow(dead_code)]
    fn priv_decode_on_receive(
        &mut self,
        span: Span,
        uri: Lib3hUri,
        payload: Opaque,
    ) -> GhostResult<()> {
        let e_span = span.child("on_receive");
        self.message_encoding.request(
            span,
            encoding_protocol::RequestToChild::Decode { payload },
            Box::new(move |me, resp| {
                match resp {
                    GhostCallbackData::Response(Ok(
                        encoding_protocol::RequestToChildResponse::DecodeResult {
                            result: encoding_protocol::DecodeData::Payload { payload },
                        },
                    )) => {
                        if payload.len() == 0 {
                            debug!("Implement Ping!");
                        } else {
                            me.priv_on_receive(e_span, uri, payload)?;
                        }
                    }
                    _ => panic!("unexpected decode result: {:?}", resp),
                }
                Ok(())
            }),
        )
    }

    #[allow(dead_code)]
    fn priv_on_receive(&mut self, span: Span, uri: Lib3hUri, payload: Opaque) -> GhostResult<()> {
        let mut de = Deserializer::new(&payload[..]);
        let maybe_p2p_msg: Result<P2pProtocol, rmp_serde::decode::Error> =
            Deserialize::deserialize(&mut de);

        match maybe_p2p_msg {
            Ok(P2pProtocol::PeerName(gateway_id, peer_name, timestamp)) => {
                debug!(
                    "Received PeerName: {} | {} ({})",
                    peer_name, gateway_id, self.identifier.nickname
                );
                if self.identifier.id == gateway_id.into() {
                    let peer = PeerData {
                        peer_name,
                        peer_location: uri.clone(),
                        timestamp,
                    };
                    // HACK
                    self.inner_dht.publish(
                        span.follower("transport::protocol::RequestToParent::ReceivedData"),
                        DhtRequestToChild::HoldPeer(peer),
                    )?;
                }
            }
            Ok(_) => {
                // TODO XXX - nope!
                // We should handle these cases, and pick the ones we want to
                // send up the chain, and which ones should be handled here.

                trace!(
                    "{:?} received {} {}",
                    self.identifier,
                    uri,
                    String::from_utf8_lossy(&payload)
                );

                self.endpoint_self.as_mut().publish(
                    span.follower("bubble up to parent"),
                    GatewayRequestToParent::Transport(
                        transport::protocol::RequestToParent::ReceivedData { uri, payload },
                    ),
                )?;
            }
            _ => {
                panic!(
                    "unexpected received data type {} {:?}",
                    payload, maybe_p2p_msg
                );
            }
        };
        Ok(())
    }

    fn priv_encoded_send(
        &mut self,
        span: Span,
        to_address: lib3h_protocol::Address,
        uri: Lib3hUri,
        payload: Opaque,
        cb: SendCallback,
    ) -> GhostResult<()> {
        let e_span = span.child("encode_payload");
        self.message_encoding.request(
            span,
            encoding_protocol::RequestToChild::EncodePayload { payload },
            Box::new(move |me, resp| {
                match resp {
                    GhostCallbackData::Response(Ok(
                        encoding_protocol::RequestToChildResponse::EncodePayloadResult { payload },
                    )) => {
                        me.priv_low_level_send(e_span, to_address, uri, payload, cb)?;
                    }
                    _ => {
                        cb(Err(format!(
                            "gateway_transport::priv_encoded_send: {:?}",
                            resp
                        )
                        .into()))?;
                    }
                }
                Ok(())
            }),
        )
    }

    fn priv_low_level_send(
        &mut self,
        span: Span,
        to_address: lib3h_protocol::Address,
        uri: Lib3hUri,
        payload: Opaque,
        cb: SendCallback,
    ) -> GhostResult<()> {
        let payload =
            if let GatewayOutputWrapType::WrapOutputWithP2pDirectMessage = self.wrap_output_type {
                let dm_wrapper = DirectMessageData {
                    space_address: self.identifier.id.clone(),
                    request_id: "".to_string(),
                    to_agent_id: to_address,
                    from_agent_id: self.this_peer.peer_name.clone().into(),
                    content: payload,
                };
                let mut payload = Vec::new();
                let p2p_msg = P2pProtocol::DirectMessage(dm_wrapper);
                p2p_msg
                    .serialize(&mut Serializer::new(&mut payload))
                    .unwrap();
                Opaque::from(payload)
            } else {
                payload
            };

        trace!(
            "({}).priv_low_level_send message from {} to {}",
            self.identifier.nickname,
            self.this_peer.peer_name.clone(),
            uri.clone()
        );

        // Forward to the child Transport
        self.inner_transport.request(
            span.child("SendMessage"),
            transport::protocol::RequestToChild::SendMessage {
                uri: uri.clone(),
                payload: payload,
                attempt: 0,
            },
            Box::new(move |_me, response| {
                // In case of a transport error or timeout we store the message in the
                // pending list to retry sending it later
                match response {
                    // Success case:
                    GhostCallbackData::Response(Ok(
                        transport::protocol::RequestToChildResponse::SendMessageSuccess,
                    )) => {
                        debug!("Gateway send message successfully");
                        cb(Ok(GatewayRequestToChildResponse::Transport(
                            transport::protocol::RequestToChildResponse::SendMessageSuccess,
                        )))
                    }
                    // No error but something other than SendMessageSuccess:
                    GhostCallbackData::Response(Ok(_)) => {
                        warn!(
                            "Gateway got bad response type from transport: {:?}",
                            response
                        );
                        cb(Err(format!("bad response type: {:?}", response).into()))
                    }
                    // Transport error:
                    GhostCallbackData::Response(Err(error)) => {
                        debug!("Gateway got error from transport. Adding message to pending");
                        cb(Err(format!(
                            "Transport error while trying to send message: {:?}",
                            error
                        )
                        .into()))
                    }
                    // Timeout:
                    GhostCallbackData::Timeout(bt) => {
                        debug!(
                            "Gateway got timeout from transport. Adding message to pending: {:?}",
                            bt
                        );
                        cb(Err(format!(
                            "Ghost timeout error while trying to send message: {:?}",
                            bt
                        )
                        .into()))
                    }
                }
            }),
        )
    }

    /// uri =
    ///   - Network : transportId
    ///   - space   : agentId
    pub(crate) fn send(
        &mut self,
        span: Span,
        to_address: lib3h_protocol::Address,
        uri: Lib3hUri,
        payload: Opaque,
        cb: SendCallback,
    ) -> GhostResult<()> {
        debug!(
            "({}).send() {} | {}",
            self.identifier.nickname,
            uri,
            payload.len()
        );
        self.priv_encoded_send(span, to_address, uri, payload, cb)
    }

    const MAX_RETRY_ATTEMPTS: u8 = 5;
    pub(crate) fn handle_transport_pending_outgoing_messages(&mut self) -> GhostResult<()> {
        let pending: Vec<PendingOutgoingMessage> =
            self.pending_outgoing_messages.drain(..).collect();
        for p in pending {
            let transport_request = transport::protocol::RequestToChild::SendMessage {
                uri: p.uri,
                payload: p.payload,
                attempt: p.attempt + 1,
            };
            self.handle_transport_RequestToChild(p.span, transport_request, p.parent_request)?;
        }
        Ok(())
    }

    fn add_to_pending(
        &mut self,
        span: Span,
        uri: Lib3hUri,
        payload: Opaque,
        parent_request: GatewayToChildMessage,
        attempt: u8,
    ) -> Option<GatewayToChildMessage> {
        if attempt < Self::MAX_RETRY_ATTEMPTS {
            self.pending_outgoing_messages.push(PendingOutgoingMessage {
                span,
                uri,
                payload,
                parent_request,
                attempt,
            });
            trace!(
                "[gateway_transport] add_to_pending, pending_outgoing_messages: {:?}",
                self.pending_outgoing_messages
            );
            None
        } else {
            Some(parent_request)
        }
    }

    /// Handle Transport request sent to use by our parent
    pub(crate) fn handle_transport_RequestToChild(
        &mut self,
        span: Span,
        transport_request: transport::protocol::RequestToChild,
        parent_request: GatewayToChildMessage,
    ) -> Lib3hResult<()> {
        match transport_request {
            transport::protocol::RequestToChild::Bind { spec: _ } => {
                // Forward to child transport
                let _ = self.inner_transport.as_mut().request(
                    span.child("handle_transport_RequestToChild"),
                    transport_request,
                    Box::new(|_me, response| {
                        let response = {
                            match response {
                                GhostCallbackData::Timeout(bt) => {
                                    parent_request
                                        .respond(Err(format!("timeout: {:?}", bt).into()))?;
                                    return Ok(());
                                }
                                GhostCallbackData::Response(response) => response,
                            }
                        };
                        // forward back to parent
                        parent_request.respond(Ok(GatewayRequestToChildResponse::Transport(
                            response.unwrap(),
                        )))?;
                        Ok(())
                    }),
                );
            }
<<<<<<< HEAD
            transport::protocol::RequestToChild::SendMessage { uri, payload } => {
                debug!(
                    "gateway_transport: SendMessage, first resolving address {:?}",
                    uri.clone()
                );
=======
            transport::protocol::RequestToChild::SendMessage {
                uri,
                payload,
                attempt,
            } => {
>>>>>>> ec1c241d
                // uri is actually a dht peerKey
                // get actual uri from the inner dht before sending
                self.inner_dht.request(
                    span.child("transport::protocol::RequestToChild::SendMessage"),
                    DhtRequestToChild::RequestPeer(uri.clone()),
                    Box::new(move |me, response| {
                        match response {
                            GhostCallbackData::Response(Ok(
                                DhtRequestToChildResponse::RequestPeer(Some(peer_data)),
                            )) => {
                                debug!(
                                    "gateway_transport: address {:?} resolved to {:?}, sending...",
                                    uri.clone(),
                                    peer_data.peer_location.clone()
                                );
                                me.send(
                                    span.follower("TODO send"),
                                    Address::from(peer_data.peer_name),
                                    peer_data.peer_location.clone(),
                                    payload,
                                    Box::new(|response| {
                                        parent_request.respond(
                                            response
                                                .map_err(|transport_error| transport_error.into()),
                                        )
                                    }),
                                )?;
                            }
                            _ => {
                                debug!(
                                    "Couldn't resolve Peer address to send, DHT response was: {:?}",
                                    response
                                );
                                me.add_to_pending(
                                    span.follower("retry_gateway_send"),
                                    uri,
                                    payload,
                                    parent_request,
                                    attempt,
                                )
                                .map(|parent_request| {
                                    parent_request.respond(Err(Lib3hError::from(format!(
                                        "Maximum retries of {:?} already attempted.",
                                        Self::MAX_RETRY_ATTEMPTS
                                    ))))
                                })
                                .unwrap_or_else(|| {
                                    trace!("queued retry for response {:?}", response);
                                    Ok(())
                                })?
                            }
                        };
                        Ok(())
                    }),
                )?;
            }
        }
        // Done
        Ok(())
    }

    /// handle RequestToChildResponse received from child Transport
    /// before forwarding it to our parent
    #[allow(dead_code)]
    pub(crate) fn handle_transport_RequestToChildResponse(
        &mut self,
        response: &transport::protocol::RequestToChildResponse,
    ) -> TransportResult<()> {
        match response {
            transport::protocol::RequestToChildResponse::Bind(_result_data) => {
                // no-op
            }
            transport::protocol::RequestToChildResponse::SendMessageSuccess => {
                // no-op
            }
        };
        Ok(())
    }

    /// Handle request received from child transport
    pub(crate) fn handle_transport_RequestToParent(
        &mut self,
        mut msg: transport::protocol::ToParentMessage,
    ) -> TransportResult<()> {
        trace!(
            "({}) Serving request from child transport: {:?}",
            self.identifier.nickname,
            msg
        );
        let span = msg.span().child("handle_transport_RequestToParent");
        let msg = msg.take_message().expect("exists");
        match &msg {
            transport::protocol::RequestToParent::ErrorOccured { uri: _, error: _ } => {
                // pass any errors back up the chain so network layer can handle them (i.e.)
                self.endpoint_self.publish(
                    Span::fixme(),
                    GatewayRequestToParent::Transport(msg.clone()),
                )?;
            }
            transport::protocol::RequestToParent::IncomingConnection { uri } => {
                // TODO
                info!(
                    "({}) Incoming connection opened: {}",
                    self.identifier.nickname, uri
                );
                self.handle_incoming_connection(
                    span.child("transport::protocol::RequestToParent::IncomingConnection"),
                    uri.clone(),
                )?;
            }
            transport::protocol::RequestToParent::ReceivedData { uri, payload } => {
                // TODO
                trace!(
                    "{:?} Received message from: {} | size: {}",
                    self.identifier,
                    uri,
                    payload.len()
                );
                // trace!("Deserialize msg: {:?}", payload);
                if payload.len() == 0 {
                    debug!("Implement Ping!");
                } else {
                    self.priv_decode_on_receive(span, uri.clone(), payload.clone())?;
                }
            }
        };
        Ok(())
    }

    /// handle response we got from our parent
    #[allow(dead_code)]
    pub(crate) fn handle_transport_RequestToParentResponse(
        &mut self,
        _response: &transport::protocol::RequestToParentResponse,
    ) -> TransportResult<()> {
        // no-op
        Ok(())
    }
}<|MERGE_RESOLUTION|>--- conflicted
+++ resolved
@@ -382,19 +382,11 @@
                     }),
                 );
             }
-<<<<<<< HEAD
-            transport::protocol::RequestToChild::SendMessage { uri, payload } => {
+            transport::protocol::RequestToChild::SendMessage { uri, payload, attempt } => {
                 debug!(
                     "gateway_transport: SendMessage, first resolving address {:?}",
                     uri.clone()
                 );
-=======
-            transport::protocol::RequestToChild::SendMessage {
-                uri,
-                payload,
-                attempt,
-            } => {
->>>>>>> ec1c241d
                 // uri is actually a dht peerKey
                 // get actual uri from the inner dht before sending
                 self.inner_dht.request(
