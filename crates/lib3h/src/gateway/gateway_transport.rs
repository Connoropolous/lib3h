#![allow(non_snake_case)]

use crate::{
    dht::dht_protocol::*,
    engine::p2p_protocol::P2pProtocol,
    error::*,
    gateway::{protocol::*, P2pGateway, PendingOutgoingMessage, SendCallback},
    transport::{self, error::TransportResult},
};
use holochain_tracing::Span;
use lib3h_ghost_actor::prelude::*;
<<<<<<< HEAD
use lib3h_protocol::data_types::Opaque;
use lib3h_tracing::Lib3hSpan;
=======
>>>>>>> f619e1d2
use rmp_serde::{Deserializer, Serializer};
use serde::{Deserialize, Serialize};
use url::Url;

/// Private internals
impl P2pGateway {
    /// Handle IncomingConnection event from child transport
    fn handle_incoming_connection(&mut self, span: Span, uri: Url) -> TransportResult<()> {
        self.inner_dht.request(
            span.child("handle_incoming_connection"),
            DhtRequestToChild::RequestThisPeer,
            Box::new(move |me, response| {
                let response = {
                    match response {
                        GhostCallbackData::Timeout => panic!("timeout"),
                        GhostCallbackData::Response(response) => match response {
                            Err(e) => panic!("{:?}", e),
                            Ok(response) => response,
                        },
                    }
                };
                if let DhtRequestToChildResponse::RequestThisPeer(this_peer) = response {
                    // Send to other node our PeerAddress
                    let our_peer_address = P2pProtocol::PeerAddress(
                        me.identifier.to_string(),
                        this_peer.peer_address,
                        this_peer.timestamp,
                    );
                    let mut buf = Vec::new();
                    our_peer_address
                        .serialize(&mut Serializer::new(&mut buf))
                        .unwrap();
                    trace!(
                        "({}) sending P2pProtocol::PeerAddress: {:?} to {:?}",
                        me.identifier,
                        our_peer_address,
                        uri,
                    );
                    me.inner_transport.request(
                        span,
                        transport::protocol::RequestToChild::SendMessage {
                            uri: uri.clone(),
                            payload: buf.into(),
                        },
                        Box::new(|_me, response| {
                            match response {
                                GhostCallbackData::Response(Err(e)) => error!(
                                    "Error exchanging peer info with new connection: {:?}",
                                    e,
                                ),
                                GhostCallbackData::Timeout => {
                                    error!("Timeout exchanging peer info with new connection")
                                }
                                _ => trace!("Successfully exchanged peer info with new connection"),
                            };
                            Ok(())
                        }),
                    )?;
                } else {
                    panic!("bad response to RequestThisPeer: {:?}", response);
                }
                Ok(())
            }),
        )?;
        Ok(())
    }

    /// uri =
    ///   - Network : transportId
    ///   - space   : agentId
    pub(crate) fn send(
        &mut self,
<<<<<<< HEAD
        span: Lib3hSpan,
        uri: Url,
        payload: Opaque,
        cb: SendCallback,
=======
        span: Span,
        uri: &Url,
        payload: &[u8],
        parent_msg: GatewayToChildMessage,
>>>>>>> f619e1d2
    ) -> GhostResult<()> {
        trace!("({}).send() {} | {}", self.identifier, uri, payload.len());
        // Forward to the child Transport
        println!("GATEWAY SEND [{:?}]: {:?}", uri, payload);
        //let uri = uri.clone();
        //let payload = payload.to_vec();
        self.inner_transport.request_options(
            span.child("SendMessage"),
            transport::protocol::RequestToChild::SendMessage {
                uri: uri.clone(),
                payload: payload.clone(),
            },
            // Might receive a response back from our message.
            // Forward it back to parent
            Box::new(move |me, response| {
                // check for timeout
                println!("GATEWAY SEND CALLBACK");
                //let send_success = transport::protocol::RequestToChildResponse::SendMessageSuccess;

                match response {
                    // Success case:
                    GhostCallbackData::Response(Ok(
                        transport::protocol::RequestToChildResponse::SendMessageSuccess,
                    )) => {
                        debug!("Gateway send message successfully");
                        cb(Ok(GatewayRequestToChildResponse::Transport(
                            transport::protocol::RequestToChildResponse::SendMessageSuccess,
                        )))?;
                    }
                    // No error but something other than SendMessageSuccess:
                    GhostCallbackData::Response(Ok(_)) => {
                        warn!(
                            "Gateway got bad response type from transport: {:?}",
                            response
                        );
                        cb(Err(format!("bad response type: {:?}", response).into()))?;
                    }
                    // Transport error:
                    GhostCallbackData::Response(Err(_error)) => {
                        debug!("Gateway got error from transport. Adding message to pending");
                        me.pending_outgoing_messages.push(PendingOutgoingMessage {
                            uri,
                            payload,
                            span: span.follower("pending due to error"),
                            cb,
                        });
                    } //parent_msg.respond(Err(Lib3hError::new(ErrorKind::TransportError(e))))?,
                    // Timeout:
                    GhostCallbackData::Timeout => {
                        debug!("Gateway got timeout from transport. Adding message to pending");
                        me.pending_outgoing_messages.push(PendingOutgoingMessage {
                            uri,
                            payload,
                            span: span.follower("pending due to timeout"),
                            cb,
                        });
                    }
                }
                Ok(())
            }),
            GhostTrackRequestOptions {
                timeout: Some(std::time::Duration::from_millis(2000)),
            },
        )
    }

    pub(crate) fn handle_transport_pending_outgoing_messages(&mut self) -> GhostResult<()> {
        let pending: Vec<PendingOutgoingMessage> =
            self.pending_outgoing_messages.drain(..).collect();
        for p in pending {
            let _ = self.send(p.span, p.uri, p.payload, p.cb);
        }
        Ok(())
    }

    /// Handle Transport request sent to use by our parent
    pub(crate) fn handle_transport_RequestToChild(
        &mut self,
        span: Span,
        transport_request: transport::protocol::RequestToChild,
        parent_request: GatewayToChildMessage,
    ) -> Lib3hResult<()> {
        match transport_request {
            transport::protocol::RequestToChild::Bind { spec: _ } => {
                // Forward to child transport
                let _ = self.inner_transport.as_mut().request(
                    span.child("handle_transport_RequestToChild"),
                    transport_request,
                    Box::new(|_me, response| {
                        let response = {
                            match response {
                                GhostCallbackData::Timeout => {
                                    parent_request
                                        .respond(Err(Lib3hError::new_other("timeout")))?;
                                    return Ok(());
                                }
                                GhostCallbackData::Response(response) => response,
                            }
                        };
                        // forward back to parent
                        parent_request.respond(Ok(GatewayRequestToChildResponse::Transport(
                            response.unwrap(),
                        )))?;
                        Ok(())
                    }),
                );
            }
            transport::protocol::RequestToChild::SendMessage { uri, payload } => {
                // uri is actually a dht peerKey
                // get actual uri from the inner dht before sending
                self.inner_dht.request(
                    span.child("transport::protocol::RequestToChild::SendMessage"),
                    DhtRequestToChild::RequestPeer(uri.to_string()),
                    Box::new(move |me, response| {
                        let response = {
                            match response {
                                GhostCallbackData::Timeout => panic!("timeout"),
                                GhostCallbackData::Response(response) => match response {
                                    Err(e) => panic!("{:?}", e),
                                    Ok(response) => response,
                                },
                            }
                        };
                        if let DhtRequestToChildResponse::RequestPeer(maybe_peer_data) = response {
                            if let Some(peer_data) = maybe_peer_data {
                                me.send(
                                    span.follower("TODO send"),
                                    peer_data.peer_uri.clone(),
                                    payload,
                                    Box::new(|response| {
                                        parent_request.respond(
                                            response
                                                .map_err(|transport_error| transport_error.into()),
                                        )
                                    }),
                                )
                                .unwrap(); // FIXME unwrap
                            } else {
                                parent_request.respond(Err(format!(
                                    "no peer found to send PeerData{{{:?}}} Message{{{:?}}}",
                                    maybe_peer_data, payload
                                )
                                .into()))?;
                            };
                        } else {
                            parent_request.respond(Err(format!(
                                "bad response to RequestPeer: {:?}",
                                response
                            )
                            .into()))?;
                        }
                        Ok(())
                    }),
                )?;
            }
        }
        // Done
        Ok(())
    }

    /// handle RequestToChildResponse received from child Transport
    /// before forwarding it to our parent
    #[allow(dead_code)]
    pub(crate) fn handle_transport_RequestToChildResponse(
        &mut self,
        response: &transport::protocol::RequestToChildResponse,
    ) -> TransportResult<()> {
        match response {
            transport::protocol::RequestToChildResponse::Bind(_result_data) => {
                // no-op
            }
            transport::protocol::RequestToChildResponse::SendMessageSuccess => {
                // no-op
            }
        };
        Ok(())
    }

    /// Handle request received from child transport
    pub(crate) fn handle_transport_RequestToParent(
        &mut self,
        mut msg: transport::protocol::ToParentMessage,
    ) -> TransportResult<()> {
        debug!(
            "({}) Serving request from child transport: {:?}",
            self.identifier, msg
        );
        let span = msg.span().child("handle_transport_RequestToParent");
        let request = msg.take_message().expect("exists");
        match &request {
            transport::protocol::RequestToParent::ErrorOccured { uri, error } => {
                // TODO
                error!(
                    "({}) Connection Error for {}: {}\n Closing connection.",
                    self.identifier, uri, error,
                );
                // self.inner_transport.as_mut().close(id)?;
            }
            transport::protocol::RequestToParent::IncomingConnection { uri } => {
                // TODO
                info!("({}) Incoming connection opened: {}", self.identifier, uri);
                self.handle_incoming_connection(
                    span.child("transport::protocol::RequestToParent::IncomingConnection"),
                    uri.clone(),
                )?;
            }
            transport::protocol::RequestToParent::ReceivedData { uri, payload } => {
                // TODO
                debug!("Received message from: {} | size: {}", uri, payload.len());
                // trace!("Deserialize msg: {:?}", payload);
                if payload.len() == 0 {
                    debug!("Implement Ping!");
                } else {
                    let mut de = Deserializer::new(&payload[..]);
                    let maybe_p2p_msg: Result<P2pProtocol, rmp_serde::decode::Error> =
                        Deserialize::deserialize(&mut de);
                    if let Ok(p2p_msg) = maybe_p2p_msg {
                        if let P2pProtocol::PeerAddress(gateway_id, peer_address, timestamp) =
                            p2p_msg
                        {
                            debug!(
                                "Received PeerAddress: {} | {} ({})",
                                peer_address, gateway_id, self.identifier
                            );
                            if self.identifier == gateway_id {
                                let peer = PeerData {
                                    peer_address,
                                    peer_uri: uri.clone(),
                                    timestamp,
                                };
                                // HACK
                                let _ = self.inner_dht.publish(
                                    span.follower(
                                        "transport::protocol::RequestToParent::ReceivedData",
                                    ),
                                    DhtRequestToChild::HoldPeer(peer),
                                );
                                // TODO #58
                                // TODO #150 - Should not call process manually
                                self.process().expect("HACK");
                            }
                        }
                    }
                }
            }
        };
        // Bubble up to parent
        self.endpoint_self.as_mut().publish(
            span.follower("bubble up to parent"),
            GatewayRequestToParent::Transport(request),
        )?;
        Ok(())
    }

    /// handle response we got from our parent
    #[allow(dead_code)]
    pub(crate) fn handle_transport_RequestToParentResponse(
        &mut self,
        _response: &transport::protocol::RequestToParentResponse,
    ) -> TransportResult<()> {
        // no-op
        Ok(())
    }
}<|MERGE_RESOLUTION|>--- conflicted
+++ resolved
@@ -9,11 +9,8 @@
 };
 use holochain_tracing::Span;
 use lib3h_ghost_actor::prelude::*;
-<<<<<<< HEAD
 use lib3h_protocol::data_types::Opaque;
 use lib3h_tracing::Lib3hSpan;
-=======
->>>>>>> f619e1d2
 use rmp_serde::{Deserializer, Serializer};
 use serde::{Deserialize, Serialize};
 use url::Url;
@@ -86,17 +83,10 @@
     ///   - space   : agentId
     pub(crate) fn send(
         &mut self,
-<<<<<<< HEAD
-        span: Lib3hSpan,
+        span: Span,
         uri: Url,
         payload: Opaque,
         cb: SendCallback,
-=======
-        span: Span,
-        uri: &Url,
-        payload: &[u8],
-        parent_msg: GatewayToChildMessage,
->>>>>>> f619e1d2
     ) -> GhostResult<()> {
         trace!("({}).send() {} | {}", self.identifier, uri, payload.len());
         // Forward to the child Transport
