#![allow(non_snake_case)]

use crate::{
    dht::dht_protocol::*,
    engine::p2p_protocol::P2pProtocol,
    error::*,
    gateway::{protocol::*, P2pGateway, PendingOutgoingMessage, SendCallback},
    transport::{self, error::TransportResult},
};
use holochain_tracing::Span;
use lib3h_ghost_actor::prelude::*;
use lib3h_protocol::data_types::Opaque;
use rmp_serde::{Deserializer, Serializer};
use serde::{Deserialize, Serialize};
use url::Url;

/// Private internals
impl P2pGateway {
    /// Handle IncomingConnection event from child transport
    fn handle_incoming_connection(&mut self, span: Span, uri: Url) -> TransportResult<()> {
        self.inner_dht.request(
            span.child("handle_incoming_connection"),
            DhtRequestToChild::RequestThisPeer,
            Box::new(move |me, response| {
                let response = {
                    match response {
                        GhostCallbackData::Timeout => panic!("timeout"),
                        GhostCallbackData::Response(response) => match response {
                            Err(e) => panic!("{:?}", e),
                            Ok(response) => response,
                        },
                    }
                };
                if let DhtRequestToChildResponse::RequestThisPeer(this_peer) = response {
                    // Send to other node our PeerAddress
                    let our_peer_address = P2pProtocol::PeerAddress(
                        me.identifier.id.to_owned().into(),
                        this_peer.peer_address,
                        this_peer.timestamp,
                    );
                    let mut buf = Vec::new();
                    our_peer_address
                        .serialize(&mut Serializer::new(&mut buf))
                        .unwrap();
                    trace!(
                        "({}) sending P2pProtocol::PeerAddress: {:?} to {:?}",
                        me.identifier.nickname,
                        our_peer_address,
                        uri,
                    );
                    me.inner_transport.request(
                        span,
                        transport::protocol::RequestToChild::SendMessage {
                            uri: uri.clone(),
                            payload: buf.into(),
                        },
                        Box::new(|_me, response| {
                            match response {
                                GhostCallbackData::Response(Err(e)) => error!(
                                    "Error exchanging peer info with new connection: {:?}",
                                    e,
                                ),
                                GhostCallbackData::Timeout => {
                                    error!("Timeout exchanging peer info with new connection")
                                }
                                _ => trace!("Successfully exchanged peer info with new connection"),
                            };
                            Ok(())
                        }),
                    )?;
                } else {
                    panic!("bad response to RequestThisPeer: {:?}", response);
                }
                Ok(())
            }),
        )?;
        Ok(())
    }

    /// uri =
    ///   - Network : transportId
    ///   - space   : agentId
    pub(crate) fn send(
        &mut self,
        span: Span,
        uri: Url,
        payload: Opaque,
        cb: SendCallback,
    ) -> GhostResult<()> {
        trace!(
            "({}).send() {} | {}",
            self.identifier.nickname,
            uri,
            payload.len()
        );
        // Forward to the child Transport
        self.inner_transport.request(
            span.child("SendMessage"),
            transport::protocol::RequestToChild::SendMessage {
                uri: uri.clone(),
                payload: payload.clone(),
            },
            Box::new(move |_me, response| {
                // In case of a transport error or timeout we store the message in the
                // pending list to retry sending it later
                match response {
                    // Success case:
                    GhostCallbackData::Response(Ok(
                        transport::protocol::RequestToChildResponse::SendMessageSuccess,
                    )) => {
                        debug!("Gateway send message successfully");
                        cb(Ok(GatewayRequestToChildResponse::Transport(
                            transport::protocol::RequestToChildResponse::SendMessageSuccess,
                        )))
                    }
                    // No error but something other than SendMessageSuccess:
                    GhostCallbackData::Response(Ok(_)) => {
                        warn!(
                            "Gateway got bad response type from transport: {:?}",
                            response
                        );
                        cb(Err(format!("bad response type: {:?}", response).into()))
                    }
                    // Transport error:
                    GhostCallbackData::Response(Err(error)) => {
                        debug!("Gateway got error from transport. Adding message to pending");
                        Err(
                            format!("Transport error while trying to send message: {:?}", error)
                                .into(),
                        )
                    }
                    // Timeout:
                    GhostCallbackData::Timeout => {
                        debug!("Gateway got timeout from transport. Adding message to pending");
                        Err("Ghost timeout error while trying to send message".into())
                    }
                }
            }),
        )
    }

    pub(crate) fn handle_transport_pending_outgoing_messages(&mut self) -> GhostResult<()> {
        let pending: Vec<PendingOutgoingMessage> =
            self.pending_outgoing_messages.drain(..).collect();
        for p in pending {
            let transport_request = transport::protocol::RequestToChild::SendMessage {
                uri: p.uri,
                payload: p.payload,
            };
            let _ =
                self.handle_transport_RequestToChild(p.span, transport_request, p.parent_request)?;
        }
        Ok(())
    }

    fn add_to_pending(
        &mut self,
        span: Span,
        uri: Url,
        payload: Opaque,
        parent_request: GatewayToChildMessage,
    ) {
        self.pending_outgoing_messages.push(PendingOutgoingMessage {
            span,
            uri,
            payload,
            parent_request,
        });
    }

    /// Handle Transport request sent to use by our parent
    pub(crate) fn handle_transport_RequestToChild(
        &mut self,
        span: Span,
        transport_request: transport::protocol::RequestToChild,
        parent_request: GatewayToChildMessage,
    ) -> Lib3hResult<()> {
        match transport_request {
            transport::protocol::RequestToChild::Bind { spec: _ } => {
                // Forward to child transport
                let _ = self.inner_transport.as_mut().request(
                    span.child("handle_transport_RequestToChild"),
                    transport_request,
                    Box::new(|_me, response| {
                        let response = {
                            match response {
                                GhostCallbackData::Timeout => {
                                    parent_request
                                        .respond(Err(Lib3hError::new_other("timeout")))?;
                                    return Ok(());
                                }
                                GhostCallbackData::Response(response) => response,
                            }
                        };
                        // forward back to parent
                        parent_request.respond(Ok(GatewayRequestToChildResponse::Transport(
                            response.unwrap(),
                        )))?;
                        Ok(())
                    }),
                );
            }
            transport::protocol::RequestToChild::SendMessage { uri, payload } => {
                // uri is actually a dht peerKey
                // get actual uri from the inner dht before sending
                self.inner_dht.request(
                    span.child("transport::protocol::RequestToChild::SendMessage"),
                    DhtRequestToChild::RequestPeer(uri.to_string()),
                    Box::new(move |me, response| {
                        let response = {
                            match response {
                                GhostCallbackData::Timeout => {
                                    let span_name = "P2pGateway -> pending message because of GhostCallbackData::Timeout".to_string();
                                    debug!("{}", span_name);
                                    me.add_to_pending(span.follower(span_name), uri, payload, parent_request);
                                    return Ok(())
                                },
                                GhostCallbackData::Response(response) => match response {
                                    Err(e) => {
                                        let span_name = format!("P2pGateway -> pending message because of error: {:?}", e);
                                        debug!("{}", span_name);
                                        me.add_to_pending(span.follower(span_name), uri, payload, parent_request);
                                        return Ok(())
                                    }
                                    Ok(response) => response,
                                },
                            }
                        };
                        if let DhtRequestToChildResponse::RequestPeer(maybe_peer_data) = response {
                            if let Some(peer_data) = maybe_peer_data {
                                me.send(
                                    span.follower("TODO send"),
                                    peer_data.peer_uri.clone(),
                                    payload,
                                    Box::new(|response| {
                                        parent_request.respond(
                                            response
                                                .map_err(|transport_error| transport_error.into()),
                                        )
                                    }),
                                )?;
                            } else {
                                let span_name = format!("P2pGateway -> pending message because no peer found to send PeerData{{{:?}}} Message{{{:?}}}",
                                    maybe_peer_data, payload);
                                debug!("{}", span_name);
                                me.add_to_pending(span.follower(span_name), uri, payload, parent_request);
                                return Ok(())
                            };
                        } else {
                            parent_request.respond(Err(format!(
                                "bad response to RequestPeer: {:?}",
                                response
                            )
                            .into()))?;
                        }
                        Ok(())
                    }),
                )?;
            }
        }
        // Done
        Ok(())
    }

    /// handle RequestToChildResponse received from child Transport
    /// before forwarding it to our parent
    #[allow(dead_code)]
    pub(crate) fn handle_transport_RequestToChildResponse(
        &mut self,
        response: &transport::protocol::RequestToChildResponse,
    ) -> TransportResult<()> {
        match response {
            transport::protocol::RequestToChildResponse::Bind(_result_data) => {
                // no-op
            }
            transport::protocol::RequestToChildResponse::SendMessageSuccess => {
                // no-op
            }
        };
        Ok(())
    }

    /// Handle request received from child transport
    pub(crate) fn handle_transport_RequestToParent(
        &mut self,
        mut msg: transport::protocol::ToParentMessage,
    ) -> TransportResult<()> {
        debug!(
            "({}) Serving request from child transport: {:?}",
            self.identifier.nickname, msg
        );
        let span = msg.span().child("handle_transport_RequestToParent");
        let request = msg.take_message().expect("exists");
        match &request {
            transport::protocol::RequestToParent::ErrorOccured { uri, error } => {
                // TODO
                error!(
                    "({}) Connection Error for {}: {}\n Closing connection.",
                    self.identifier.nickname, uri, error,
                );
            }
            transport::protocol::RequestToParent::IncomingConnection { uri } => {
                // TODO
                info!(
                    "({}) Incoming connection opened: {}",
                    self.identifier.nickname, uri
                );
                self.handle_incoming_connection(
                    span.child("transport::protocol::RequestToParent::IncomingConnection"),
                    uri.clone(),
                )?;
            }
            transport::protocol::RequestToParent::ReceivedData { uri, payload } => {
                // TODO
                debug!("Received message from: {} | size: {}", uri, payload.len());
                // trace!("Deserialize msg: {:?}", payload);
<<<<<<< HEAD
                let mut de = Deserializer::new(&payload[..]);
                let maybe_p2p_msg: Result<P2pProtocol, rmp_serde::decode::Error> =
                    Deserialize::deserialize(&mut de);
                if let Ok(p2p_msg) = maybe_p2p_msg {
                    if let P2pProtocol::PeerAddress(gateway_id, peer_address, timestamp) = p2p_msg {
                        debug!(
                            "Received PeerAddress: {} | {} ({})",
                            peer_address, gateway_id, self.identifier.nickname
                        );
                        if self.identifier.id == gateway_id.into() {
                            let peer = PeerData {
                                peer_address,
                                peer_uri: uri.clone(),
                                timestamp,
                            };
                            // HACK
                            let _ = self.inner_dht.publish(
                                span.follower("transport::protocol::RequestToParent::ReceivedData"),
                                DhtRequestToChild::HoldPeer(peer),
=======
                if payload.len() == 0 {
                    debug!("Implement Ping!");
                } else {
                    let mut de = Deserializer::new(&payload[..]);
                    let maybe_p2p_msg: Result<P2pProtocol, rmp_serde::decode::Error> =
                        Deserialize::deserialize(&mut de);
                    if let Ok(p2p_msg) = maybe_p2p_msg {
                        if let P2pProtocol::PeerAddress(gateway_id, peer_address, timestamp) =
                            p2p_msg
                        {
                            debug!(
                                "Received PeerAddress: {} | {} ({})",
                                peer_address, gateway_id, self.identifier
>>>>>>> 59f84439
                            );
                            if self.identifier == gateway_id {
                                let peer = PeerData {
                                    peer_address,
                                    peer_uri: uri.clone(),
                                    timestamp,
                                };
                                // HACK
                                let _ = self.inner_dht.publish(
                                    span.follower(
                                        "transport::protocol::RequestToParent::ReceivedData",
                                    ),
                                    DhtRequestToChild::HoldPeer(peer),
                                );
                                // TODO #58
                                // TODO #150 - Should not call process manually
                                self.process().expect("HACK");
                            }
                        }
                    }
                }
            }
        };
        // Bubble up to parent
        self.endpoint_self.as_mut().publish(
            span.follower("bubble up to parent"),
            GatewayRequestToParent::Transport(request),
        )?;
        Ok(())
    }

    /// handle response we got from our parent
    #[allow(dead_code)]
    pub(crate) fn handle_transport_RequestToParentResponse(
        &mut self,
        _response: &transport::protocol::RequestToParentResponse,
    ) -> TransportResult<()> {
        // no-op
        Ok(())
    }
}<|MERGE_RESOLUTION|>--- conflicted
+++ resolved
@@ -314,27 +314,6 @@
                 // TODO
                 debug!("Received message from: {} | size: {}", uri, payload.len());
                 // trace!("Deserialize msg: {:?}", payload);
-<<<<<<< HEAD
-                let mut de = Deserializer::new(&payload[..]);
-                let maybe_p2p_msg: Result<P2pProtocol, rmp_serde::decode::Error> =
-                    Deserialize::deserialize(&mut de);
-                if let Ok(p2p_msg) = maybe_p2p_msg {
-                    if let P2pProtocol::PeerAddress(gateway_id, peer_address, timestamp) = p2p_msg {
-                        debug!(
-                            "Received PeerAddress: {} | {} ({})",
-                            peer_address, gateway_id, self.identifier.nickname
-                        );
-                        if self.identifier.id == gateway_id.into() {
-                            let peer = PeerData {
-                                peer_address,
-                                peer_uri: uri.clone(),
-                                timestamp,
-                            };
-                            // HACK
-                            let _ = self.inner_dht.publish(
-                                span.follower("transport::protocol::RequestToParent::ReceivedData"),
-                                DhtRequestToChild::HoldPeer(peer),
-=======
                 if payload.len() == 0 {
                     debug!("Implement Ping!");
                 } else {
@@ -347,10 +326,9 @@
                         {
                             debug!(
                                 "Received PeerAddress: {} | {} ({})",
-                                peer_address, gateway_id, self.identifier
->>>>>>> 59f84439
+                                peer_address, gateway_id, self.identifier.nickname
                             );
-                            if self.identifier == gateway_id {
+                            if self.identifier.id == gateway_id.into() {
                                 let peer = PeerData {
                                     peer_address,
                                     peer_uri: uri.clone(),
