#![allow(non_snake_case)]

use crate::{
    dht::dht_protocol::*,
    engine::p2p_protocol::P2pProtocol,
    error::*,
    gateway::{
        protocol::*, GatewayOutputWrapType, P2pGateway, PendingOutgoingMessage, SendCallback,
    },
    message_encoding::encoding_protocol,
    transport::{self, error::TransportResult},
};
use holochain_tracing::Span;
use lib3h_ghost_actor::prelude::*;
use lib3h_protocol::{data_types::*, uri::Lib3hUri};
use rmp_serde::{Deserializer, Serializer};
use serde::{Deserialize, Serialize};

/// Private internals
impl P2pGateway {
    /// Handle IncomingConnection event from child transport
    fn handle_incoming_connection(&mut self, span: Span, uri: Lib3hUri) -> TransportResult<()> {
        self.inner_dht.request(
            span.child("handle_incoming_connection"),
            DhtRequestToChild::RequestThisPeer,
            Box::new(move |me, response| {
                let response = {
                    match response {
                        GhostCallbackData::Timeout => panic!("timeout"),
                        GhostCallbackData::Response(response) => match response {
                            Err(e) => panic!("{:?}", e),
                            Ok(response) => response,
                        },
                    }
                };
                if let DhtRequestToChildResponse::RequestThisPeer(this_peer) = response {
                    // Send to other node our PeerName
                    let our_peer_name = P2pProtocol::PeerName(
                        me.identifier.id.to_owned().into(),
                        this_peer.peer_name,
                        this_peer.timestamp,
                    );
                    let mut buf = Vec::new();
                    our_peer_name
                        .serialize(&mut Serializer::new(&mut buf))
                        .unwrap();
                    trace!(
                        "({}) sending P2pProtocol::PeerName: {:?} to {:?}",
                        me.identifier.nickname,
                        our_peer_name,
                        uri,
                    );
                    me.send(
                        span.follower("TODO send"),
                        // This is a little awkward. If we are in wrapping
                        // mode, we still need this to be wrapped... but
                        // the remote side will intercept this message before
                        // it is sent up the chain, so it's ok this is blank.
                        "".to_string().into(),
                        uri.clone(),
                        buf.into(),
                        Box::new(|response| {
                            match response {
                                Ok(GatewayRequestToChildResponse::Transport(
                                    transport::protocol::RequestToChildResponse::SendMessageSuccess,
                                )) => {
                                    trace!("Successfully exchanged peer info with new connection")
                                }
                                _ => error!(
                                    "peer info exchange with new connection failed {:?}",
                                    response
                                ),
                            }
                            Ok(())
                        }),
                    )?;
                } else {
                    panic!("bad response to RequestThisPeer: {:?}", response);
                }
                Ok(())
            }),
        )?;
        Ok(())
    }

<<<<<<< HEAD
    /// uri =
    ///   - Network : transportid
    ///   - space   : agentid
    pub(crate) fn send(
        &mut self,
        span: Span,
        uri: Lib3hUri,
=======
    fn priv_decode_on_receive(&mut self, span: Span, uri: Url, payload: Opaque) -> GhostResult<()> {
        let e_span = span.child("on_receive");
        self.message_encoding.request(
            span,
            encoding_protocol::RequestToChild::Decode { payload },
            Box::new(move |me, resp| {
                match resp {
                    GhostCallbackData::Response(Ok(
                        encoding_protocol::RequestToChildResponse::DecodeResult {
                            result: encoding_protocol::DecodeData::Payload { payload },
                        },
                    )) => {
                        if payload.len() == 0 {
                            debug!("Implement Ping!");
                        } else {
                            me.priv_on_receive(e_span, uri, payload)?;
                        }
                    }
                    _ => panic!("unexpected decode result: {:?}", resp),
                }
                Ok(())
            }),
        )
    }

    fn priv_on_receive(&mut self, span: Span, uri: Url, payload: Opaque) -> GhostResult<()> {
        let mut de = Deserializer::new(&payload[..]);
        let maybe_p2p_msg: Result<P2pProtocol, rmp_serde::decode::Error> =
            Deserialize::deserialize(&mut de);

        match maybe_p2p_msg {
            Ok(P2pProtocol::PeerAddress(gateway_id, peer_address, timestamp)) => {
                debug!(
                    "Received PeerAddress: {} | {} ({})",
                    peer_address, gateway_id, self.identifier.nickname
                );
                if self.identifier.id == gateway_id.into() {
                    let peer = PeerData {
                        peer_address,
                        peer_uri: uri.clone(),
                        timestamp,
                    };
                    // HACK
                    self.inner_dht.publish(
                        span.follower("transport::protocol::RequestToParent::ReceivedData"),
                        DhtRequestToChild::HoldPeer(peer),
                    )?;
                }
            }
            Ok(_) => {
                // TODO XXX - nope!
                // We should handle these cases, and pick the ones we want to
                // send up the chain, and which ones should be handled here.

                trace!(
                    "{:?} received {} {}",
                    self.identifier,
                    uri,
                    String::from_utf8_lossy(&payload)
                );

                self.endpoint_self.as_mut().publish(
                    span.follower("bubble up to parent"),
                    GatewayRequestToParent::Transport(
                        transport::protocol::RequestToParent::ReceivedData { uri, payload },
                    ),
                )?;
            }
            _ => {
                panic!(
                    "unexpected received data type {} {:?}",
                    payload, maybe_p2p_msg
                );
            }
        };
        Ok(())
    }

    fn priv_encoded_send(
        &mut self,
        span: Span,
        to_address: lib3h_protocol::Address,
        uri: Url,
>>>>>>> be5c8105
        payload: Opaque,
        cb: SendCallback,
    ) -> GhostResult<()> {
        let e_span = span.child("encode_payload");
        self.message_encoding.request(
            span,
            encoding_protocol::RequestToChild::EncodePayload { payload },
            Box::new(move |me, resp| {
                match resp {
                    GhostCallbackData::Response(Ok(
                        encoding_protocol::RequestToChildResponse::EncodePayloadResult { payload },
                    )) => {
                        trace!("sending: {:?}", payload);
                        me.priv_low_level_send(e_span, to_address, uri, payload, cb)?;
                    }
                    _ => {
                        cb(Err(format!(
                            "gateway_transport::priv_encoded_send: {:?}",
                            resp
                        )
                        .into()))?;
                    }
                }
                Ok(())
            }),
        )
    }

    fn priv_low_level_send(
        &mut self,
        span: Span,
        to_address: lib3h_protocol::Address,
        uri: Url,
        payload: Opaque,
        cb: SendCallback,
    ) -> GhostResult<()> {
        let payload =
            if let GatewayOutputWrapType::WrapOutputWithP2pDirectMessage = self.wrap_output_type {
                let dm_wrapper = DirectMessageData {
                    space_address: self.identifier.id.clone(),
                    request_id: "".to_string(),
                    to_agent_id: to_address,
                    from_agent_id: self.this_peer.peer_address.clone().into(),
                    content: payload,
                };
                let mut payload = Vec::new();
                let p2p_msg = P2pProtocol::DirectMessage(dm_wrapper);
                p2p_msg
                    .serialize(&mut Serializer::new(&mut payload))
                    .unwrap();
                Opaque::from(payload)
            } else {
                payload
            };

        // Forward to the child Transport
        self.inner_transport.request(
            span.child("SendMessage"),
            transport::protocol::RequestToChild::SendMessage {
                uri: uri.clone(),
                payload: payload,
            },
            Box::new(move |_me, response| {
                // In case of a transport error or timeout we store the message in the
                // pending list to retry sending it later
                match response {
                    // Success case:
                    GhostCallbackData::Response(Ok(
                        transport::protocol::RequestToChildResponse::SendMessageSuccess,
                    )) => {
                        debug!("Gateway send message successfully");
                        cb(Ok(GatewayRequestToChildResponse::Transport(
                            transport::protocol::RequestToChildResponse::SendMessageSuccess,
                        )))
                    }
                    // No error but something other than SendMessageSuccess:
                    GhostCallbackData::Response(Ok(_)) => {
                        warn!(
                            "Gateway got bad response type from transport: {:?}",
                            response
                        );
                        cb(Err(format!("bad response type: {:?}", response).into()))
                    }
                    // Transport error:
                    GhostCallbackData::Response(Err(error)) => {
                        debug!("Gateway got error from transport. Adding message to pending");
                        cb(Err(format!(
                            "Transport error while trying to send message: {:?}",
                            error
                        )
                        .into()))
                    }
                    // Timeout:
                    GhostCallbackData::Timeout => {
                        debug!("Gateway got timeout from transport. Adding message to pending");
                        cb(Err(
                            "Ghost timeout error while trying to send message".into()
                        ))
                    }
                }
            }),
        )
    }

    /// uri =
    ///   - Network : transportId
    ///   - space   : agentId
    pub(crate) fn send(
        &mut self,
        span: Span,
        to_address: lib3h_protocol::Address,
        uri: Url,
        payload: Opaque,
        cb: SendCallback,
    ) -> GhostResult<()> {
        trace!(
            "({}).send() {} | {}",
            self.identifier.nickname,
            uri,
            payload.len()
        );
        self.priv_encoded_send(span, to_address, uri, payload, cb)
    }

    pub(crate) fn handle_transport_pending_outgoing_messages(&mut self) -> GhostResult<()> {
        let pending: Vec<PendingOutgoingMessage> =
            self.pending_outgoing_messages.drain(..).collect();
        for p in pending {
            let transport_request = transport::protocol::RequestToChild::SendMessage {
                uri: p.uri,
                payload: p.payload,
            };
            self.handle_transport_RequestToChild(p.span, transport_request, p.parent_request)?;
        }
        Ok(())
    }

    fn add_to_pending(
        &mut self,
        span: Span,
        uri: Lib3hUri,
        payload: Opaque,
        parent_request: GatewayToChildMessage,
    ) {
        self.pending_outgoing_messages.push(PendingOutgoingMessage {
            span,
            uri,
            payload,
            parent_request,
        });
    }

    /// Handle Transport request sent to use by our parent
    pub(crate) fn handle_transport_RequestToChild(
        &mut self,
        span: Span,
        transport_request: transport::protocol::RequestToChild,
        parent_request: GatewayToChildMessage,
    ) -> Lib3hResult<()> {
        match transport_request {
            transport::protocol::RequestToChild::Bind { spec: _ } => {
                // Forward to child transport
                let _ = self.inner_transport.as_mut().request(
                    span.child("handle_transport_RequestToChild"),
                    transport_request,
                    Box::new(|_me, response| {
                        let response = {
                            match response {
                                GhostCallbackData::Timeout => {
                                    parent_request
                                        .respond(Err(Lib3hError::new_other("timeout")))?;
                                    return Ok(());
                                }
                                GhostCallbackData::Response(response) => response,
                            }
                        };
                        // forward back to parent
                        parent_request.respond(Ok(GatewayRequestToChildResponse::Transport(
                            response.unwrap(),
                        )))?;
                        Ok(())
                    }),
                );
            }
            transport::protocol::RequestToChild::SendMessage { uri, payload } => {
<<<<<<< HEAD
                trace!("Gateway trying SendMessage to {:?}", uri);

                let payload_wrapped = payload.clone(); // not really wrapped

                // TODO - XXX - We need to wrap this so we know how / where
                //              to put this message (which gateway) on the
                //              remote side

                /*
                let to_agent_id = uri.path();
                trace!(
                    "try-send {:?} {} {} bytes",
                    self.identifier.id,
                    to_agent_id,
                    payload.len()
                );

                let request_id = nanoid::simple();
                // as a gateway, we need to wrap items going to our children
                let wrap_payload = P2pProtocol::DirectMessage(DirectMessageData {
                    space_address: self.identifier.id.clone(),
                    request_id: request_id.clone(),
                    to_agent_id: to_agent_id.into(),
                    from_agent_id: self.this_peer.peer_name.clone().into(),
                    content: payload.clone(),
                });

                // Serialize payload
                let mut payload_wrapped = Vec::new();
                wrap_payload
                    .serialize(&mut Serializer::new(&mut payload_wrapped))
                    .unwrap();
                let payload_wrapped = Opaque::from(payload_wrapped);
                */

=======
>>>>>>> be5c8105
                // uri is actually a dht peerKey
                // get actual uri from the inner dht before sending
                self.inner_dht.request(
                    span.child("transport::protocol::RequestToChild::SendMessage"),
                    DhtRequestToChild::RequestPeer(uri.clone()),
                    Box::new(move |me, response| {
                        match response {
                            GhostCallbackData::Response(Ok(
                                DhtRequestToChildResponse::RequestPeer(Some(peer_data)),
                            )) => {
                                me.send(
                                    span.follower("TODO send"),
<<<<<<< HEAD
                                    peer_data.peer_location.clone(),
                                    payload_wrapped,
=======
                                    peer_data.peer_address.clone().into(),
                                    peer_data.peer_uri.clone(),
                                    payload,
>>>>>>> be5c8105
                                    Box::new(|response| {
                                        parent_request.respond(
                                            response
                                                .map_err(|transport_error| transport_error.into()),
                                        )
                                    }),
                                )?;
                            }
                            _ => {
                                debug!("Couldn't Send: {:?}", response);
                                me.add_to_pending(
                                    span.follower("retry_gateway_send"),
                                    uri,
                                    payload,
                                    parent_request,
                                );
                            }
                        };
                        Ok(())
                    }),
                )?;
            }
        }
        // Done
        Ok(())
    }

    /// handle RequestToChildResponse received from child Transport
    /// before forwarding it to our parent
    #[allow(dead_code)]
    pub(crate) fn handle_transport_RequestToChildResponse(
        &mut self,
        response: &transport::protocol::RequestToChildResponse,
    ) -> TransportResult<()> {
        match response {
            transport::protocol::RequestToChildResponse::Bind(_result_data) => {
                // no-op
            }
            transport::protocol::RequestToChildResponse::SendMessageSuccess => {
                // no-op
            }
        };
        Ok(())
    }

    /// Handle request received from child transport
    pub(crate) fn handle_transport_RequestToParent(
        &mut self,
        mut msg: transport::protocol::ToParentMessage,
    ) -> TransportResult<()> {
        debug!(
            "({}) Serving request from child transport: {:?}",
            self.identifier.nickname, msg
        );
        let span = msg.span().child("handle_transport_RequestToParent");
        match msg.take_message().expect("exists") {
            transport::protocol::RequestToParent::ErrorOccured { uri, error } => {
                // TODO
                error!(
                    "({}) Connection Error for {}: {}\n Closing connection.",
                    self.identifier.nickname, uri, error,
                );
            }
            transport::protocol::RequestToParent::IncomingConnection { uri } => {
                // TODO
                info!(
                    "({}) Incoming connection opened: {}",
                    self.identifier.nickname, uri
                );
                self.handle_incoming_connection(
                    span.child("transport::protocol::RequestToParent::IncomingConnection"),
                    uri.clone(),
                )?;
            }
            transport::protocol::RequestToParent::ReceivedData { uri, payload } => {
                // TODO
                trace!(
                    "{:?} Received message from: {} | size: {}",
                    self.identifier,
                    uri,
                    payload.len()
                );
                // trace!("Deserialize msg: {:?}", payload);
                if payload.len() == 0 {
                    debug!("Implement Ping!");
                } else {
<<<<<<< HEAD
                    let mut de = Deserializer::new(&payload[..]);
                    let maybe_p2p_msg: Result<P2pProtocol, rmp_serde::decode::Error> =
                        Deserialize::deserialize(&mut de);
                    if let Ok(p2p_msg) = maybe_p2p_msg {
                        if let P2pProtocol::PeerName(gateway_id, peer_name, timestamp) = p2p_msg {
                            debug!(
                                "Received P2pProtocol::PeerName: {} | {} ({})",
                                peer_name, gateway_id, self.identifier.nickname
                            );
                            if self.identifier.id == gateway_id.into() {
                                let peer = PeerData {
                                    peer_name,
                                    peer_location: uri.clone(),
                                    timestamp,
                                };
                                // HACK
                                let _ = self.inner_dht.publish(
                                    span.follower(
                                        "transport::protocol::RequestToParent::ReceivedData",
                                    ),
                                    DhtRequestToChild::HoldPeer(peer),
                                );
                                // TODO #58
                                // TODO #150 - Should not call process manually
                                self.process().expect("HACK");
                            }
                        }
                    }
=======
                    self.priv_decode_on_receive(span, uri, payload)?;
>>>>>>> be5c8105
                }
            }
        };
        Ok(())
    }

    /// handle response we got from our parent
    #[allow(dead_code)]
    pub(crate) fn handle_transport_RequestToParentResponse(
        &mut self,
        _response: &transport::protocol::RequestToParentResponse,
    ) -> TransportResult<()> {
        // no-op
        Ok(())
    }
}<|MERGE_RESOLUTION|>--- conflicted
+++ resolved
@@ -83,15 +83,6 @@
         Ok(())
     }
 
-<<<<<<< HEAD
-    /// uri =
-    ///   - Network : transportid
-    ///   - space   : agentid
-    pub(crate) fn send(
-        &mut self,
-        span: Span,
-        uri: Lib3hUri,
-=======
     fn priv_decode_on_receive(&mut self, span: Span, uri: Url, payload: Opaque) -> GhostResult<()> {
         let e_span = span.child("on_receive");
         self.message_encoding.request(
@@ -174,8 +165,7 @@
         &mut self,
         span: Span,
         to_address: lib3h_protocol::Address,
-        uri: Url,
->>>>>>> be5c8105
+        uri: Lib3hUri,
         payload: Opaque,
         cb: SendCallback,
     ) -> GhostResult<()> {
@@ -361,9 +351,6 @@
                 );
             }
             transport::protocol::RequestToChild::SendMessage { uri, payload } => {
-<<<<<<< HEAD
-                trace!("Gateway trying SendMessage to {:?}", uri);
-
                 let payload_wrapped = payload.clone(); // not really wrapped
 
                 // TODO - XXX - We need to wrap this so we know how / where
@@ -385,7 +372,7 @@
                     space_address: self.identifier.id.clone(),
                     request_id: request_id.clone(),
                     to_agent_id: to_agent_id.into(),
-                    from_agent_id: self.this_peer.peer_name.clone().into(),
+                    from_agent_id: self.this_peer.peer_address.clone().into(),
                     content: payload.clone(),
                 });
 
@@ -397,8 +384,6 @@
                 let payload_wrapped = Opaque::from(payload_wrapped);
                 */
 
-=======
->>>>>>> be5c8105
                 // uri is actually a dht peerKey
                 // get actual uri from the inner dht before sending
                 self.inner_dht.request(
@@ -411,14 +396,8 @@
                             )) => {
                                 me.send(
                                     span.follower("TODO send"),
-<<<<<<< HEAD
-                                    peer_data.peer_location.clone(),
+                                    peer_data.peer_uri.clone(),
                                     payload_wrapped,
-=======
-                                    peer_data.peer_address.clone().into(),
-                                    peer_data.peer_uri.clone(),
-                                    payload,
->>>>>>> be5c8105
                                     Box::new(|response| {
                                         parent_request.respond(
                                             response
@@ -505,20 +484,21 @@
                 if payload.len() == 0 {
                     debug!("Implement Ping!");
                 } else {
-<<<<<<< HEAD
                     let mut de = Deserializer::new(&payload[..]);
                     let maybe_p2p_msg: Result<P2pProtocol, rmp_serde::decode::Error> =
                         Deserialize::deserialize(&mut de);
                     if let Ok(p2p_msg) = maybe_p2p_msg {
-                        if let P2pProtocol::PeerName(gateway_id, peer_name, timestamp) = p2p_msg {
+                        if let P2pProtocol::PeerAddress(gateway_id, peer_address, timestamp) =
+                            p2p_msg
+                        {
                             debug!(
-                                "Received P2pProtocol::PeerName: {} | {} ({})",
-                                peer_name, gateway_id, self.identifier.nickname
+                                "Received PeerAddress: {} | {} ({})",
+                                peer_address, gateway_id, self.identifier.nickname
                             );
                             if self.identifier.id == gateway_id.into() {
                                 let peer = PeerData {
-                                    peer_name,
-                                    peer_location: uri.clone(),
+                                    peer_address,
+                                    peer_uri: uri.clone(),
                                     timestamp,
                                 };
                                 // HACK
@@ -534,9 +514,6 @@
                             }
                         }
                     }
-=======
-                    self.priv_decode_on_receive(span, uri, payload)?;
->>>>>>> be5c8105
                 }
             }
         };
