--- conflicted
+++ resolved
@@ -16,12 +16,12 @@
 
 use url::Url;
 
-<<<<<<< HEAD
 #[derive(Debug, Clone, PartialEq, Eq)]
 enum TrackType {
     /// send messages, log errors, do nothing with success
     TransportSendFireAndForget,
-=======
+}
+
 /// describes a super construct of a Transport and a Dht allowing
 /// Transport access via peer discovery handled by the Dht
 pub trait Gateway: Transport + Dht {
@@ -94,7 +94,6 @@
     pub fn as_mut(&self) -> RwLockWriteGuard<'_, dyn Gateway + 'wrap> {
         self.gateway.write().expect("failed to obtain write lock")
     }
->>>>>>> cd93738a
 }
 
 /// Gateway to a P2P network.
