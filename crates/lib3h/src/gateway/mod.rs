--- conflicted
+++ resolved
@@ -8,34 +8,10 @@
 use crate::{dht::dht_protocol::*, gateway::protocol::*, transport};
 use detach::prelude::*;
 use lib3h_protocol::protocol_server::Lib3hServerProtocol;
-<<<<<<< HEAD
-=======
 use lib3h_tracing::Lib3hTrace;
-use std::collections::{HashMap, VecDeque};
->>>>>>> 4e89c104
 use url::Url;
 
-<<<<<<< HEAD
 /// Combines a Transport and a DHT.
-=======
-    fn process_dht(&mut self) -> GhostResult<()>;
-    fn as_dht_mut(&mut self) -> &mut ChildDhtWrapperDyn<GatewayUserData, Lib3hTrace>;
-
-    /// temp HACK. Waiting for gateway actor
-    fn drain_dht_outbox(&mut self) -> Vec<Lib3hServerProtocol>;
-
-    // TODO - remove this hack
-    fn hold_peer(&mut self, peer_data: PeerData);
-
-    // sync actor requests
-    fn get_peer_list_sync(&mut self) -> Vec<PeerData>;
-    fn get_this_peer_sync(&mut self) -> PeerData;
-    fn get_peer_sync(&mut self, peer_address: &str) -> Option<PeerData>;
-}
-
-/// Gateway to a P2P network.
-/// Combines a transport and a DHT.
->>>>>>> 4e89c104
 /// Tracks distributed data for that P2P network in a DHT.
 pub struct P2pGateway {
     /// Used for distinguishing gateways
@@ -45,12 +21,7 @@
         transport::protocol::TransportActorParentContextEndpoint<GatewayUserData, GatewayContext>,
     >,
     /// DHT
-<<<<<<< HEAD
-    inner_dht: ChildDhtWrapperDyn<GatewayUserData, GatewayContext>,
-
-=======
     inner_dht: ChildDhtWrapperDyn<GatewayUserData, Lib3hTrace>,
->>>>>>> 4e89c104
     // Cache
     this_peer: PeerData,
     // user data for ghost callback
