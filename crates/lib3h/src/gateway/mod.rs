--- conflicted
+++ resolved
@@ -7,13 +7,6 @@
 
 use crate::{dht::dht_protocol::*, gateway::protocol::*, transport};
 use detach::prelude::*;
-<<<<<<< HEAD
-use lib3h_protocol::protocol_server::Lib3hServerProtocol;
-
-use url::Url;
-=======
-use lib3h_tracing::Lib3hTrace;
->>>>>>> cb5ee526
 
 /// Combines a Transport and a DHT.
 /// Tracks distributed data for that P2P network in a DHT.
@@ -23,52 +16,13 @@
 
     /// Transport
     child_transport_endpoint:
-<<<<<<< HEAD
-        Detach<transport::protocol::TransportActorParentContextEndpoint<GatewayUserData>>,
+        Detach<transport::protocol::TransportActorParentContextEndpoint<P2pGateway>>,
     /// DHT
     inner_dht: Detach<ChildDhtWrapperDyn<P2pGateway>>,
-    // Cache
-    this_peer: PeerData,
-    // user data for ghost callback
-    pub user_data: GatewayUserData,
 
     /// self ghost actor
     endpoint_parent: Option<GatewayParentEndpoint>,
     endpoint_self: Detach<GatewaySelfEndpoint<()>>,
-}
-
-// user data for ghost callback
-pub struct GatewayUserData {
-    pub this_peer: PeerData,
-    pub maybe_peer: Option<PeerData>,
-    pub peer_list: Vec<PeerData>,
-    pub lib3h_outbox: Vec<Lib3hServerProtocol>,
-    pub binding: Url,
-}
-
-impl GatewayUserData {
-    pub fn new() -> Self {
-        GatewayUserData {
-            this_peer: PeerData {
-                peer_address: "FIXME".to_string(),
-                peer_uri: Url::parse("fixme://host:123").unwrap(),
-                timestamp: 0,
-            },
-            maybe_peer: None,
-            peer_list: Vec::new(),
-            lib3h_outbox: Vec::new(),
-            binding: Url::parse("fixme://host:123").unwrap(),
-        }
-    }
-=======
-        Detach<transport::protocol::TransportActorParentContextEndpoint<P2pGateway, Lib3hTrace>>,
-    /// DHT
-    inner_dht: Detach<ChildDhtWrapperDyn<P2pGateway, Lib3hTrace>>,
-
-    /// self ghost actor
-    endpoint_parent: Option<GatewayParentEndpoint>,
-    endpoint_self: Detach<GatewaySelfEndpoint<(), Lib3hTrace>>,
     /// cached data from inner dht
     this_peer: PeerData,
->>>>>>> cb5ee526
 }