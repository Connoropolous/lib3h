--- conflicted
+++ resolved
@@ -5,15 +5,13 @@
 pub mod p2p_gateway;
 pub mod protocol;
 
-<<<<<<< HEAD
-use crate::{dht::dht_protocol::*, engine::GatewayId, gateway::protocol::*, transport};
-=======
 use crate::{
     dht::dht_protocol::*,
+    engine::GatewayId,
     gateway::protocol::*,
     transport::{self, error::TransportResult},
 };
->>>>>>> 59f84439
+
 use detach::prelude::*;
 use holochain_tracing::Span;
 use lib3h_ghost_actor::GhostResult;
