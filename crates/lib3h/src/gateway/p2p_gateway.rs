--- conflicted
+++ resolved
@@ -7,32 +7,7 @@
     transport::TransportWrapper,
 };
 use lib3h_protocol::Address;
-<<<<<<< HEAD
-use std::{
-    cell::RefCell,
-    collections::{HashMap, VecDeque},
-    rc::Rc,
-};
-
-/// Public interface
-impl<T: Transport, D: Dht> P2pGateway<T, D> {
-    /// This Gateway's identifier
-    pub fn identifier(&self) -> &str {
-        self.identifier.as_str()
-    }
-
-    pub fn process(&mut self) -> OENTUHNOTEHUNTHENOU {
-        //putting this here so we don't forget
-
-        for (timeout_id, timeout_data) in self.request_track.process_timeouts() {
-            error!("timeout {:?} {:?}", timeout_id, timeout_data);
-        }
-    }
-
-}
-=======
 use std::collections::{HashMap, VecDeque};
->>>>>>> cd93738a
 
 //--------------------------------------------------------------------------------------------------
 // Constructors
@@ -94,6 +69,14 @@
         );
         Some(conn_id)
     }
+
+    pub fn process(&mut self) -> OENTUHNOTEHUNTHENOU {
+        //putting this here so we don't forget
+
+        for (timeout_id, timeout_data) in self.request_track.process_timeouts() {
+            error!("timeout {:?} {:?}", timeout_id, timeout_data);
+        }
+    }
 }
 
 /// P2pGateway Constructor
