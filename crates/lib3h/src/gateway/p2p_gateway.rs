--- conflicted
+++ resolved
@@ -8,13 +8,7 @@
 use detach::prelude::*;
 use lib3h_ghost_actor::prelude::*;
 use lib3h_protocol::{protocol_server::Lib3hServerProtocol, Address};
-<<<<<<< HEAD
 use lib3h_tracing::Lib3hSpan;
-use std::collections::{HashMap, VecDeque};
-use url::Url;
-=======
-use lib3h_tracing::Lib3hTrace;
->>>>>>> 390df65d
 
 //--------------------------------------------------------------------------------------------------
 // Constructors
@@ -27,7 +21,7 @@
     pub fn new(
         identifier: &str,
         child_transport_endpoint: Detach<
-            transport::protocol::TransportActorParentContextEndpoint<GatewayUserData, Lib3hTrace>,
+            transport::protocol::TransportActorParentContextEndpoint<GatewayUserData>,
         >,
         dht_factory: DhtFactory,
         dht_config: &DhtConfig,
@@ -58,7 +52,7 @@
     pub fn new_with_space(
         space_address: &Address,
         child_transport_endpoint: Detach<
-            transport::protocol::TransportActorParentContextEndpoint<GatewayUserData, Lib3hTrace>,
+            transport::protocol::TransportActorParentContextEndpoint<GatewayUserData>,
         >,
         dht_factory: DhtFactory,
         dht_config: &DhtConfig,
@@ -73,95 +67,12 @@
     }
 }
 
-<<<<<<< HEAD
-/// Gateway Trait
-impl<'gateway> Gateway for P2pGateway<'gateway> {
-    /// This Gateway's identifier
-    fn identifier(&self) -> &str {
-        self.identifier.as_str()
-    }
-
-    fn transport_inject_event(&mut self, evt: TransportEvent) {
-        self.transport_inject_events.push(evt);
-    }
-
-    /// Helper for getting a connectionId from a peer_address
-    fn get_connection_id(&mut self, peer_address: &str) -> Option<String> {
-        // get peer_uri
-        let maybe_peer_data = self.get_peer_sync(peer_address);
-        if maybe_peer_data.is_none() {
-            return None;
-        }
-        let peer_uri = maybe_peer_data.unwrap().peer_uri;
-        trace!(
-            "({}) get_connection_id: {} -> {}",
-            self.identifier,
-            peer_address,
-            peer_uri,
-        );
-        // get connection_id
-        let maybe_connection_id = self.connection_map.get(&peer_uri);
-        if maybe_connection_id.is_none() {
-            return None;
-        }
-        let conn_id = maybe_connection_id.unwrap().clone();
-        trace!(
-            "({}) get_connection_id: {} -> {} -> {}",
-            self.identifier,
-            peer_address,
-            peer_uri,
-            conn_id,
-        );
-        Some(conn_id)
-    }
-
-    fn process_dht(&mut self) -> GhostResult<()> {
-        let res = self.inner_dht.process(&mut self.user_data);
-        res
-    }
-
-    fn as_dht_mut(&mut self) -> &mut ChildDhtWrapperDyn<GatewayUserData> {
-        &mut self.inner_dht
-    }
-
-    fn drain_dht_outbox(&mut self) -> Vec<Lib3hServerProtocol> {
-        self.user_data.lib3h_outbox.drain(0..).collect()
-    }
-
-    // TODO - remove this hack
-    fn hold_peer(&mut self, peer_data: PeerData) {
-        if self.identifier != NETWORK_GATEWAY_ID {
-            debug!(
-                "({}).Dht.post(HoldPeer) - {}",
-                self.identifier, peer_data.peer_uri,
-            );
-            // In space_gateway `peer_uri` is a URI-ed transportId, so un-URI-ze it
-            // to get the transportId
-            let maybe_previous = self.connection_map.insert(
-                peer_data.peer_uri.clone(),
-                String::from(peer_data.peer_uri.path()),
-            );
-            if let Some(previous_cId) = maybe_previous {
-                debug!(
-                    "Replaced connectionId for {} ; was: {}",
-                    peer_data.peer_uri.clone(),
-                    previous_cId
-                );
-            }
-        }
-        let _ = self
-            .inner_dht
-            .publish(Lib3hSpan::todo(), DhtRequestToChild::HoldPeer(peer_data));
-    }
-
-=======
 impl P2pGateway {
     // FIXME
     pub fn drain_dht_outbox(&mut self) -> Vec<Lib3hServerProtocol> {
         self.user_data.lib3h_outbox.drain(0..).collect()
     }
 
->>>>>>> 390df65d
     ///
     pub fn get_peer_list_sync(&mut self) -> Vec<PeerData> {
         trace!("get_peer_list_sync() ...");
