--- conflicted
+++ resolved
@@ -42,13 +42,8 @@
             endpoint_self,
             this_peer: PeerData {
                 peer_address: dht_config.this_peer_address(),
-<<<<<<< HEAD
-                peer_uri,
+                peer_uri: peer_uri.into(),
                 timestamp: crate::time::since_epoch_ms(),
-=======
-                peer_uri: peer_uri.into(),
-                timestamp: 0, // FIXME
->>>>>>> c91cd4c1
             },
             pending_outgoing_messages: Vec::new(),
         }
