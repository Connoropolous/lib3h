--- conflicted
+++ resolved
@@ -134,20 +134,13 @@
                             let server_map = memory_server::MEMORY_SERVER_MAP.read().unwrap();
                             let maybe_server = server_map.get(&uri);
                             if let None = maybe_server {
-<<<<<<< HEAD
                                 msg.respond(
                                     span,
                                     Err(TransportError::new(format!(
-                                        "No Memory server at this address: {}",
+                                        "No Memory server at this uri: {}",
                                         my_addr
                                     ))),
                                 )?;
-=======
-                                msg.respond(Err(TransportError::new(format!(
-                                    "No Memory server at this uri: {}",
-                                    my_addr
-                                ))))?;
->>>>>>> a3e96b1f
                                 continue;
                             }
                             let mut server = maybe_server.unwrap().lock().unwrap();
@@ -173,11 +166,6 @@
                             server
                                 .post(&my_addr, &payload)
                                 .expect("Post on memory server should work");
-<<<<<<< HEAD
-
-                            msg.respond(span, Ok(RequestToChildResponse::SendMessage))?;
-=======
->>>>>>> a3e96b1f
                         }
                     };
                 }
