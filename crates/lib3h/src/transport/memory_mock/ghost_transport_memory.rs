use crate::transport::{
    error::TransportError,
    memory_mock::memory_server::{self, *},
    protocol::*,
};
use lib3h_ghost_actor::prelude::*;
use lib3h_tracing::Lib3hSpan;
use std::collections::HashSet;
use url::Url;

pub type UserData = GhostTransportMemory;

type GhostTransportMemoryEndpoint = GhostEndpoint<
    RequestToChild,
    RequestToChildResponse,
    RequestToParent,
    RequestToParentResponse,
    TransportError,
>;

type GhostTransportMemoryEndpointContext = GhostContextEndpoint<
    UserData,
    RequestToParent,
    RequestToParentResponse,
    RequestToChild,
    RequestToChildResponse,
    TransportError,
>;

pub type GhostTransportMemoryEndpointContextParent = GhostContextEndpoint<
<<<<<<< HEAD
    Url,
    Lib3hTrace,
=======
    (),
>>>>>>> f00e43a9
    RequestToChild,
    RequestToChildResponse,
    RequestToParent,
    RequestToParentResponse,
    TransportError,
>;

#[allow(dead_code)]
pub struct GhostTransportMemory {
    endpoint_parent: Option<GhostTransportMemoryEndpoint>,
    endpoint_self: Option<GhostTransportMemoryEndpointContext>,
    /// My peer uri on the network layer (not None after a bind)
    maybe_my_address: Option<Url>,
    /// Addresses of connections to remotes
    connections: HashSet<Url>,
}

impl GhostTransportMemory {
    #[allow(dead_code)]
    pub fn new() -> Self {
        let (endpoint_parent, endpoint_self) = create_ghost_channel();
        Self {
            endpoint_parent: Some(endpoint_parent),
            endpoint_self: Some(
                endpoint_self
                    .as_context_endpoint_builder()
                    .request_id_prefix("tmem_to_parent")
                    .build(),
            ),
            connections: HashSet::new(),
            maybe_my_address: None,
        }
    }
}

impl From<TransportError> for GhostError {
    fn from(e: TransportError) -> Self {
        format!("TransportError: {}", e).into()
    }
}

impl
    GhostActor<
        RequestToParent,
        RequestToParentResponse,
        RequestToChild,
        RequestToChildResponse,
        TransportError,
    > for GhostTransportMemory
{
    // BOILERPLATE START----------------------------------

    fn take_parent_endpoint(&mut self) -> Option<GhostTransportMemoryEndpoint> {
        std::mem::replace(&mut self.endpoint_parent, None)
    }

    // BOILERPLATE END----------------------------------

    fn process_concrete(&mut self) -> GhostResult<WorkWasDone> {
        // process the self endpoint
        let mut endpoint_self = std::mem::replace(&mut self.endpoint_self, None);
        endpoint_self.as_mut().expect("exists").process(self)?;
        std::mem::replace(&mut self.endpoint_self, endpoint_self);

        for mut msg in self
            .endpoint_self
            .as_mut()
            .expect("exists")
            .drain_messages()
        {
            match msg.take_message().expect("exists") {
                RequestToChild::Bind { spec: _url } => {
                    // get a new bound url from the memory server (we ignore the spec here)
                    let bound_url = memory_server::new_url();
                    memory_server::set_server(&bound_url).unwrap(); //set_server always returns Ok
                    self.maybe_my_address = Some(bound_url.clone());

                    // respond to our parent
                    msg.respond(Ok(RequestToChildResponse::Bind(BindResultData {
                        bound_url: bound_url,
                    })))?;
                }
                RequestToChild::SendMessage { uri, payload } => {
                    // make sure we have bound and get our address if so
                    //let my_addr = is_bound!(self, request_id, SendMessage);

                    // make sure we have bound and get our address if so
                    match &self.maybe_my_address {
                        None => {
                            msg.respond(Err(TransportError::new(
                                "Transport must be bound before sending".to_string(),
                            )))?;
                        }
                        Some(my_addr) => {
                            // get destinations server
                            let server_map = memory_server::MEMORY_SERVER_MAP.read().unwrap();
                            let maybe_server = server_map.get(&uri);
                            if let None = maybe_server {
                                msg.respond(Err(TransportError::new(format!(
                                    "No Memory server at this uri: {}",
                                    my_addr
                                ))))?;
                                continue;
                            }
                            let mut server = maybe_server.unwrap().lock().unwrap();

                            // if not already connected, request a connections
                            if self.connections.get(&uri).is_none() {
                                match server.request_connect(&my_addr) {
                                    Err(err) => {
                                        msg.respond(Err(err))?;
                                        continue;
                                    }
                                    Ok(()) => self.connections.insert(uri.clone()),
                                };
                            };

                            trace!(
                                "(GhostTransportMemory).SendMessage from {} to  {} | {:?}",
                                my_addr,
                                uri,
                                payload
                            );
                            // Send it data from us
                            server
                                .post(&my_addr, &payload)
                                .expect("Post on memory server should work");
                        }
                    };
                }
            }
        }

        // make sure we have bound and get our address if so
        let my_addr = match &self.maybe_my_address {
            Some(my_addr) => my_addr.clone(),
            None => return Ok(false.into()),
        };

        println!("Processing for: {}", my_addr);

        // get our own server
        let server_map = memory_server::MEMORY_SERVER_MAP.read().unwrap();
        let maybe_server = server_map.get(&my_addr);
        if let None = maybe_server {
            return Err(format!("No Memory server at this uri: {}", my_addr).into());
        }
        let mut server = maybe_server.unwrap().lock().unwrap();
        let (success, event_list) = server.process()?;
        if success {
            let mut to_connect_list: Vec<(Url)> = Vec::new();
            let mut non_connect_events = Vec::new();

            // process any connection events
            for event in event_list {
                match event {
                    MemoryEvent::IncomingConnectionEstablished(in_cid) => {
                        to_connect_list.push(in_cid.clone());
                        let mut endpoint_self = std::mem::replace(&mut self.endpoint_self, None);
                        endpoint_self.as_mut().expect("exists").publish(
                            Lib3hSpan::todo(),
                            RequestToParent::IncomingConnection {
                                uri: in_cid.clone(),
                            },
                        )?;
                        std::mem::replace(&mut self.endpoint_self, endpoint_self);
                    }
                    _ => non_connect_events.push(event),
                }
            }

            // Connect back to received connections if not already connected to them
            for remote_addr in to_connect_list {
                println!(
                    "(GhostTransportMemory)connecting {} <- {:?}",
                    remote_addr, my_addr
                );

                // if not already connected, request a connections
                if self.connections.get(&remote_addr).is_none() {
                    let _result = server.request_connect(&remote_addr);
                    self.connections.insert(remote_addr.clone());
                }
            }

            // process any other events
            for event in non_connect_events {
                match event {
                    MemoryEvent::ReceivedData(from_addr, payload) => {
                        println!("RecivedData--- from:{:?} payload:{:?}", from_addr, payload);
                        let mut endpoint_self = std::mem::replace(&mut self.endpoint_self, None);
                        endpoint_self.as_mut().expect("exists").publish(
                            Lib3hSpan::todo(),
                            RequestToParent::ReceivedData {
                                uri: from_addr,
                                payload,
                            },
                        )?;
                        std::mem::replace(&mut self.endpoint_self, endpoint_self);
                    }
                    _ => panic!(format!("WHAT: {:?}", event)),
                };
            }
            Ok(true.into())
        } else {
            Ok(false.into())
        }
    }
}

#[cfg(test)]
mod tests {

    use super::*;
    //use protocol::RequestToChildResponse;
    //    use lib3h_ghost_actor::GhostCallbackData;

    #[test]
    fn test_gmem_transport() {
        /* Possible other ways we might think of setting up
               constructors for actor/parent_context_endpoint pairs:

            let (transport1_endpoint, child) = ghost_create_endpoint();
            let transport1_engine = GhostTransportMemoryEngine::new(child);

            enum TestContex {
        }

            let mut transport1_actor = GhostLocalActor::new::<TestTrace>(
            transport1_engine, transport1_endpoint);
             */

        /*
            let mut transport1 = GhostParentContextEndpoint::with_cb(|child| {
            GhostTransportMemory::new(child)
        });

            let mut transport1 = GhostParentContextEndpoint::new(
            Box::new(GhostTransportMemory::new()));
             */

        let mut transport1 = GhostTransportMemory::new();
        let mut t1_endpoint: GhostTransportMemoryEndpointContextParent = transport1
            .take_parent_endpoint()
            .expect("exists")
            .as_context_endpoint_builder()
            .request_id_prefix("tmem_to_child1")
<<<<<<< HEAD
            .build::<Url, Lib3hTrace>();
=======
            .build::<()>();
>>>>>>> f00e43a9

        let mut transport2 = GhostTransportMemory::new();
        let mut t2_endpoint = transport2
            .take_parent_endpoint()
            .expect("exists")
            .as_context_endpoint_builder()
            .request_id_prefix("tmem_to_child2")
<<<<<<< HEAD
            .build::<Url, Lib3hTrace>();
=======
            .build::<()>();
>>>>>>> f00e43a9

        // create two memory bindings so that we have addresses
        assert_eq!(transport1.maybe_my_address, None);
        assert_eq!(transport2.maybe_my_address, None);

        let mut bound_transport1_address = Url::parse("mem://addr_1").unwrap();
        t1_endpoint
            .request(
                Lib3hSpan::todo(),
                RequestToChild::Bind {
                    spec: Url::parse("mem://_").unwrap(),
                },
                Box::new(|ud: &mut Url, r| {
                    match r {
                        GhostCallbackData::Response(Ok(RequestToChildResponse::Bind(
                            BindResultData { bound_url },
                        ))) => *ud = bound_url,
                        _ => assert!(false),
                    };
                    Ok(())
                }),
            )
            .unwrap();
        let mut bound_transport2_address = Url::parse("mem://addr_2").unwrap();
        t2_endpoint
            .request(
                Lib3hSpan::todo(),
                RequestToChild::Bind {
                    spec: Url::parse("mem://_").unwrap(),
                },
                Box::new(|ud: &mut Url, r| {
                    match r {
                        GhostCallbackData::Response(Ok(RequestToChildResponse::Bind(
                            BindResultData { bound_url },
                        ))) => *ud = bound_url,
                        _ => assert!(false),
                    };
                    Ok(())
                }),
            )
            .unwrap();

        transport1.process().unwrap();
        let _ = t1_endpoint.process(&mut bound_transport1_address);

        transport2.process().unwrap();
        let _ = t2_endpoint.process(&mut bound_transport2_address);

        assert_eq!(
            transport1.maybe_my_address,
            Some(bound_transport1_address.clone())
        );
        assert_eq!(
            transport2.maybe_my_address,
            Some(bound_transport2_address.clone())
        );

        // now send a message from transport1 to transport2 over the bound addresses
        t1_endpoint
            .request(
                Lib3hSpan::todo(),
                RequestToChild::SendMessage {
                    uri: Url::parse("mem://addr_2").unwrap(),
                    payload: b"test message".to_vec().into(),
                },
                Box::new(|_: &mut Url, r| {
                    // parent should see that the send request was OK
                    assert_eq!("Response(Ok(SendMessage))", &format!("{:?}", r));
                    Ok(())
                }),
            )
            .unwrap();

        transport1.process().unwrap();
        let _ = t1_endpoint.process(&mut bound_transport1_address);

        transport2.process().unwrap();
        let _ = t2_endpoint.process(&mut bound_transport2_address);

        let mut requests = t2_endpoint.drain_messages();
        assert_eq!(2, requests.len());
        assert_eq!(
            "Some(IncomingConnection { uri: \"mem://addr_1/\" })",
            format!("{:?}", requests[0].take_message())
        );
        assert_eq!(
            "Some(ReceivedData { uri: \"mem://addr_1/\", payload: \"test message\" })",
            format!("{:?}", requests[1].take_message())
        );
    }
}<|MERGE_RESOLUTION|>--- conflicted
+++ resolved
@@ -28,12 +28,7 @@
 >;
 
 pub type GhostTransportMemoryEndpointContextParent = GhostContextEndpoint<
-<<<<<<< HEAD
     Url,
-    Lib3hTrace,
-=======
-    (),
->>>>>>> f00e43a9
     RequestToChild,
     RequestToChildResponse,
     RequestToParent,
@@ -281,11 +276,7 @@
             .expect("exists")
             .as_context_endpoint_builder()
             .request_id_prefix("tmem_to_child1")
-<<<<<<< HEAD
-            .build::<Url, Lib3hTrace>();
-=======
-            .build::<()>();
->>>>>>> f00e43a9
+            .build::<Url>();
 
         let mut transport2 = GhostTransportMemory::new();
         let mut t2_endpoint = transport2
@@ -293,11 +284,7 @@
             .expect("exists")
             .as_context_endpoint_builder()
             .request_id_prefix("tmem_to_child2")
-<<<<<<< HEAD
-            .build::<Url, Lib3hTrace>();
-=======
-            .build::<()>();
->>>>>>> f00e43a9
+            .build::<Url>();
 
         // create two memory bindings so that we have addresses
         assert_eq!(transport1.maybe_my_address, None);
