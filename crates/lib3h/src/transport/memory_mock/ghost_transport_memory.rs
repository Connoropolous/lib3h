--- conflicted
+++ resolved
@@ -4,20 +4,14 @@
     protocol::*,
 };
 use detach::Detach;
-<<<<<<< HEAD
+use holochain_tracing::Span;
 use lib3h_discovery::{
     error::{DiscoveryError, DiscoveryResult},
     Discovery,
 };
 use lib3h_ghost_actor::prelude::*;
 use lib3h_protocol::Address;
-use lib3h_tracing::Lib3hSpan;
 use std::{collections::HashSet, time::Instant};
-=======
-use holochain_tracing::Span;
-use lib3h_ghost_actor::prelude::*;
-use std::collections::HashSet;
->>>>>>> 0841b007
 use url::Url;
 
 pub type UserData = GhostTransportMemory;
@@ -139,7 +133,7 @@
                                         trace!("Discovered {}, we are: {}", &found_uri, &my_addr);
                                         self.endpoint_self
                                             .publish(
-                                                Lib3hSpan::fixme(),
+                                                Span::fixme(),
                                                 RequestToParent::IncomingConnection {
                                                     uri: found_uri.clone(),
                                                 },
