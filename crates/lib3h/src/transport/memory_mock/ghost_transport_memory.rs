--- conflicted
+++ resolved
@@ -9,34 +9,10 @@
     Source { address: Url },
 }
 
-<<<<<<< HEAD
 #[allow(dead_code)]
 struct GhostTransportMemory {
-    channel_parent: Option<TransportChannel>,
-    channel_self: Option<TransportChannelWithContext>,
-=======
-type GhostTransportMemoryEndpoint = GhostEndpoint<
-    RequestToChild,
-    RequestToChildResponse,
-    RequestToParent,
-    RequestToParentResponse,
-    TransportError,
->;
-
-type GhostTransportMemoryEndpointContext = GhostContextEndpoint<
-    (),
-    RequestToParent,
-    RequestToParentResponse,
-    RequestToChild,
-    RequestToChildResponse,
-    TransportError,
->;
-
-#[allow(dead_code)]
-struct GhostTransportMemory {
-    endpoint_parent: Option<GhostTransportMemoryEndpoint>,
-    endpoint_self: Option<GhostTransportMemoryEndpointContext>,
->>>>>>> 33c87e56
+    endpoint_parent: Option<TransportEndpoint>,
+    endpoint_self: Option<TransportEndpointWithContext>,
     /// My peer uri on the network layer (not None after a bind)
     maybe_my_address: Option<Url>,
     /// Addresses of connections to remotes
@@ -64,17 +40,10 @@
 
 impl
     GhostActor<
-<<<<<<< HEAD
-        TransportRequestToParent<Url>,
+        TransportRequestToParent,
         TransportRequestToParentResponse,
-        TransportRequestToChild<Url>,
-        TransportRequestToChildResponse<Url>,
-=======
-        RequestToParent,
-        RequestToParentResponse,
-        RequestToChild,
-        RequestToChildResponse,
->>>>>>> 33c87e56
+        TransportRequestToChild,
+        TransportRequestToChildResponse,
         TransportError,
     > for GhostTransportMemory
 {
@@ -84,13 +53,8 @@
         &mut *self
     }
 
-<<<<<<< HEAD
-    fn take_parent_channel(&mut self) -> Option<TransportChannel> {
-        std::mem::replace(&mut self.channel_parent, None)
-=======
-    fn take_parent_endpoint(&mut self) -> Option<GhostTransportMemoryEndpoint> {
+    fn take_parent_endpoint(&mut self) -> Option<TransportEndpoint> {
         std::mem::replace(&mut self.endpoint_parent, None)
->>>>>>> 33c87e56
     }
 
     // BOILERPLATE END----------------------------------
@@ -202,15 +166,9 @@
                         let to_connect_uri =
                             Url::parse(&in_cid).expect("connectionId is not a valid Url");
                         to_connect_list.push(to_connect_uri.clone());
-<<<<<<< HEAD
-                        let mut channel_self = std::mem::replace(&mut self.channel_self, None);
-                        channel_self.as_mut().expect("exists").publish(
-                            TransportRequestToParent::IncomingConnection {
-=======
                         let mut endpoint_self = std::mem::replace(&mut self.endpoint_self, None);
                         endpoint_self.as_mut().expect("exists").publish(
-                            RequestToParent::IncomingConnection {
->>>>>>> 33c87e56
+                            TransportRequestToParent::IncomingConnection {
                                 address: to_connect_uri.clone(),
                             },
                         );
@@ -239,15 +197,9 @@
                 match event {
                     TransportEvent::ReceivedData(from_addr, payload) => {
                         println!("RecivedData--- from:{:?} payload:{:?}", from_addr, payload);
-<<<<<<< HEAD
-                        let mut channel_self = std::mem::replace(&mut self.channel_self, None);
-                        channel_self.as_mut().expect("exists").publish(
-                            TransportRequestToParent::ReceivedData {
-=======
                         let mut endpoint_self = std::mem::replace(&mut self.endpoint_self, None);
                         endpoint_self.as_mut().expect("exists").publish(
-                            RequestToParent::ReceivedData {
->>>>>>> 33c87e56
+                            TransportRequestToParent::ReceivedData {
                                 address: Url::parse(&from_addr).unwrap(),
                                 payload,
                             },
