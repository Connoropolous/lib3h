use crate::transport::{error::TransportError, memory_mock::memory_server, protocol::*};
use lib3h_ghost_actor::prelude::*;
use std::collections::HashSet;
use url::Url;

#[derive(Debug)]
#[allow(dead_code)]
enum RequestToParentContext {
    Source { address: Url },
}

pub type UserData = GhostTransportMemory;

type GhostTransportMemoryEndpoint = GhostEndpoint<
    RequestToChild,
    RequestToChildResponse,
    RequestToParent,
    RequestToParentResponse,
    TransportError,
>;

type GhostTransportMemoryEndpointContext = GhostContextEndpoint<
    UserData,
    (),
    RequestToParent,
    RequestToParentResponse,
    RequestToChild,
    RequestToChildResponse,
    TransportError,
>;

pub type GhostTransportMemoryEndpointContextParent = GhostContextEndpoint<
    (),
    (),
    RequestToChild,
    RequestToChildResponse,
    RequestToParent,
    RequestToParentResponse,
    TransportError,
>;

#[allow(dead_code)]
pub struct GhostTransportMemory {
    endpoint_parent: Option<GhostTransportMemoryEndpoint>,
    endpoint_self: Option<GhostTransportMemoryEndpointContext>,
    /// My peer uri on the network layer (not None after a bind)
    maybe_my_address: Option<Url>,
    /// Addresses of connections to remotes
    connections: HashSet<Url>,
}

impl GhostTransportMemory {
    #[allow(dead_code)]
    pub fn new() -> Self {
        let (endpoint_parent, endpoint_self) = create_ghost_channel();
        Self {
            endpoint_parent: Some(endpoint_parent),
            endpoint_self: Some(
                endpoint_self
                    .as_context_endpoint_builder()
                    .request_id_prefix("tmem_to_parent")
                    .build(),
            ),
            connections: HashSet::new(),
            maybe_my_address: None,
        }
    }
}

impl From<TransportError> for GhostError {
    fn from(e: TransportError) -> Self {
        format!("TransportError: {}", e).into()
    }
}

impl
    GhostActor<
        RequestToParent,
        RequestToParentResponse,
        RequestToChild,
        RequestToChildResponse,
        TransportError,
    > for GhostTransportMemory
{
    // BOILERPLATE START----------------------------------

    fn take_parent_endpoint(&mut self) -> Option<GhostTransportMemoryEndpoint> {
        std::mem::replace(&mut self.endpoint_parent, None)
    }

    // BOILERPLATE END----------------------------------

    fn process_concrete(&mut self) -> GhostResult<WorkWasDone> {
        // process the self endpoint
        let mut endpoint_self = std::mem::replace(&mut self.endpoint_self, None);
        endpoint_self.as_mut().expect("exists").process(self)?;
        std::mem::replace(&mut self.endpoint_self, endpoint_self);

        let mut server_ref;
        for mut msg in self
            .endpoint_self
            .as_mut()
            .expect("exists")
            .drain_messages()
        {
            match msg.take_message().expect("exists") {
                RequestToChild::Bind { spec: _url } => {
                    // get a new bound url from the memory server (we ignore the spec here)
                    let bound_url = memory_server::new_url();
                    server_ref = memory_server::ensure_server(&bound_url); //set_server always returns Ok
                    if server_ref.is_err() {
                        panic!("not good")
                    }
                    self.maybe_my_address = Some(bound_url.clone());

                    // respond to our parent
                    msg.respond(Ok(RequestToChildResponse::Bind(BindResultData {
                        bound_url: bound_url,
                    })))?;
                }
                RequestToChild::SendMessage { address, payload } => {
                    // make sure we have bound and get our address if so
                    //let my_addr = is_bound!(self, request_id, SendMessage);

                    // make sure we have bound and get our address if so
                    match &self.maybe_my_address {
                        None => {
                            msg.respond(Err(TransportError::new(
                                "Transport must be bound before sending".to_string(),
                            )))?;
                        }
                        Some(my_addr) => {
                            let maybe_server = memory_server::read_ref(my_addr);
                            // get destinations server
                            // TODO propagate error
                            if let Err(e) = maybe_server {
                                println!("server error: {:?}", e);
                                msg.respond(Err(TransportError::new(format!(
                                    "No Memory server at this address: {}",
                                    my_addr
                                ))))?;
                                continue;
                            }

                            let server_ref = maybe_server.unwrap();
                            let mut server = server_ref.get();
                            // if not already connected, request a connections
                            if self.connections.get(&address).is_none() {
                                match server.request_connect(&my_addr) {
                                    Err(err) => {
                                        msg.respond(Err(err))?;
                                        continue;
                                    }
                                    Ok(()) => self.connections.insert(address.clone()),
                                };
                            };

                            trace!(
                                "(GhostTransportMemory).SendMessage from {} to  {} | {:?}",
                                my_addr,
                                address,
                                payload
                            );
                            // Send it data from us
                            server
                                .post(&my_addr, &payload)
                                .expect("Post on memory server should work");

                            msg.respond(Ok(RequestToChildResponse::SendMessage))?;
                        }
                    };
                }
            }
        }

        // make sure we have bound and get our address if so
        let my_addr = match &self.maybe_my_address {
            Some(my_addr) => my_addr.clone(),
            None => return Ok(false.into()),
        };

        println!("Processing for: {}", my_addr);

        // get our own server
        let maybe_server = memory_server::read_ref(&my_addr);
        if let Err(e) = maybe_server {
            println!("error: {}", e);
            return Err(format!("No Memory server at this address: {}", my_addr).into());
        }
        let server_ref = maybe_server.unwrap();
        let mut server = server_ref.get();

        let (success, event_list) = server.process()?;
        if success {
            let mut to_connect_list: Vec<(Url)> = Vec::new();
            let mut non_connect_events = Vec::new();

            // process any connection events
            for event in event_list {
                match event {
                    TransportEvent::IncomingConnectionEstablished(in_cid) => {
                        let to_connect_uri =
                            Url::parse(&in_cid).expect("connectionId is not a valid Url");
                        to_connect_list.push(to_connect_uri.clone());
                        let mut endpoint_self = std::mem::replace(&mut self.endpoint_self, None);
                        endpoint_self.as_mut().expect("exists").publish(
                            RequestToParent::IncomingConnection {
                                address: to_connect_uri.clone(),
                            },
                        )?;
                        std::mem::replace(&mut self.endpoint_self, endpoint_self);
                    }
                    _ => non_connect_events.push(event),
                }
            }

            // Connect back to received connections if not already connected to them
            for remote_addr in to_connect_list {
                println!(
                    "(GhostTransportMemory)connecting {} <- {:?}",
                    remote_addr, my_addr
                );

                // if not already connected, request a connections
                if self.connections.get(&remote_addr).is_none() {
                    let _result = server.request_connect(&remote_addr);
                    self.connections.insert(remote_addr.clone());
                }
            }

            // process any other events
            for event in non_connect_events {
                match event {
                    TransportEvent::ReceivedData(from_addr, payload) => {
                        println!("RecivedData--- from:{:?} payload:{:?}", from_addr, payload);
                        let mut endpoint_self = std::mem::replace(&mut self.endpoint_self, None);
                        endpoint_self.as_mut().expect("exists").publish(
                            RequestToParent::ReceivedData {
                                address: Url::parse(&from_addr).unwrap(),
                                payload,
                            },
                        )?;
                        std::mem::replace(&mut self.endpoint_self, endpoint_self);
                    }
                    _ => panic!(format!("WHAT: {:?}", event)),
                };
            }
            Ok(true.into())
        } else {
            Ok(false.into())
        }
    }
}

#[cfg(test)]
mod tests {

    use super::*;
    //use protocol::RequestToChildResponse;
    //    use lib3h_ghost_actor::GhostCallbackData;

    #[test]
    fn test_gmem_transport() {
        /* Possible other ways we might think of setting up
               constructors for actor/parent_context_endpoint pairs:

            let (transport1_endpoint, child) = ghost_create_endpoint();
            let transport1_engine = GhostTransportMemoryEngine::new(child);

            enum TestContex {
        }

            let mut transport1_actor = GhostLocalActor::new::<TestContext>(
            transport1_engine, transport1_endpoint);
             */

        /*
            let mut transport1 = GhostParentContextEndpoint::with_cb(|child| {
            GhostTransportMemory::new(child)
        });

            let mut transport1 = GhostParentContextEndpoint::new(
            Box::new(GhostTransportMemory::new()));
             */

        let mut transport1 = GhostTransportMemory::new();
        let mut t1_endpoint: GhostTransportMemoryEndpointContextParent = transport1
            .take_parent_endpoint()
            .expect("exists")
            .as_context_endpoint_builder()
            .request_id_prefix("tmem_to_child1")
            .build::<(), ()>();

        let mut transport2 = GhostTransportMemory::new();
        let mut t2_endpoint = transport2
            .take_parent_endpoint()
            .expect("exists")
            .as_context_endpoint_builder()
            .request_id_prefix("tmem_to_child2")
            .build::<(), ()>();

        // create two memory bindings so that we have addresses
        assert_eq!(transport1.maybe_my_address, None);
        assert_eq!(transport2.maybe_my_address, None);

        let expected_transport1_address = Url::parse("mem://addr_1").unwrap();
        t1_endpoint
            .request(
                (),
                RequestToChild::Bind {
                    spec: Url::parse("mem://_").unwrap(),
                },
                Box::new(|_: &mut (), _, r| {
                    // parent should see the bind event
                    assert_eq!(
                        "Response(Ok(Bind(BindResultData { bound_url: \"mem://addr_1/\" })))",
                        &format!("{:?}", r)
                    );
                    Ok(())
                }),
            )
            .unwrap();
        let expected_transport2_address = Url::parse("mem://addr_2").unwrap();
        t2_endpoint
            .request(
                (),
                RequestToChild::Bind {
                    spec: Url::parse("mem://_").unwrap(),
                },
                Box::new(|_: &mut (), _, r| {
                    // parent should see the bind event
                    assert_eq!(
                        "Response(Ok(Bind(BindResultData { bound_url: \"mem://addr_2/\" })))",
                        &format!("{:?}", r)
                    );
                    Ok(())
                }),
            )
            .unwrap();

        transport1.process().unwrap();
        let _ = t1_endpoint.process(&mut ());

        transport2.process().unwrap();
        let _ = t2_endpoint.process(&mut ());

        assert_eq!(
            transport1.maybe_my_address,
            Some(expected_transport1_address)
        );
        assert_eq!(
            transport2.maybe_my_address,
            Some(expected_transport2_address)
        );

        // now send a message from transport1 to transport2 over the bound addresses
<<<<<<< HEAD
        t1_endpoint.request(
            (),
            RequestToChild::SendMessage {
                address: Url::parse("mem://addr_2").unwrap(),
                payload: "test message".into(),
            },
            Box::new(|_: &mut (), _, r| {
                // parent should see that the send request was OK
                assert_eq!("Response(Ok(SendMessage))", &format!("{:?}", r));
                Ok(())
            }),
        );
=======
        t1_endpoint
            .request(
                (),
                RequestToChild::SendMessage {
                    address: Url::parse("mem://addr_2").unwrap(),
                    payload: b"test message".to_vec(),
                },
                Box::new(|_: &mut (), _, r| {
                    // parent should see that the send request was OK
                    assert_eq!("Response(Ok(SendMessage))", &format!("{:?}", r));
                    Ok(())
                }),
            )
            .unwrap();
>>>>>>> db340339

        transport1.process().unwrap();
        let _ = t1_endpoint.process(&mut ());

        transport2.process().unwrap();
        let _ = t2_endpoint.process(&mut ());

        let mut requests = t2_endpoint.drain_messages();
        assert_eq!(2, requests.len());
        assert_eq!(
            "Some(IncomingConnection { address: \"mem://addr_1/\" })",
            format!("{:?}", requests[0].take_message())
        );
        assert_eq!("Some(ReceivedData { address: \"mem://addr_1/\", payload: [116, 101, 115, 116, 32, 109, 101, 115, 115, 97, 103, 101] })",format!("{:?}",requests[1].take_message()));
    }
}<|MERGE_RESOLUTION|>--- conflicted
+++ resolved
@@ -354,20 +354,6 @@
         );
 
         // now send a message from transport1 to transport2 over the bound addresses
-<<<<<<< HEAD
-        t1_endpoint.request(
-            (),
-            RequestToChild::SendMessage {
-                address: Url::parse("mem://addr_2").unwrap(),
-                payload: "test message".into(),
-            },
-            Box::new(|_: &mut (), _, r| {
-                // parent should see that the send request was OK
-                assert_eq!("Response(Ok(SendMessage))", &format!("{:?}", r));
-                Ok(())
-            }),
-        );
-=======
         t1_endpoint
             .request(
                 (),
@@ -382,7 +368,6 @@
                 }),
             )
             .unwrap();
->>>>>>> db340339
 
         transport1.process().unwrap();
         let _ = t1_endpoint.process(&mut ());
