use crate::transport::error::{TransportError, TransportResult};
use lib3h_protocol::{data_types::Opaque, uri::Lib3hUri, Address, DidWork};
use std::{
    collections::{HashMap, HashSet, VecDeque},
    sync::{Arc, Mutex, MutexGuard},
};

//--------------------------------------------------------------------------------------------------
// Memory Server protocol
//--------------------------------------------------------------------------------------------------

/// Events that can be generated during a `process()`
#[derive(Debug, PartialEq, Clone)]
pub enum MemoryEvent {
    /// we have received an incoming connection
    IncomingConnectionEstablished(Lib3hUri),
    /// We have received data from a connection
    ReceivedData(Lib3hUri, Opaque),
    /// A connection closed for whatever reason
<<<<<<< HEAD
    ConnectionClosed(Url),
    /// Simulates network unbinding
    Unbind(Url),
=======
    ConnectionClosed(Lib3hUri),
>>>>>>> 81ae3fbd
}

//--------------------------------------------------------------------------------------------------
// Memory Server MAP
//--------------------------------------------------------------------------------------------------

/// Type for holding a map of 'url -> InMemoryServer'
pub struct MemoryNet {
    name: String,
    pub server_map: HashMap<Lib3hUri, MemoryServer>,
    url_count: u32,
    advertised_machines: HashSet<(Lib3hUri, Address)>,
}

impl MemoryNet {
    pub fn new(name: &str) -> Self {
        MemoryNet {
            name: name.into(),
            server_map: HashMap::new(),
            url_count: 0,
            advertised_machines: HashSet::new(),
        }
    }
    pub fn advertise(&mut self, uri: Lib3hUri, transport_id: Address) {
        self.advertised_machines.insert((uri, transport_id));
    }
    pub fn discover(&mut self) -> Vec<(Lib3hUri, Address)> {
        self.advertised_machines.iter().cloned().collect()
    }
    pub fn new_url(&mut self) -> Lib3hUri {
        self.url_count += 1;
        Lib3hUri::with_memory(&format!("addr_{}", self.url_count).as_str())
    }
    pub fn get_server(&mut self, url: &Lib3hUri) -> Option<&mut MemoryServer> {
        self.server_map.get_mut(url)
    }
    pub fn bind(&mut self) -> Lib3hUri {
        let binding = self.new_url();
        trace!("In Memory bind for {}, url:{}", self.name, binding);
        self.server_map
            .entry(binding.clone())
            .or_insert_with(|| MemoryServer::new(&binding));
        binding
    }
    pub fn unbind(&mut self, url: &Url) -> bool {
        if let Some(server) = self.get_server(url) {
            server.close();
            true
        } else {
            false
        }
    }
}

/// Holds a universe of memory networks so we can run tests in separate universes
pub struct MemoryVerse {
    server_maps: HashMap<String, Arc<Mutex<MemoryNet>>>,
}
impl MemoryVerse {
    pub fn new() -> Self {
        MemoryVerse {
            server_maps: HashMap::new(),
        }
    }
    pub fn get_network(&mut self, network_name: &str) -> Arc<Mutex<MemoryNet>> {
        self.server_maps
            .entry(network_name.to_string())
            .or_insert_with(|| Arc::new(Mutex::new(MemoryNet::new(network_name))))
            .clone()
    }
}

// this is the actual memory space for our in-memory servers
lazy_static! {
    pub static ref MEMORY_VERSE: Mutex<MemoryVerse> = Mutex::new(MemoryVerse::new());
}

pub fn get_memory_verse<'a>() -> MutexGuard<'a, MemoryVerse> {
    for _ in 0..10 {
        match MEMORY_VERSE.try_lock() {
            Ok(l) => return l,
            _ => std::thread::sleep(std::time::Duration::from_millis(1)),
        }
    }
    panic!("unable to obtain mutex lock on MEMORY_VERSE");
}

//--------------------------------------------------------------------------------------------------
// Memory Server
//--------------------------------------------------------------------------------------------------

#[derive(Debug)]
pub struct MemoryServer {
    /// Address of this server
    this_uri: Lib3hUri,
    /// Inboxes for payloads from each of its connections.
    inbox_map: HashMap<Lib3hUri, VecDeque<Vec<u8>>>,
    /// Inbox of connection state change requests
    /// (true = incoming connection, false = connection closed)
<<<<<<< HEAD
    connection_inbox: Vec<(Url, bool)>,
    state: State,
=======
    connection_inbox: Vec<(Lib3hUri, bool)>,
>>>>>>> 81ae3fbd
}

impl Drop for MemoryServer {
    fn drop(&mut self) {
        trace!("(MemoryServer) dropped: {:?}", self.this_uri);
    }
}

#[derive(PartialEq, Debug)]
enum State {
    Running,
    Closing,
    Closed,
}

impl MemoryServer {
    /// Constructor
    pub fn new(uri: &Lib3hUri) -> Self {
        MemoryServer {
            this_uri: uri.clone(),
            inbox_map: HashMap::new(),
            connection_inbox: Vec::new(),
            state: State::Running,
        }
    }

<<<<<<< HEAD
    // shut down the server (simulates unbinding)
    pub fn close(&mut self) {
        self.state = State::Closing;
    }

    pub fn is_connected_to(&self, uri: &Url) -> bool {
=======
    pub fn is_connected_to(&self, uri: &Lib3hUri) -> bool {
>>>>>>> 81ae3fbd
        self.inbox_map.contains_key(uri)
    }

    /// Another node requested to connect with us.
    /// This creates a new connection: An inbox is created for receiving payloads from this requester.
    /// This also generates a request for us to connect to the other node in the other way.
<<<<<<< HEAD
    pub fn request_connect(&mut self, other_uri: &Url) -> TransportResult<()> {
        debug!(
=======
    pub fn request_connect(&mut self, other_uri: &Lib3hUri) -> TransportResult<()> {
        info!(
>>>>>>> 81ae3fbd
            "(MemoryServer) {} creates inbox for {}",
            self.this_uri, other_uri
        );
        if other_uri == &self.this_uri {
            return Err(TransportError::new(format!(
                "Server {} cannot connect to self",
                self.this_uri,
            )));
        }
        if self.inbox_map.contains_key(other_uri) {
            return Err(TransportError::new(format!(
                "Server {}, is already connected to {}",
                self.this_uri, other_uri,
            )));
        }
        // Establish connection
        let prev = self.inbox_map.insert(other_uri.clone(), VecDeque::new());
        assert!(prev.is_none());
        // Notify our TransportMemory (so it can connect back)
        self.connection_inbox.push((other_uri.clone(), true));
        // Done
        Ok(())
    }

    /// Another node closes its connection with us
<<<<<<< HEAD
    pub fn request_close(&mut self, other_uri: &Url) -> TransportResult<()> {
        debug!("(MemoryServer {}).close({})", self.this_uri, other_uri);
=======
    pub fn request_close(&mut self, other_uri: &Lib3hUri) -> TransportResult<()> {
        info!("(MemoryServer {}).close({})", self.this_uri, other_uri);
>>>>>>> 81ae3fbd
        // delete this uri's inbox
        let res = self.inbox_map.remove(other_uri);
        if res.is_none() {
            return Err(TransportError::new(format!(
                "uri '{}' unknown for server {}",
                other_uri, self.this_uri
            )));
        }
        trace!("(MemoryServer {}). close event", self.this_uri);
        // Notify our TransportMemory
        self.connection_inbox.push((other_uri.clone(), false));
        // Done
        Ok(())
    }

    /// Receive payload from another node, i.e. fill our inbox for that uri
    pub fn post(&mut self, from_uri: &Lib3hUri, payload: &[u8]) -> TransportResult<()> {
        let maybe_inbox = self.inbox_map.get_mut(from_uri);
        if let None = maybe_inbox {
            return Err(TransportError::new(format!(
                "(MemoryServer {}) Unknown from_uri {}",
                self.this_uri, from_uri
            )));
        }
        maybe_inbox.unwrap().push_back(payload.to_vec());
        Ok(())
    }

    /// Process all inboxes: payload inboxes and incoming connections inbox.
    /// Return a TransportEvent::ReceivedData for each payload processed and
    /// a TransportEvent::IncomingConnectionEstablished for each incoming connection.
    pub fn process(&mut self) -> TransportResult<(DidWork, Vec<MemoryEvent>)> {
        trace!("(MemoryServer {}).process()", self.this_uri);
        if self.state == State::Closed {
            return Ok((false, Vec::new()));
        }
        let mut outbox = Vec::new();
        let mut did_work = false;
        // Process connection inbox
        for (in_uri, is_new) in self.connection_inbox.iter() {
            trace!(
                "(MemoryServer {}). connection_inbox: {} | {}",
                self.this_uri,
                in_uri,
                is_new,
            );
            let event = if *is_new {
                MemoryEvent::IncomingConnectionEstablished(in_uri.clone())
            } else {
                MemoryEvent::ConnectionClosed(in_uri.clone())
            };
            trace!("(MemoryServer {}). connection: {:?}", self.this_uri, event);
            outbox.push(event);
            did_work = true;
        }
        self.connection_inbox.clear();
        // Process msg inboxes
        for (uri, inbox) in self.inbox_map.iter_mut() {
            loop {
                let payload = match inbox.pop_front() {
                    None => break,
                    Some(msg) => msg,
                };
                did_work = true;
                trace!(
                    "(MemoryServer {}) received: {} Bytes (from {})",
                    self.this_uri,
                    payload.len(),
                    uri
                );
                let evt = MemoryEvent::ReceivedData(uri.clone(), payload.into());
                outbox.push(evt);
            }
        }
        if self.state == State::Closing {
            trace!("(MemoryServer {}).closing", self.this_uri);
            outbox.push(MemoryEvent::Unbind(self.this_uri.clone()));
            self.state = State::Closed;
            did_work = true;
        }
        Ok((did_work, outbox))
    }
}<|MERGE_RESOLUTION|>--- conflicted
+++ resolved
@@ -17,13 +17,9 @@
     /// We have received data from a connection
     ReceivedData(Lib3hUri, Opaque),
     /// A connection closed for whatever reason
-<<<<<<< HEAD
-    ConnectionClosed(Url),
+    ConnectionClosed(Lib3hUri),
     /// Simulates network unbinding
-    Unbind(Url),
-=======
-    ConnectionClosed(Lib3hUri),
->>>>>>> 81ae3fbd
+    Unbind(Lib3hUri),
 }
 
 //--------------------------------------------------------------------------------------------------
@@ -68,7 +64,7 @@
             .or_insert_with(|| MemoryServer::new(&binding));
         binding
     }
-    pub fn unbind(&mut self, url: &Url) -> bool {
+    pub fn unbind(&mut self, url: &Lib3hUri) -> bool {
         if let Some(server) = self.get_server(url) {
             server.close();
             true
@@ -123,12 +119,8 @@
     inbox_map: HashMap<Lib3hUri, VecDeque<Vec<u8>>>,
     /// Inbox of connection state change requests
     /// (true = incoming connection, false = connection closed)
-<<<<<<< HEAD
-    connection_inbox: Vec<(Url, bool)>,
+    connection_inbox: Vec<(Lib3hUri, bool)>,
     state: State,
-=======
-    connection_inbox: Vec<(Lib3hUri, bool)>,
->>>>>>> 81ae3fbd
 }
 
 impl Drop for MemoryServer {
@@ -155,29 +147,20 @@
         }
     }
 
-<<<<<<< HEAD
     // shut down the server (simulates unbinding)
     pub fn close(&mut self) {
         self.state = State::Closing;
     }
 
-    pub fn is_connected_to(&self, uri: &Url) -> bool {
-=======
     pub fn is_connected_to(&self, uri: &Lib3hUri) -> bool {
->>>>>>> 81ae3fbd
         self.inbox_map.contains_key(uri)
     }
 
     /// Another node requested to connect with us.
     /// This creates a new connection: An inbox is created for receiving payloads from this requester.
     /// This also generates a request for us to connect to the other node in the other way.
-<<<<<<< HEAD
-    pub fn request_connect(&mut self, other_uri: &Url) -> TransportResult<()> {
+    pub fn request_connect(&mut self, other_uri: &Lib3hUri) -> TransportResult<()> {
         debug!(
-=======
-    pub fn request_connect(&mut self, other_uri: &Lib3hUri) -> TransportResult<()> {
-        info!(
->>>>>>> 81ae3fbd
             "(MemoryServer) {} creates inbox for {}",
             self.this_uri, other_uri
         );
@@ -203,13 +186,8 @@
     }
 
     /// Another node closes its connection with us
-<<<<<<< HEAD
-    pub fn request_close(&mut self, other_uri: &Url) -> TransportResult<()> {
+    pub fn request_close(&mut self, other_uri: &Lib3hUri) -> TransportResult<()> {
         debug!("(MemoryServer {}).close({})", self.this_uri, other_uri);
-=======
-    pub fn request_close(&mut self, other_uri: &Lib3hUri) -> TransportResult<()> {
-        info!("(MemoryServer {}).close({})", self.this_uri, other_uri);
->>>>>>> 81ae3fbd
         // delete this uri's inbox
         let res = self.inbox_map.remove(other_uri);
         if res.is_none() {
