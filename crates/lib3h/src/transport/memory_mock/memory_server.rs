use crate::transport::error::{TransportError, TransportResult};
use lib3h_protocol::{data_types::Opaque, uri::Lib3hUri, Address, DidWork};
use std::{
    collections::{HashMap, HashSet, VecDeque},
    sync::{Arc, Mutex, MutexGuard},
};

//--------------------------------------------------------------------------------------------------
// Memory Server protocol
//--------------------------------------------------------------------------------------------------

/// Events that can be generated during a `process()`
#[derive(Debug, PartialEq, Clone)]
pub enum MemoryEvent {
    /// we have received an incoming connection
    IncomingConnectionEstablished(Lib3hUri),
    /// We have received data from a connection
    ReceivedData(Lib3hUri, Opaque),
    /// A connection closed for whatever reason
<<<<<<< HEAD
    ConnectionClosed(Url),
    /// Simulates network unbinding
    Unbind(Url),
=======
    ConnectionClosed(Lib3hUri),
    /// Simulates network unbinding
    Unbind(Lib3hUri),
>>>>>>> 84f4448c
}

//--------------------------------------------------------------------------------------------------
// Memory Server MAP
//--------------------------------------------------------------------------------------------------

/// Type for holding a map of 'url -> InMemoryServer'
pub struct MemoryNet {
    name: String,
    pub server_map: HashMap<Lib3hUri, MemoryServer>,
    url_count: u32,
    advertised_machines: HashSet<(Lib3hUri, Address)>,
}

impl MemoryNet {
    pub fn new(name: &str) -> Self {
        MemoryNet {
            name: name.into(),
            server_map: HashMap::new(),
            url_count: 0,
            advertised_machines: HashSet::new(),
        }
    }
    pub fn advertise(&mut self, uri: Lib3hUri, transport_id: Address) {
        self.advertised_machines.insert((uri, transport_id));
    }
    pub fn discover(&mut self) -> Vec<(Lib3hUri, Address)> {
        self.advertised_machines.iter().cloned().collect()
    }
    pub fn new_url(&mut self) -> Lib3hUri {
        self.url_count += 1;
        Lib3hUri::with_memory(&format!("addr_{}", self.url_count).as_str())
    }
    pub fn get_server(&mut self, url: &Lib3hUri) -> Option<&mut MemoryServer> {
        self.server_map.get_mut(url)
    }
    pub fn bind(&mut self) -> Lib3hUri {
        let binding = self.new_url();
        trace!("In Memory bind for {}, url:{}", self.name, binding);
        self.server_map
            .entry(binding.clone())
            .or_insert_with(|| MemoryServer::new(&binding));
        binding
    }
<<<<<<< HEAD
    pub fn unbind(&mut self, url: &Url) -> bool {
=======
    pub fn unbind(&mut self, url: &Lib3hUri) -> bool {
>>>>>>> 84f4448c
        if let Some(server) = self.get_server(url) {
            server.close();
            true
        } else {
            false
        }
    }
}

/// Holds a universe of memory networks so we can run tests in separate universes
pub struct MemoryVerse {
    server_maps: HashMap<String, Arc<Mutex<MemoryNet>>>,
}
impl MemoryVerse {
    pub fn new() -> Self {
        MemoryVerse {
            server_maps: HashMap::new(),
        }
    }
    pub fn get_network(&mut self, network_name: &str) -> Arc<Mutex<MemoryNet>> {
        self.server_maps
            .entry(network_name.to_string())
            .or_insert_with(|| Arc::new(Mutex::new(MemoryNet::new(network_name))))
            .clone()
    }
}

// this is the actual memory space for our in-memory servers
lazy_static! {
    pub static ref MEMORY_VERSE: Mutex<MemoryVerse> = Mutex::new(MemoryVerse::new());
}

pub fn get_memory_verse<'a>() -> MutexGuard<'a, MemoryVerse> {
    for _ in 0..10 {
        match MEMORY_VERSE.try_lock() {
            Ok(l) => return l,
            _ => std::thread::sleep(std::time::Duration::from_millis(1)),
        }
    }
    panic!("unable to obtain mutex lock on MEMORY_VERSE");
}

//--------------------------------------------------------------------------------------------------
// Memory Server
//--------------------------------------------------------------------------------------------------

#[derive(Debug)]
pub struct MemoryServer {
    /// Address of this server
    this_uri: Lib3hUri,
    /// Inboxes for payloads from each of its connections.
    inbox_map: HashMap<Lib3hUri, VecDeque<Vec<u8>>>,
    /// Inbox of connection state change requests
    /// (true = incoming connection, false = connection closed)
<<<<<<< HEAD
    connection_inbox: Vec<(Url, bool)>,
=======
    connection_inbox: Vec<(Lib3hUri, bool)>,
>>>>>>> 84f4448c
    state: State,
}

impl Drop for MemoryServer {
    fn drop(&mut self) {
        trace!("(MemoryServer) dropped: {:?}", self.this_uri);
    }
}

#[derive(PartialEq, Debug)]
enum State {
    Running,
    Closing,
    Closed,
}

impl MemoryServer {
    /// Constructor
    pub fn new(uri: &Lib3hUri) -> Self {
        MemoryServer {
            this_uri: uri.clone(),
            inbox_map: HashMap::new(),
            connection_inbox: Vec::new(),
            state: State::Running,
        }
    }

    // shut down the server (simulates unbinding)
    pub fn close(&mut self) {
        self.state = State::Closing;
    }

<<<<<<< HEAD
    pub fn is_connected_to(&self, uri: &Url) -> bool {
=======
    pub fn is_connected_to(&self, uri: &Lib3hUri) -> bool {
>>>>>>> 84f4448c
        self.inbox_map.contains_key(uri)
    }

    /// Another node requested to connect with us.
    /// This creates a new connection: An inbox is created for receiving payloads from this requester.
    /// This also generates a request for us to connect to the other node in the other way.
<<<<<<< HEAD
    pub fn request_connect(&mut self, other_uri: &Url) -> TransportResult<()> {
=======
    pub fn request_connect(&mut self, other_uri: &Lib3hUri) -> TransportResult<()> {
>>>>>>> 84f4448c
        debug!(
            "(MemoryServer) {} creates inbox for {}",
            self.this_uri, other_uri
        );
        if other_uri == &self.this_uri {
            return Err(TransportError::new(format!(
                "Server {} cannot connect to self",
                self.this_uri,
            )));
        }
        if self.inbox_map.contains_key(other_uri) {
            return Err(TransportError::new(format!(
                "Server {}, is already connected to {}",
                self.this_uri, other_uri,
            )));
        }
        // Establish connection
        let prev = self.inbox_map.insert(other_uri.clone(), VecDeque::new());
        assert!(prev.is_none());
        // Notify our TransportMemory (so it can connect back)
        self.connection_inbox.push((other_uri.clone(), true));
        // Done
        Ok(())
    }

    /// Another node closes its connection with us
<<<<<<< HEAD
    pub fn request_close(&mut self, other_uri: &Url) -> TransportResult<()> {
=======
    pub fn request_close(&mut self, other_uri: &Lib3hUri) -> TransportResult<()> {
>>>>>>> 84f4448c
        debug!("(MemoryServer {}).close({})", self.this_uri, other_uri);
        // delete this uri's inbox
        let res = self.inbox_map.remove(other_uri);
        if res.is_none() {
            return Err(TransportError::new(format!(
                "uri '{}' unknown for server {}",
                other_uri, self.this_uri
            )));
        }
        trace!("(MemoryServer {}). close event", self.this_uri);
        // Notify our TransportMemory
        self.connection_inbox.push((other_uri.clone(), false));
        // Done
        Ok(())
    }

    /// Receive payload from another node, i.e. fill our inbox for that uri
    pub fn post(&mut self, from_uri: &Lib3hUri, payload: &[u8]) -> TransportResult<()> {
        let maybe_inbox = self.inbox_map.get_mut(from_uri);
        if let None = maybe_inbox {
            return Err(TransportError::new(format!(
                "(MemoryServer {}) Unknown from_uri {}",
                self.this_uri, from_uri
            )));
        }
        maybe_inbox.unwrap().push_back(payload.to_vec());
        Ok(())
    }

    /// Process all inboxes: payload inboxes and incoming connections inbox.
    /// Return a TransportEvent::ReceivedData for each payload processed and
    /// a TransportEvent::IncomingConnectionEstablished for each incoming connection.
    pub fn process(&mut self) -> TransportResult<(DidWork, Vec<MemoryEvent>)> {
        trace!("(MemoryServer {}).process()", self.this_uri);
        if self.state == State::Closed {
            return Ok((false, Vec::new()));
        }
        let mut outbox = Vec::new();
        let mut did_work = false;
        // Process connection inbox
        for (in_uri, is_new) in self.connection_inbox.iter() {
            trace!(
                "(MemoryServer {}). connection_inbox: {} | {}",
                self.this_uri,
                in_uri,
                is_new,
            );
            let event = if *is_new {
                MemoryEvent::IncomingConnectionEstablished(in_uri.clone())
            } else {
                MemoryEvent::ConnectionClosed(in_uri.clone())
            };
            trace!("(MemoryServer {}). connection: {:?}", self.this_uri, event);
            outbox.push(event);
            did_work = true;
        }
        self.connection_inbox.clear();
        // Process msg inboxes
        for (uri, inbox) in self.inbox_map.iter_mut() {
            loop {
                let payload = match inbox.pop_front() {
                    None => break,
                    Some(msg) => msg,
                };
                did_work = true;
                trace!(
                    "(MemoryServer {}) received: {} Bytes (from {})",
                    self.this_uri,
                    payload.len(),
                    uri
                );
                let evt = MemoryEvent::ReceivedData(uri.clone(), payload.into());
                outbox.push(evt);
            }
        }
        if self.state == State::Closing {
            trace!("(MemoryServer {}).closing", self.this_uri);
            outbox.push(MemoryEvent::Unbind(self.this_uri.clone()));
            self.state = State::Closed;
            did_work = true;
        }
        Ok((did_work, outbox))
    }
}<|MERGE_RESOLUTION|>--- conflicted
+++ resolved
@@ -17,15 +17,9 @@
     /// We have received data from a connection
     ReceivedData(Lib3hUri, Opaque),
     /// A connection closed for whatever reason
-<<<<<<< HEAD
-    ConnectionClosed(Url),
-    /// Simulates network unbinding
-    Unbind(Url),
-=======
     ConnectionClosed(Lib3hUri),
     /// Simulates network unbinding
     Unbind(Lib3hUri),
->>>>>>> 84f4448c
 }
 
 //--------------------------------------------------------------------------------------------------
@@ -70,11 +64,7 @@
             .or_insert_with(|| MemoryServer::new(&binding));
         binding
     }
-<<<<<<< HEAD
-    pub fn unbind(&mut self, url: &Url) -> bool {
-=======
     pub fn unbind(&mut self, url: &Lib3hUri) -> bool {
->>>>>>> 84f4448c
         if let Some(server) = self.get_server(url) {
             server.close();
             true
@@ -129,11 +119,7 @@
     inbox_map: HashMap<Lib3hUri, VecDeque<Vec<u8>>>,
     /// Inbox of connection state change requests
     /// (true = incoming connection, false = connection closed)
-<<<<<<< HEAD
-    connection_inbox: Vec<(Url, bool)>,
-=======
     connection_inbox: Vec<(Lib3hUri, bool)>,
->>>>>>> 84f4448c
     state: State,
 }
 
@@ -166,22 +152,14 @@
         self.state = State::Closing;
     }
 
-<<<<<<< HEAD
-    pub fn is_connected_to(&self, uri: &Url) -> bool {
-=======
     pub fn is_connected_to(&self, uri: &Lib3hUri) -> bool {
->>>>>>> 84f4448c
         self.inbox_map.contains_key(uri)
     }
 
     /// Another node requested to connect with us.
     /// This creates a new connection: An inbox is created for receiving payloads from this requester.
     /// This also generates a request for us to connect to the other node in the other way.
-<<<<<<< HEAD
-    pub fn request_connect(&mut self, other_uri: &Url) -> TransportResult<()> {
-=======
     pub fn request_connect(&mut self, other_uri: &Lib3hUri) -> TransportResult<()> {
->>>>>>> 84f4448c
         debug!(
             "(MemoryServer) {} creates inbox for {}",
             self.this_uri, other_uri
@@ -208,11 +186,7 @@
     }
 
     /// Another node closes its connection with us
-<<<<<<< HEAD
-    pub fn request_close(&mut self, other_uri: &Url) -> TransportResult<()> {
-=======
     pub fn request_close(&mut self, other_uri: &Lib3hUri) -> TransportResult<()> {
->>>>>>> 84f4448c
         debug!("(MemoryServer {}).close({})", self.this_uri, other_uri);
         // delete this uri's inbox
         let res = self.inbox_map.remove(other_uri);
