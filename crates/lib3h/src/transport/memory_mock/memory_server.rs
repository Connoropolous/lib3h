--- conflicted
+++ resolved
@@ -202,11 +202,7 @@
                     payload.len(),
                     uri
                 );
-<<<<<<< HEAD
-                let evt = MemoryEvent::ReceivedData(uri.clone(), payload);
-=======
-                let evt = TransportEvent::ReceivedData(uri.to_string(), payload.into());
->>>>>>> 4e89c104
+                let evt = MemoryEvent::ReceivedData(uri.clone(), payload.into());
                 outbox.push(evt);
             }
         }
