use crate::{
    keystore::*,
    transport::{error::*, protocol::*},
};
use detach::prelude::*;
use lib3h_crypto_api::CryptoSystem;
use lib3h_ghost_actor::prelude::*;
use lib3h_protocol::data_types::Opaque;
use lib3h_tracing::Lib3hSpan;
use std::collections::HashMap;
use url::Url;

/// Wraps a lower-level transport in either Open or Encrypted communication
/// Also adds a concept of MachineId and AgentId
/// This is currently a stub, only the Id concept is in place.
pub struct TransportEncoding {
    #[allow(dead_code)]
    crypto: Box<dyn CryptoSystem>,
    // the machine_id or agent_id of this encoding instance
    this_id: String,
    // the keystore to use for getting signatures for `this_id`
    keystore: Detach<KeystoreActorParentWrapperDyn>,
    // our parent channel endpoint
    endpoint_parent: Option<TransportActorParentEndpoint>,
    // our self channel endpoint
    endpoint_self: Detach<
        GhostContextEndpoint<
            Self,
            RequestToParent,
            RequestToParentResponse,
            RequestToChild,
            RequestToChildResponse,
            TransportError,
        >,
    >,
    // ref to our inner transport
    inner_transport: Detach<TransportActorParentWrapperDyn<TransportEncoding>>,
    // if we have never sent a message to this node before,
    // we need to first handshake. Store the send payload && msg object
    // we will continue the transaction once the handshake completes
    #[allow(clippy::complexity)]
    pending_send_data: HashMap<
        Url,
        Vec<(
            Opaque,
            GhostMessage<RequestToChild, RequestToParent, RequestToChildResponse, TransportError>,
        )>,
    >,
    // if we have never received data from this remote before, we need to
    // handshake... this should never exactly happen... we should get a
    // handshake as the first request they send
    pending_received_data: HashMap<Url, Vec<Opaque>>,
    // map low-level connection addresses to id connection addresses
    // i.e. wss://1.1.1.1:55888 -> wss://1.1.1.1:55888?a=HcMyadayada
    connections_no_id_to_id: HashMap<Url, Url>,
    // map id connection addresses to low-level connection addresses
    // i.e. wss://1.1.1.1:55888?a=HcMyadayada -> wss://1.1.1.1:55888
    connections_id_to_no_id: HashMap<Url, Url>,
}

impl TransportEncoding {
    /// create a new TransportEncoding Instance
    pub fn new(
        crypto: Box<dyn CryptoSystem>,
        this_id: String,
        keystore: DynKeystoreActor,
        inner_transport: DynTransportActor,
    ) -> Self {
        let (endpoint_parent, endpoint_self) = create_ghost_channel();
        let endpoint_parent = Some(endpoint_parent);
        let endpoint_self = Detach::new(
            endpoint_self
                .as_context_endpoint_builder()
                .request_id_prefix("enc_to_parent_")
                .build(),
        );
        let keystore = Detach::new(GhostParentWrapperDyn::new(keystore, "enc_to_keystore"));
        let inner_transport =
            Detach::new(GhostParentWrapperDyn::new(inner_transport, "enc_to_inner_"));
        Self {
            crypto,
            this_id,
            keystore,
            endpoint_parent,
            endpoint_self,
            inner_transport,
            pending_send_data: HashMap::new(),
            pending_received_data: HashMap::new(),
            connections_no_id_to_id: HashMap::new(),
            connections_id_to_no_id: HashMap::new(),
        }
    }

    /// private dispatcher for messages from our inner transport
    fn handle_msg_from_inner(
        &mut self,
        mut msg: GhostMessage<
            RequestToParent,
            RequestToChild,
            RequestToParentResponse,
            TransportError,
        >,
    ) -> TransportResult<()> {
        match msg.take_message().expect("exists") {
            RequestToParent::IncomingConnection { uri } => self.handle_incoming_connection(uri),
            RequestToParent::ReceivedData { uri, payload } => {
                self.handle_received_data(uri, payload)
            }
            RequestToParent::ErrorOccured { uri, error } => self.handle_transport_error(uri, error),
        }
    }

    /// private send a handshake to a remote address
<<<<<<< HEAD
    fn send_handshake(&mut self, address: &Url) -> GhostResult<()> {
        self.inner_transport.publish(
            Lib3hSpan::todo(),
            RequestToChild::SendMessage {
                address: address.clone(),
                payload: self.this_id.clone().into(),
            },
        )
=======
    fn send_handshake(&mut self, uri: &Url) -> GhostResult<()> {
        self.inner_transport.publish(RequestToChild::SendMessage {
            uri: uri.clone(),
            payload: self.this_id.clone().into(),
        })
>>>>>>> 390df65d
    }

    /// private handler for inner transport IncomingConnection events
    fn handle_incoming_connection(&mut self, uri: Url) -> TransportResult<()> {
        match self.connections_no_id_to_id.get(&uri) {
            Some(remote_addr) => {
                // if we've already seen this connection, just forward it?
<<<<<<< HEAD
                self.endpoint_self.publish(
                    Lib3hSpan::todo(),
                    RequestToParent::IncomingConnection {
                        address: remote_addr.clone(),
                    },
                )?;
=======
                self.endpoint_self
                    .publish(RequestToParent::IncomingConnection {
                        uri: remote_addr.clone(),
                    })?;
>>>>>>> 390df65d
            }
            None => {
                // we've never seen this connection, handshake before
                // forwarding the IncomingConnection msg
                // (see handle_recveived_data for where it's actually sent)
                self.send_handshake(&uri)?;
            }
        }
        Ok(())
    }

    /// private handler for inner transport ReceivedData events
    fn handle_received_data(&mut self, uri: Url, payload: Opaque) -> TransportResult<()> {
        trace!("got {:?} {}", &uri, payload);
        match self.connections_no_id_to_id.get(&uri) {
            Some(remote_addr) => {
                // if we've seen this connection before, just forward it
<<<<<<< HEAD
                self.endpoint_self.publish(
                    Lib3hSpan::todo(),
                    RequestToParent::ReceivedData {
                        address: remote_addr.clone(),
                        payload,
                    },
                )?;
=======
                self.endpoint_self.publish(RequestToParent::ReceivedData {
                    uri: remote_addr.clone(),
                    payload,
                })?;
>>>>>>> 390df65d
            }
            None => {
                // never seen this connection before
                // check if this is a handshake message
                // note, this is a bit of a hack right now
                // use capnproto encoding messages
                if payload.len() == 63 && payload[0] == b'H' && payload[1] == b'c' {
                    // decode the remote id
                    let remote_id = String::from_utf8_lossy(&payload);

                    // build a higher-level id address
                    let mut remote_url = uri.clone();
                    remote_url.query_pairs_mut().append_pair("a", &remote_id);

                    // set up low->high and high->low mappings
                    self.connections_no_id_to_id
                        .insert(uri.clone(), remote_url.clone());
                    self.connections_id_to_no_id
                        .insert(remote_url.clone(), uri.clone());

                    // forward an IncomingConnection event to our parent
<<<<<<< HEAD
                    self.endpoint_self.publish(
                        Lib3hSpan::todo(),
                        RequestToParent::IncomingConnection {
                            address: remote_url.clone(),
                        },
                    )?;
=======
                    self.endpoint_self
                        .publish(RequestToParent::IncomingConnection {
                            uri: remote_url.clone(),
                        })?;
>>>>>>> 390df65d

                    // if we have any pending received data, send it up
                    if let Some(items) = self.pending_received_data.remove(&uri) {
                        for payload in items {
<<<<<<< HEAD
                            self.endpoint_self.publish(
                                Lib3hSpan::todo(),
                                RequestToParent::ReceivedData {
                                    address: remote_url.clone(),
                                    payload,
                                },
                            )?;
=======
                            self.endpoint_self.publish(RequestToParent::ReceivedData {
                                uri: remote_url.clone(),
                                payload,
                            })?;
>>>>>>> 390df65d
                        }
                    }

                    // if we have any pending send data, send it down
                    if let Some(items) = self.pending_send_data.remove(&uri) {
                        for (payload, msg) in items {
                            self.fwd_send_message_result(msg, uri.clone(), payload)?;
                        }
                    }
                } else {
                    // for some reason, the remote is sending us data
                    // without handshaking, let's try to handshake back?
                    self.send_handshake(&uri)?;

                    // store this msg to forward after we handshake
                    let e = self
                        .pending_received_data
                        .entry(uri)
                        .or_insert_with(|| vec![]);
                    e.push(payload);
                }
            }
        }
        Ok(())
    }

    /// private handler for inner transport TransportError events
    fn handle_transport_error(&mut self, uri: Url, error: TransportError) -> TransportResult<()> {
        // just forward this
        self.endpoint_self
<<<<<<< HEAD
            .publish(Lib3hSpan::todo(), RequestToParent::TransportError { error })?;
=======
            .publish(RequestToParent::ErrorOccured { uri, error })?;
>>>>>>> 390df65d
        Ok(())
    }

    /// private dispatcher for messages coming from our parent
    fn handle_msg_from_parent(
        &mut self,
        mut msg: GhostMessage<
            RequestToChild,
            RequestToParent,
            RequestToChildResponse,
            TransportError,
        >,
    ) -> TransportResult<()> {
        match msg.take_message().expect("exists") {
            RequestToChild::Bind { spec } => self.handle_bind(msg, spec),
            RequestToChild::SendMessage { uri, payload } => {
                self.handle_send_message(msg, uri, payload)
            }
        }
    }

    /// private handler for Bind requests from our parent
    fn handle_bind(
        &mut self,
        msg: GhostMessage<RequestToChild, RequestToParent, RequestToChildResponse, TransportError>,
        mut spec: Url,
    ) -> TransportResult<()> {
        // remove any agent id from the spec
        // i.e. wss://1.2.3.4:55888?a=HcMyada -> wss://1.2.3.4:55888
        spec.set_query(None);

        // forward the bind to our inner_transport
        self.inner_transport.as_mut().request(
            Lib3hSpan::todo(),
            RequestToChild::Bind { spec },
            Box::new(|m: &mut TransportEncoding, response| {
                let response = {
                    match response {
                        GhostCallbackData::Timeout => panic!("timeout"),
                        GhostCallbackData::Response(response) => match response {
                            Err(e) => panic!("{:?}", e),
                            Ok(response) => response,
                        },
                    }
                };
                if let RequestToChildResponse::Bind(mut data) = response {
                    // we got the bind result, append our id to it
                    // i.e. wss://1_bound?a=HcMyadyada
                    data.bound_url
                        .query_pairs_mut()
                        .append_pair("a", &m.this_id);
                    info!("got bind response: {:?}", data.bound_url);
                    msg.respond(Ok(RequestToChildResponse::Bind(data)))?;
                } else {
                    panic!("bad response to bind: {:?}", response);
                }
                Ok(())
            }),
        )?;
        Ok(())
    }

    /// handshake complete, or established connection
    /// forward SendMessage payload to our child && respond appropriately to
    /// our parent
    fn fwd_send_message_result(
        &mut self,
        msg: GhostMessage<RequestToChild, RequestToParent, RequestToChildResponse, TransportError>,
        uri: Url,
        payload: Opaque,
    ) -> TransportResult<()> {
        self.inner_transport.as_mut().request(
<<<<<<< HEAD
            Lib3hSpan::todo(),
            RequestToChild::SendMessage { address, payload },
=======
            Lib3hTrace,
            RequestToChild::SendMessage { uri, payload },
>>>>>>> 390df65d
            Box::new(|_: &mut TransportEncoding, response| {
                let response = {
                    match response {
                        GhostCallbackData::Timeout => panic!("timeout"),
                        GhostCallbackData::Response(response) => response,
                    }
                };
                msg.respond(response)?;
                Ok(())
            }),
        )?;
        Ok(())
    }

    /// private handler for SendMessage requests from our parent
    fn handle_send_message(
        &mut self,
        msg: GhostMessage<RequestToChild, RequestToParent, RequestToChildResponse, TransportError>,
        uri: Url,
        payload: Opaque,
    ) -> TransportResult<()> {
        match self.connections_id_to_no_id.get(&uri) {
            Some(sub_address) => {
                // we have seen this connection before
                // we can just forward the message along
                let sub_address = sub_address.clone();
                self.fwd_send_message_result(msg, sub_address, payload)?;
            }
            None => {
                // we don't have an established connection to this remote
                // we need to handshake first

                // first make a low-level uri by removing the ?a=Hcyada
                let mut sub_address = uri.clone();
                sub_address.set_query(None);

                // send along a handshake message
                self.send_handshake(&sub_address)?;

                // store this send_data so we can forward it after handshake
                // (see handle_received_data for where this is done)
                let e = self
                    .pending_send_data
                    .entry(sub_address)
                    .or_insert_with(|| vec![]);
                e.push((payload, msg));
            }
        }
        Ok(())
    }
}

impl
    GhostActor<
        RequestToParent,
        RequestToParentResponse,
        RequestToChild,
        RequestToChildResponse,
        TransportError,
    > for TransportEncoding
{
    fn take_parent_endpoint(&mut self) -> Option<TransportActorParentEndpoint> {
        std::mem::replace(&mut self.endpoint_parent, None)
    }

    fn process_concrete(&mut self) -> GhostResult<WorkWasDone> {
        detach_run!(&mut self.endpoint_self, |es| es.process(self))?;
        for msg in self.endpoint_self.as_mut().drain_messages() {
            self.handle_msg_from_parent(msg)?;
        }
        detach_run!(&mut self.inner_transport, |it| it.process(self))?;
        for msg in self.inner_transport.as_mut().drain_messages() {
            self.handle_msg_from_inner(msg)?;
        }
        detach_run!(&mut self.keystore, |ks| ks.process(self))?;
        Ok(false.into())
    }
}

#[cfg(test)]
mod tests {
    use super::*;
    use lib3h_sodium::SodiumCryptoSystem;
    use lib3h_tracing::test_span;

    const ID_1: &'static str = "HcSCJ9G64XDKYo433rIMm57wfI8Y59Udeb4hkVvQBZdm6bgbJ5Wgs79pBGBcuzz";
    const ID_2: &'static str = "HcMCJ8HpYvB4zqic93d3R4DjkVQ4hhbbv9UrZmWXOcn3m7w4O3AIr56JRfrt96r";

    pub struct TransportMock {
        endpoint_parent: Option<TransportActorParentEndpoint>,
        endpoint_self: Detach<
            GhostContextEndpoint<
                TransportMock,
                RequestToParent,
                RequestToParentResponse,
                RequestToChild,
                RequestToChildResponse,
                TransportError,
            >,
        >,
        bound_url: Url,
        mock_sender: crossbeam_channel::Sender<(Url, Opaque)>,
        mock_receiver: crossbeam_channel::Receiver<(Url, Opaque)>,
    }

    impl TransportMock {
        pub fn new(
            mock_sender: crossbeam_channel::Sender<(Url, Opaque)>,
            mock_receiver: crossbeam_channel::Receiver<(Url, Opaque)>,
        ) -> Self {
            let (endpoint_parent, endpoint_self) = create_ghost_channel();
            let endpoint_parent = Some(endpoint_parent);
            let endpoint_self = Detach::new(
                endpoint_self
                    .as_context_endpoint_builder()
                    .request_id_prefix("mock_to_parent_")
                    .build(),
            );
            Self {
                endpoint_parent,
                endpoint_self,
                bound_url: Url::parse("none:").expect("can parse url"),
                mock_sender,
                mock_receiver,
            }
        }
    }

    impl
        GhostActor<
            RequestToParent,
            RequestToParentResponse,
            RequestToChild,
            RequestToChildResponse,
            TransportError,
        > for TransportMock
    {
        fn take_parent_endpoint(&mut self) -> Option<TransportActorParentEndpoint> {
            std::mem::replace(&mut self.endpoint_parent, None)
        }

        fn process_concrete(&mut self) -> GhostResult<WorkWasDone> {
            detach_run!(&mut self.endpoint_self, |es| es.process(self))?;
            for mut msg in self.endpoint_self.as_mut().drain_messages() {
                match msg.take_message().expect("exists") {
                    RequestToChild::Bind { mut spec } => {
                        spec.set_path("bound");
                        self.bound_url = spec.clone();
                        msg.respond(Ok(RequestToChildResponse::Bind(BindResultData {
                            bound_url: spec,
                        })))?;
                    }
                    RequestToChild::SendMessage { uri, payload } => {
                        self.mock_sender.send((uri, payload)).unwrap();
                        msg.respond(Ok(RequestToChildResponse::SendMessageSuccess))?;
                    }
                }
            }
            loop {
                match self.mock_receiver.try_recv() {
                    Ok((uri, payload)) => {
                        // bit of a hack, just always send an incoming connection
                        // in front of all received data messages
<<<<<<< HEAD
                        self.endpoint_self.publish(
                            Lib3hSpan::todo(),
                            RequestToParent::IncomingConnection {
                                address: address.clone(),
                            },
                        )?;
                        self.endpoint_self.publish(
                            Lib3hSpan::todo(),
                            RequestToParent::ReceivedData { address, payload },
                        )?;
=======
                        self.endpoint_self
                            .publish(RequestToParent::IncomingConnection { uri: uri.clone() })?;
                        self.endpoint_self
                            .publish(RequestToParent::ReceivedData { uri, payload })?;
>>>>>>> 390df65d
                    }
                    Err(_) => break,
                }
            }
            Ok(false.into())
        }
    }

    #[test]
    fn it_should_exchange_messages() {
        let crypto: Box<dyn CryptoSystem> =
            Box::new(SodiumCryptoSystem::new().set_pwhash_interactive());

        // set up some reference values
        let addr1 = Url::parse("test://1/bound").unwrap();
        let addr2 = Url::parse("test://2/bound").unwrap();
        let mut addr1full = addr1.clone();
        addr1full.query_pairs_mut().append_pair("a", ID_1);
        let mut addr2full = addr2.clone();
        addr2full.query_pairs_mut().append_pair("a", ID_2);

        // we need some channels into our mock inner_transports
        let (s1out, r1out) = crossbeam_channel::unbounded();
        let (s1in, r1in) = crossbeam_channel::unbounded();

        // create the first encoding transport
        let mut t1: TransportActorParentWrapper<bool, TransportEncoding> = GhostParentWrapper::new(
            TransportEncoding::new(
                crypto.box_clone(),
                ID_1.to_string(),
                Box::new(KeystoreStub::new()),
                Box::new(TransportMock::new(s1out, r1in)),
            ),
            "test1",
        );

        // give it a bind point
        t1.request(
            test_span(""),
            RequestToChild::Bind {
                spec: Url::parse("test://1").expect("can parse url"),
            },
            Box::new(|_: &mut bool, response| {
                assert_eq!(
                    &format!("{:?}", response),
                    "Response(Ok(Bind(BindResultData { bound_url: \"test://1/bound?a=HcSCJ9G64XDKYo433rIMm57wfI8Y59Udeb4hkVvQBZdm6bgbJ5Wgs79pBGBcuzz\" })))"
                );
                Ok(())
            })
        ).unwrap();

        // allow process
        t1.process(&mut false).unwrap();

        // we need some channels into our mock inner_transports
        let (s2out, r2out) = crossbeam_channel::unbounded();
        let (s2in, r2in) = crossbeam_channel::unbounded();

        // create the second encoding transport
        let mut t2: TransportActorParentWrapper<(), TransportEncoding> = GhostParentWrapper::new(
            TransportEncoding::new(
                crypto.box_clone(),
                ID_2.to_string(),
                Box::new(KeystoreStub::new()),
                Box::new(TransportMock::new(s2out, r2in)),
            ),
            "test2",
        );

        // give it a bind point
        t2.request(
            test_span(""),
            RequestToChild::Bind {
                spec: Url::parse("test://2").expect("can parse url"),
            },
            Box::new(|_:&mut (), response| {
                assert_eq!(
                    &format!("{:?}", response),
                    "Response(Ok(Bind(BindResultData { bound_url: \"test://2/bound?a=HcMCJ8HpYvB4zqic93d3R4DjkVQ4hhbbv9UrZmWXOcn3m7w4O3AIr56JRfrt96r\" })))"
                );
                Ok(())
            })
        ).unwrap();

        // allow process
        t2.process(&mut ()).unwrap();

        let mut t1_got_success_resp = false;

        // now we're going to send a message to our sibling #2
        t1.request(
            test_span(""),
            RequestToChild::SendMessage {
                uri: addr2full.clone(),
                payload: "hello".into(),
            },
            Box::new(|b: &mut bool, response| {
                *b = true;
                // make sure we get a success response
                assert_eq!(
                    "Response(Ok(SendMessageSuccess))",
                    format!("{:?}", response),
                );
                Ok(())
            }),
        )
        .unwrap();

        t1.process(&mut t1_got_success_resp).unwrap();

        // we get a handshake that needs to be forwarded to #2
        let (address, payload) = r1out.recv().unwrap();
        assert_eq!(&addr2, &address);
        assert_eq!(ID_1, &String::from_utf8_lossy(&payload));
        s2in.send((addr1.clone(), payload)).unwrap();

        t2.process(&mut ()).unwrap();
        t1.process(&mut t1_got_success_resp).unwrap();
        t2.process(&mut ()).unwrap();

        // we get a handshake that needs to be forwarded to #1
        let (address, payload) = r2out.recv().unwrap();
        assert_eq!(&addr1, &address);
        assert_eq!(ID_2, &String::from_utf8_lossy(&payload));
        s1in.send((addr2.clone(), payload)).unwrap();

        t1.process(&mut t1_got_success_resp).unwrap();
        t2.process(&mut ()).unwrap();

        // this is the process where we get the Send Success
        assert!(!t1_got_success_resp);
        t1.process(&mut t1_got_success_resp).unwrap();
        assert!(t1_got_success_resp);

        // this is another handshake due to our mock kludge
        r1out.recv().unwrap();

        t2.process(&mut ()).unwrap();

        // we get the actual payload that needs to be forwarded to #2
        let (address, payload) = r1out.recv().unwrap();
        assert_eq!(&addr2, &address);
        let expected: Opaque = "hello".into();
        assert_eq!(&expected, &payload);
        s2in.send((addr1.clone(), payload)).unwrap();

        t2.process(&mut ()).unwrap();

        // #2 now gets the payload!
        let mut msg_list = t2.drain_messages();
        let msg = msg_list.get_mut(2).unwrap().take_message();
        if let Some(RequestToParent::ReceivedData { uri, payload }) = msg {
            assert_eq!(&uri, &addr1full);
            assert_eq!(&expected, &payload);
        } else {
            panic!("bad type {:?}", msg);
        }
    }
}<|MERGE_RESOLUTION|>--- conflicted
+++ resolved
@@ -111,22 +111,14 @@
     }
 
     /// private send a handshake to a remote address
-<<<<<<< HEAD
-    fn send_handshake(&mut self, address: &Url) -> GhostResult<()> {
+    fn send_handshake(&mut self, uri: &Url) -> GhostResult<()> {
         self.inner_transport.publish(
             Lib3hSpan::todo(),
             RequestToChild::SendMessage {
-                address: address.clone(),
+                uri: uri.clone(),
                 payload: self.this_id.clone().into(),
             },
         )
-=======
-    fn send_handshake(&mut self, uri: &Url) -> GhostResult<()> {
-        self.inner_transport.publish(RequestToChild::SendMessage {
-            uri: uri.clone(),
-            payload: self.this_id.clone().into(),
-        })
->>>>>>> 390df65d
     }
 
     /// private handler for inner transport IncomingConnection events
@@ -134,19 +126,12 @@
         match self.connections_no_id_to_id.get(&uri) {
             Some(remote_addr) => {
                 // if we've already seen this connection, just forward it?
-<<<<<<< HEAD
                 self.endpoint_self.publish(
                     Lib3hSpan::todo(),
                     RequestToParent::IncomingConnection {
-                        address: remote_addr.clone(),
+                        uri: remote_addr.clone(),
                     },
                 )?;
-=======
-                self.endpoint_self
-                    .publish(RequestToParent::IncomingConnection {
-                        uri: remote_addr.clone(),
-                    })?;
->>>>>>> 390df65d
             }
             None => {
                 // we've never seen this connection, handshake before
@@ -164,20 +149,13 @@
         match self.connections_no_id_to_id.get(&uri) {
             Some(remote_addr) => {
                 // if we've seen this connection before, just forward it
-<<<<<<< HEAD
                 self.endpoint_self.publish(
                     Lib3hSpan::todo(),
                     RequestToParent::ReceivedData {
-                        address: remote_addr.clone(),
+                        uri: remote_addr.clone(),
                         payload,
                     },
                 )?;
-=======
-                self.endpoint_self.publish(RequestToParent::ReceivedData {
-                    uri: remote_addr.clone(),
-                    payload,
-                })?;
->>>>>>> 390df65d
             }
             None => {
                 // never seen this connection before
@@ -199,37 +177,23 @@
                         .insert(remote_url.clone(), uri.clone());
 
                     // forward an IncomingConnection event to our parent
-<<<<<<< HEAD
                     self.endpoint_self.publish(
                         Lib3hSpan::todo(),
                         RequestToParent::IncomingConnection {
-                            address: remote_url.clone(),
+                            uri: remote_url.clone(),
                         },
                     )?;
-=======
-                    self.endpoint_self
-                        .publish(RequestToParent::IncomingConnection {
-                            uri: remote_url.clone(),
-                        })?;
->>>>>>> 390df65d
 
                     // if we have any pending received data, send it up
                     if let Some(items) = self.pending_received_data.remove(&uri) {
                         for payload in items {
-<<<<<<< HEAD
                             self.endpoint_self.publish(
                                 Lib3hSpan::todo(),
                                 RequestToParent::ReceivedData {
-                                    address: remote_url.clone(),
+                                    uri: remote_url.clone(),
                                     payload,
                                 },
                             )?;
-=======
-                            self.endpoint_self.publish(RequestToParent::ReceivedData {
-                                uri: remote_url.clone(),
-                                payload,
-                            })?;
->>>>>>> 390df65d
                         }
                     }
 
@@ -259,12 +223,10 @@
     /// private handler for inner transport TransportError events
     fn handle_transport_error(&mut self, uri: Url, error: TransportError) -> TransportResult<()> {
         // just forward this
-        self.endpoint_self
-<<<<<<< HEAD
-            .publish(Lib3hSpan::todo(), RequestToParent::TransportError { error })?;
-=======
-            .publish(RequestToParent::ErrorOccured { uri, error })?;
->>>>>>> 390df65d
+        self.endpoint_self.publish(
+            Lib3hSpan::todo(),
+            RequestToParent::ErrorOccured { uri, error },
+        )?;
         Ok(())
     }
 
@@ -337,13 +299,8 @@
         payload: Opaque,
     ) -> TransportResult<()> {
         self.inner_transport.as_mut().request(
-<<<<<<< HEAD
             Lib3hSpan::todo(),
-            RequestToChild::SendMessage { address, payload },
-=======
-            Lib3hTrace,
             RequestToChild::SendMessage { uri, payload },
->>>>>>> 390df65d
             Box::new(|_: &mut TransportEncoding, response| {
                 let response = {
                     match response {
@@ -507,23 +464,14 @@
                     Ok((uri, payload)) => {
                         // bit of a hack, just always send an incoming connection
                         // in front of all received data messages
-<<<<<<< HEAD
                         self.endpoint_self.publish(
                             Lib3hSpan::todo(),
-                            RequestToParent::IncomingConnection {
-                                address: address.clone(),
-                            },
+                            RequestToParent::IncomingConnection { uri: uri.clone() },
                         )?;
                         self.endpoint_self.publish(
                             Lib3hSpan::todo(),
-                            RequestToParent::ReceivedData { address, payload },
+                            RequestToParent::ReceivedData { uri, payload },
                         )?;
-=======
-                        self.endpoint_self
-                            .publish(RequestToParent::IncomingConnection { uri: uri.clone() })?;
-                        self.endpoint_self
-                            .publish(RequestToParent::ReceivedData { uri, payload })?;
->>>>>>> 390df65d
                     }
                     Err(_) => break,
                 }
