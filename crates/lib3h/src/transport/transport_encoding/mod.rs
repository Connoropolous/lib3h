use crate::{
    keystore::*,
    transport::{error::*, protocol::*},
};
use detach::prelude::*;
use lib3h_crypto_api::CryptoSystem;
use lib3h_ghost_actor::prelude::*;
use lib3h_protocol::data_types::Opaque;
use lib3h_tracing::Lib3hSpan;
use std::collections::HashMap;
use url::Url;

/// Wraps a lower-level transport in either Open or Encrypted communication
/// Also adds a concept of MachineId and AgentId
/// This is currently a stub, only the Id concept is in place.
pub struct TransportEncoding {
    #[allow(dead_code)]
    crypto: Box<dyn CryptoSystem>,
    // the machine_id or agent_id of this encoding instance
    this_id: String,
    // the keystore to use for getting signatures for `this_id`
    keystore: Detach<KeystoreActorParentWrapperDyn>,
    // our parent channel endpoint
    endpoint_parent: Option<TransportActorParentEndpoint>,
    // our self channel endpoint
    endpoint_self: Detach<
        GhostContextEndpoint<
            Self,
            RequestToParent,
            RequestToParentResponse,
            RequestToChild,
            RequestToChildResponse,
            TransportError,
        >,
    >,
    // ref to our inner transport
    inner_transport: Detach<TransportActorParentWrapperDyn<TransportEncoding>>,
    // if we have never sent a message to this node before,
    // we need to first handshake. Store the send payload && msg object
    // we will continue the transaction once the handshake completes
    #[allow(clippy::complexity)]
    pending_send_data: HashMap<
        Url,
        Vec<(
            Opaque,
            GhostMessage<RequestToChild, RequestToParent, RequestToChildResponse, TransportError>,
        )>,
    >,
    // if we have never received data from this remote before, we need to
    // handshake... this should never exactly happen... we should get a
    // handshake as the first request they send
    pending_received_data: HashMap<Url, Vec<Opaque>>,
    // map low-level connection addresses to id connection addresses
    // i.e. wss://1.1.1.1:55888 -> wss://1.1.1.1:55888?a=HcMyadayada
    connections_no_id_to_id: HashMap<Url, Url>,
    // map id connection addresses to low-level connection addresses
    // i.e. wss://1.1.1.1:55888?a=HcMyadayada -> wss://1.1.1.1:55888
    connections_id_to_no_id: HashMap<Url, Url>,
}

impl TransportEncoding {
    /// create a new TransportEncoding Instance
    pub fn new(
        crypto: Box<dyn CryptoSystem>,
        this_id: String,
        keystore: DynKeystoreActor,
        inner_transport: DynTransportActor,
    ) -> Self {
        let (endpoint_parent, endpoint_self) = create_ghost_channel();
        let endpoint_parent = Some(endpoint_parent);
        let endpoint_self = Detach::new(
            endpoint_self
                .as_context_endpoint_builder()
                .request_id_prefix("enc_to_parent_")
                .build(),
        );
        let keystore = Detach::new(GhostParentWrapperDyn::new(keystore, "enc_to_keystore"));
        let inner_transport =
            Detach::new(GhostParentWrapperDyn::new(inner_transport, "enc_to_inner_"));
        Self {
            crypto,
            this_id,
            keystore,
            endpoint_parent,
            endpoint_self,
            inner_transport,
            pending_send_data: HashMap::new(),
            pending_received_data: HashMap::new(),
            connections_no_id_to_id: HashMap::new(),
            connections_id_to_no_id: HashMap::new(),
        }
    }

    /// private dispatcher for messages from our inner transport
    fn handle_msg_from_inner(
        &mut self,
        mut msg: GhostMessage<
            RequestToParent,
            RequestToChild,
            RequestToParentResponse,
            TransportError,
        >,
    ) -> TransportResult<()> {
        match msg.take_message().expect("exists") {
            RequestToParent::IncomingConnection { uri } => self.handle_incoming_connection(uri),
            RequestToParent::ReceivedData { uri, payload } => {
                self.handle_received_data(uri, payload)
            }
            RequestToParent::ErrorOccured { uri, error } => self.handle_transport_error(uri, error),
        }
    }

    /// private send a handshake to a remote address
    fn send_handshake(&mut self, uri: &Url) -> GhostResult<()> {
        self.inner_transport.publish(
            Lib3hSpan::todo(),
            RequestToChild::SendMessage {
                uri: uri.clone(),
                payload: self.this_id.clone().into(),
            },
        )
    }

    /// private handler for inner transport IncomingConnection events
    fn handle_incoming_connection(&mut self, uri: Url) -> TransportResult<()> {
        match self.connections_no_id_to_id.get(&uri) {
            Some(remote_addr) => {
                // if we've already seen this connection, just forward it?
                self.endpoint_self.publish(
                    Lib3hSpan::todo(),
                    RequestToParent::IncomingConnection {
                        uri: remote_addr.clone(),
                    },
                )?;
            }
            None => {
                // we've never seen this connection, handshake before
                // forwarding the IncomingConnection msg
                // (see handle_recveived_data for where it's actually sent)
                self.send_handshake(&uri)?;
            }
        }
        Ok(())
    }

    /// private handler for inner transport ReceivedData events
    fn handle_received_data(&mut self, uri: Url, payload: Opaque) -> TransportResult<()> {
        trace!("got {:?} {}", &uri, payload);
        match self.connections_no_id_to_id.get(&uri) {
            Some(remote_addr) => {
                // if we've seen this connection before, just forward it
                self.endpoint_self.publish(
                    Lib3hSpan::todo(),
                    RequestToParent::ReceivedData {
                        uri: remote_addr.clone(),
                        payload,
                    },
                )?;
            }
            None => {
                // never seen this connection before
                // check if this is a handshake message
                // note, this is a bit of a hack right now
                // use capnproto encoding messages
                if payload.len() == 63 && payload[0] == b'H' && payload[1] == b'c' {
                    // decode the remote id
                    let remote_id = String::from_utf8_lossy(&payload);

                    // build a higher-level id address
                    let mut remote_url = uri.clone();
                    remote_url.query_pairs_mut().append_pair("a", &remote_id);

                    // set up low->high and high->low mappings
                    self.connections_no_id_to_id
                        .insert(uri.clone(), remote_url.clone());
                    self.connections_id_to_no_id
                        .insert(remote_url.clone(), uri.clone());

                    // forward an IncomingConnection event to our parent
                    self.endpoint_self.publish(
                        Lib3hSpan::todo(),
                        RequestToParent::IncomingConnection {
                            uri: remote_url.clone(),
                        },
                    )?;

                    // if we have any pending received data, send it up
                    if let Some(items) = self.pending_received_data.remove(&uri) {
                        for payload in items {
                            self.endpoint_self.publish(
                                Lib3hSpan::todo(),
                                RequestToParent::ReceivedData {
                                    uri: remote_url.clone(),
                                    payload,
                                },
                            )?;
                        }
                    }

                    // if we have any pending send data, send it down
                    if let Some(items) = self.pending_send_data.remove(&uri) {
                        for (payload, msg) in items {
                            self.fwd_send_message_result(msg, uri.clone(), payload)?;
                        }
                    }
                } else {
                    // for some reason, the remote is sending us data
                    // without handshaking, let's try to handshake back?
                    self.send_handshake(&uri)?;

                    // store this msg to forward after we handshake
                    let e = self
                        .pending_received_data
                        .entry(uri)
                        .or_insert_with(|| vec![]);
                    e.push(payload);
                }
            }
        }
        Ok(())
    }

    /// private handler for inner transport TransportError events
    fn handle_transport_error(&mut self, uri: Url, error: TransportError) -> TransportResult<()> {
        // just forward this
        self.endpoint_self.publish(
            Lib3hSpan::todo(),
            RequestToParent::ErrorOccured { uri, error },
        )?;
        Ok(())
    }

    /// private dispatcher for messages coming from our parent
    fn handle_msg_from_parent(
        &mut self,
        mut msg: GhostMessage<
            RequestToChild,
            RequestToParent,
            RequestToChildResponse,
            TransportError,
        >,
    ) -> TransportResult<()> {
        match msg.take_message().expect("exists") {
            RequestToChild::Bind { spec } => self.handle_bind(msg, spec),
            RequestToChild::SendMessage { uri, payload } => {
                self.handle_send_message(msg, uri, payload)
            }
        }
    }

    /// private handler for Bind requests from our parent
    fn handle_bind(
        &mut self,
        msg: GhostMessage<RequestToChild, RequestToParent, RequestToChildResponse, TransportError>,
        mut spec: Url,
    ) -> TransportResult<()> {
        // remove any agent id from the spec
        // i.e. wss://1.2.3.4:55888?a=HcMyada -> wss://1.2.3.4:55888
        spec.set_query(None);
        let span = Lib3hSpan::todo();

        // forward the bind to our inner_transport
        self.inner_transport.as_mut().request(
            Lib3hSpan::todo(),
            RequestToChild::Bind { spec },
            Box::new(|m: &mut TransportEncoding, response| {
                let response = {
                    match response {
                        GhostCallbackData::Timeout => panic!("timeout"),
                        GhostCallbackData::Response(response) => match response {
                            Err(e) => panic!("{:?}", e),
                            Ok(response) => response,
                        },
                    }
                };
                if let RequestToChildResponse::Bind(mut data) = response {
                    // we got the bind result, append our id to it
                    // i.e. wss://1_bound?a=HcMyadyada
                    data.bound_url
                        .query_pairs_mut()
                        .append_pair("a", &m.this_id);
                    info!("got bind response: {:?}", data.bound_url);
                    msg.respond(span, Ok(RequestToChildResponse::Bind(data)))?;
                } else {
                    panic!("bad response to bind: {:?}", response);
                }
                Ok(())
            }),
        )?;
        Ok(())
    }

    /// handshake complete, or established connection
    /// forward SendMessage payload to our child && respond appropriately to
    /// our parent
    fn fwd_send_message_result(
        &mut self,
        msg: GhostMessage<RequestToChild, RequestToParent, RequestToChildResponse, TransportError>,
        uri: Url,
        payload: Opaque,
    ) -> TransportResult<()> {
        let span = Lib3hSpan::todo();
        let follower = span.follower_span("fwd_send_message_result");
        self.inner_transport.as_mut().request(
<<<<<<< HEAD
            span,
            RequestToChild::SendMessage { address, payload },
=======
            Lib3hSpan::todo(),
            RequestToChild::SendMessage { uri, payload },
>>>>>>> af819ecb
            Box::new(|_: &mut TransportEncoding, response| {
                let response = {
                    match response {
                        GhostCallbackData::Timeout => panic!("timeout"),
                        GhostCallbackData::Response(response) => response,
                    }
                };
                msg.respond(follower, response)?;
                Ok(())
            }),
        )?;
        Ok(())
    }

    /// private handler for SendMessage requests from our parent
    fn handle_send_message(
        &mut self,
        msg: GhostMessage<RequestToChild, RequestToParent, RequestToChildResponse, TransportError>,
        uri: Url,
        payload: Opaque,
    ) -> TransportResult<()> {
        match self.connections_id_to_no_id.get(&uri) {
            Some(sub_address) => {
                // we have seen this connection before
                // we can just forward the message along
                let sub_address = sub_address.clone();
                self.fwd_send_message_result(msg, sub_address, payload)?;
            }
            None => {
                // we don't have an established connection to this remote
                // we need to handshake first

                // first make a low-level uri by removing the ?a=Hcyada
                let mut sub_address = uri.clone();
                sub_address.set_query(None);

                // send along a handshake message
                self.send_handshake(&sub_address)?;

                // store this send_data so we can forward it after handshake
                // (see handle_received_data for where this is done)
                let e = self
                    .pending_send_data
                    .entry(sub_address)
                    .or_insert_with(|| vec![]);
                e.push((payload, msg));
            }
        }
        Ok(())
    }
}

impl
    GhostActor<
        RequestToParent,
        RequestToParentResponse,
        RequestToChild,
        RequestToChildResponse,
        TransportError,
    > for TransportEncoding
{
    fn take_parent_endpoint(&mut self) -> Option<TransportActorParentEndpoint> {
        std::mem::replace(&mut self.endpoint_parent, None)
    }

    fn process_concrete(&mut self) -> GhostResult<WorkWasDone> {
        detach_run!(&mut self.endpoint_self, |es| es.process(self))?;
        for msg in self.endpoint_self.as_mut().drain_messages() {
            self.handle_msg_from_parent(msg)?;
        }
        detach_run!(&mut self.inner_transport, |it| it.process(self))?;
        for msg in self.inner_transport.as_mut().drain_messages() {
            self.handle_msg_from_inner(msg)?;
        }
        detach_run!(&mut self.keystore, |ks| ks.process(self))?;
        Ok(false.into())
    }
}

#[cfg(test)]
mod tests {
    use super::*;
    use lib3h_sodium::SodiumCryptoSystem;
    use lib3h_tracing::test_span;

    const ID_1: &'static str = "HcSCJ9G64XDKYo433rIMm57wfI8Y59Udeb4hkVvQBZdm6bgbJ5Wgs79pBGBcuzz";
    const ID_2: &'static str = "HcMCJ8HpYvB4zqic93d3R4DjkVQ4hhbbv9UrZmWXOcn3m7w4O3AIr56JRfrt96r";

    pub struct TransportMock {
        endpoint_parent: Option<TransportActorParentEndpoint>,
        endpoint_self: Detach<
            GhostContextEndpoint<
                TransportMock,
                RequestToParent,
                RequestToParentResponse,
                RequestToChild,
                RequestToChildResponse,
                TransportError,
            >,
        >,
        bound_url: Url,
        mock_sender: crossbeam_channel::Sender<(Url, Opaque)>,
        mock_receiver: crossbeam_channel::Receiver<(Url, Opaque)>,
    }

    impl TransportMock {
        pub fn new(
            mock_sender: crossbeam_channel::Sender<(Url, Opaque)>,
            mock_receiver: crossbeam_channel::Receiver<(Url, Opaque)>,
        ) -> Self {
            let (endpoint_parent, endpoint_self) = create_ghost_channel();
            let endpoint_parent = Some(endpoint_parent);
            let endpoint_self = Detach::new(
                endpoint_self
                    .as_context_endpoint_builder()
                    .request_id_prefix("mock_to_parent_")
                    .build(),
            );
            Self {
                endpoint_parent,
                endpoint_self,
                bound_url: Url::parse("none:").expect("can parse url"),
                mock_sender,
                mock_receiver,
            }
        }
    }

    impl
        GhostActor<
            RequestToParent,
            RequestToParentResponse,
            RequestToChild,
            RequestToChildResponse,
            TransportError,
        > for TransportMock
    {
        fn take_parent_endpoint(&mut self) -> Option<TransportActorParentEndpoint> {
            std::mem::replace(&mut self.endpoint_parent, None)
        }

        fn process_concrete(&mut self) -> GhostResult<WorkWasDone> {
            detach_run!(&mut self.endpoint_self, |es| es.process(self))?;
            for mut msg in self.endpoint_self.as_mut().drain_messages() {
                let span = Lib3hSpan::todo();
                match msg.take_message().expect("exists") {
                    RequestToChild::Bind { mut spec } => {
                        spec.set_path("bound");
                        self.bound_url = spec.clone();
                        msg.respond(
                            span,
                            Ok(RequestToChildResponse::Bind(BindResultData {
                                bound_url: spec,
                            })),
                        )?;
                    }
<<<<<<< HEAD
                    RequestToChild::SendMessage { address, payload } => {
                        self.mock_sender.send((address, payload)).unwrap();
                        msg.respond(span, Ok(RequestToChildResponse::SendMessage))?;
=======
                    RequestToChild::SendMessage { uri, payload } => {
                        self.mock_sender.send((uri, payload)).unwrap();
                        msg.respond(Ok(RequestToChildResponse::SendMessageSuccess))?;
>>>>>>> af819ecb
                    }
                }
            }
            loop {
                match self.mock_receiver.try_recv() {
                    Ok((uri, payload)) => {
                        // bit of a hack, just always send an incoming connection
                        // in front of all received data messages
                        self.endpoint_self.publish(
                            Lib3hSpan::todo(),
                            RequestToParent::IncomingConnection { uri: uri.clone() },
                        )?;
                        self.endpoint_self.publish(
                            Lib3hSpan::todo(),
                            RequestToParent::ReceivedData { uri, payload },
                        )?;
                    }
                    Err(_) => break,
                }
            }
            Ok(false.into())
        }
    }

    #[test]
    fn it_should_exchange_messages() {
        let crypto: Box<dyn CryptoSystem> =
            Box::new(SodiumCryptoSystem::new().set_pwhash_interactive());

        // set up some reference values
        let addr1 = Url::parse("test://1/bound").unwrap();
        let addr2 = Url::parse("test://2/bound").unwrap();
        let mut addr1full = addr1.clone();
        addr1full.query_pairs_mut().append_pair("a", ID_1);
        let mut addr2full = addr2.clone();
        addr2full.query_pairs_mut().append_pair("a", ID_2);

        // we need some channels into our mock inner_transports
        let (s1out, r1out) = crossbeam_channel::unbounded();
        let (s1in, r1in) = crossbeam_channel::unbounded();

        // create the first encoding transport
        let mut t1: TransportActorParentWrapper<bool, TransportEncoding> = GhostParentWrapper::new(
            TransportEncoding::new(
                crypto.box_clone(),
                ID_1.to_string(),
                Box::new(KeystoreStub::new()),
                Box::new(TransportMock::new(s1out, r1in)),
            ),
            "test1",
        );

        // give it a bind point
        t1.request(
            test_span(""),
            RequestToChild::Bind {
                spec: Url::parse("test://1").expect("can parse url"),
            },
            Box::new(|_: &mut bool, response| {
                assert_eq!(
                    &format!("{:?}", response),
                    "Response(Ok(Bind(BindResultData { bound_url: \"test://1/bound?a=HcSCJ9G64XDKYo433rIMm57wfI8Y59Udeb4hkVvQBZdm6bgbJ5Wgs79pBGBcuzz\" })))"
                );
                Ok(())
            })
        ).unwrap();

        // allow process
        t1.process(&mut false).unwrap();

        // we need some channels into our mock inner_transports
        let (s2out, r2out) = crossbeam_channel::unbounded();
        let (s2in, r2in) = crossbeam_channel::unbounded();

        // create the second encoding transport
        let mut t2: TransportActorParentWrapper<(), TransportEncoding> = GhostParentWrapper::new(
            TransportEncoding::new(
                crypto.box_clone(),
                ID_2.to_string(),
                Box::new(KeystoreStub::new()),
                Box::new(TransportMock::new(s2out, r2in)),
            ),
            "test2",
        );

        // give it a bind point
        t2.request(
            test_span(""),
            RequestToChild::Bind {
                spec: Url::parse("test://2").expect("can parse url"),
            },
            Box::new(|_:&mut (), response| {
                assert_eq!(
                    &format!("{:?}", response),
                    "Response(Ok(Bind(BindResultData { bound_url: \"test://2/bound?a=HcMCJ8HpYvB4zqic93d3R4DjkVQ4hhbbv9UrZmWXOcn3m7w4O3AIr56JRfrt96r\" })))"
                );
                Ok(())
            })
        ).unwrap();

        // allow process
        t2.process(&mut ()).unwrap();

        let mut t1_got_success_resp = false;

        // now we're going to send a message to our sibling #2
        t1.request(
            test_span(""),
            RequestToChild::SendMessage {
                uri: addr2full.clone(),
                payload: "hello".into(),
            },
            Box::new(|b: &mut bool, response| {
                *b = true;
                // make sure we get a success response
                assert_eq!(
                    "Response(Ok(SendMessageSuccess))",
                    format!("{:?}", response),
                );
                Ok(())
            }),
        )
        .unwrap();

        t1.process(&mut t1_got_success_resp).unwrap();

        // we get a handshake that needs to be forwarded to #2
        let (address, payload) = r1out.recv().unwrap();
        assert_eq!(&addr2, &address);
        assert_eq!(ID_1, &String::from_utf8_lossy(&payload));
        s2in.send((addr1.clone(), payload)).unwrap();

        t2.process(&mut ()).unwrap();
        t1.process(&mut t1_got_success_resp).unwrap();
        t2.process(&mut ()).unwrap();

        // we get a handshake that needs to be forwarded to #1
        let (address, payload) = r2out.recv().unwrap();
        assert_eq!(&addr1, &address);
        assert_eq!(ID_2, &String::from_utf8_lossy(&payload));
        s1in.send((addr2.clone(), payload)).unwrap();

        t1.process(&mut t1_got_success_resp).unwrap();
        t2.process(&mut ()).unwrap();

        // this is the process where we get the Send Success
        assert!(!t1_got_success_resp);
        t1.process(&mut t1_got_success_resp).unwrap();
        assert!(t1_got_success_resp);

        // this is another handshake due to our mock kludge
        r1out.recv().unwrap();

        t2.process(&mut ()).unwrap();

        // we get the actual payload that needs to be forwarded to #2
        let (address, payload) = r1out.recv().unwrap();
        assert_eq!(&addr2, &address);
        let expected: Opaque = "hello".into();
        assert_eq!(&expected, &payload);
        s2in.send((addr1.clone(), payload)).unwrap();

        t2.process(&mut ()).unwrap();

        // #2 now gets the payload!
        let mut msg_list = t2.drain_messages();
        let msg = msg_list.get_mut(2).unwrap().take_message();
        if let Some(RequestToParent::ReceivedData { uri, payload }) = msg {
            assert_eq!(&uri, &addr1full);
            assert_eq!(&expected, &payload);
        } else {
            panic!("bad type {:?}", msg);
        }
    }
}<|MERGE_RESOLUTION|>--- conflicted
+++ resolved
@@ -300,15 +300,10 @@
         payload: Opaque,
     ) -> TransportResult<()> {
         let span = Lib3hSpan::todo();
-        let follower = span.follower_span("fwd_send_message_result");
+        let follower = span.follower("fwd_send_message_result");
         self.inner_transport.as_mut().request(
-<<<<<<< HEAD
             span,
-            RequestToChild::SendMessage { address, payload },
-=======
-            Lib3hSpan::todo(),
             RequestToChild::SendMessage { uri, payload },
->>>>>>> af819ecb
             Box::new(|_: &mut TransportEncoding, response| {
                 let response = {
                     match response {
@@ -465,15 +460,9 @@
                             })),
                         )?;
                     }
-<<<<<<< HEAD
-                    RequestToChild::SendMessage { address, payload } => {
-                        self.mock_sender.send((address, payload)).unwrap();
-                        msg.respond(span, Ok(RequestToChildResponse::SendMessage))?;
-=======
                     RequestToChild::SendMessage { uri, payload } => {
                         self.mock_sender.send((uri, payload)).unwrap();
-                        msg.respond(Ok(RequestToChildResponse::SendMessageSuccess))?;
->>>>>>> af819ecb
+                        msg.respond(span, Ok(RequestToChildResponse::SendMessageSuccess))?;
                     }
                 }
             }
