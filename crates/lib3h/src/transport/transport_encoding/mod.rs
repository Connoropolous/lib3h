--- conflicted
+++ resolved
@@ -138,8 +138,7 @@
                 self.handle_incoming_connection(span, uri)
             }
             RequestToParent::ReceivedData { uri, payload } => {
-<<<<<<< HEAD
-                match self.handle_received_data(uri.clone(), payload) {
+                match self.handle_received_data(span, uri.clone(), payload) {
                     Ok(_) => Ok(()),
                     Err(e) => {
                         match self.connections_no_id_to_id.remove(&uri) {
@@ -151,28 +150,21 @@
                         Err(e)
                     }
                 }
-=======
-                self.handle_received_data(span, uri, payload)
             }
             RequestToParent::ErrorOccured { uri, error } => {
                 self.handle_transport_error(span, uri, error)
->>>>>>> 8354d302
             }
         }
     }
 
     /// private send a handshake to a remote address
-<<<<<<< HEAD
-    fn send_handshake(&mut self, uri: &Url) -> GhostResult<()> {
+    fn send_handshake(&mut self, span: Lib3hSpan, uri: &Url) -> GhostResult<()> {
         let payload = InterimEncodingProtocol::Handshake {
             magic: 0x1f6c,
             network_id: self.this_network_id.clone(),
             id: self.this_id.clone(),
         }
         .to_vec();
-=======
-    fn send_handshake(&mut self, span: Lib3hSpan, uri: &Url) -> GhostResult<()> {
->>>>>>> 8354d302
         self.inner_transport.publish(
             span,
             RequestToChild::SendMessage {
@@ -183,13 +175,13 @@
     }
 
     /// send an error
-    fn send_error(&mut self, uri: &Url, message: String) -> TransportResult<()> {
+    fn send_error(&mut self, span: Lib3hSpan, uri: &Url, message: String) -> TransportResult<()> {
         let payload = InterimEncodingProtocol::Error {
             message: message.clone(),
         }
         .to_vec();
         self.inner_transport.publish(
-            Lib3hSpan::todo(),
+            span,
             RequestToChild::SendMessage {
                 uri: uri.clone(),
                 payload,
@@ -220,10 +212,10 @@
         Ok(())
     }
 
-<<<<<<< HEAD
     /// private handler received handshake from remote
     fn handle_received_remote_handshake(
         &mut self,
+        span: Lib3hSpan,
         uri: &Url,
         remote_id: String,
     ) -> TransportResult<()> {
@@ -239,7 +231,7 @@
 
         // forward an IncomingConnection event to our parent
         self.endpoint_self.publish(
-            Lib3hSpan::todo(),
+            span.follower("TODO name"),
             RequestToParent::IncomingConnection {
                 uri: remote_url.clone(),
             },
@@ -248,7 +240,26 @@
         // if we have any pending received data, send it up
         if let Some(items) = self.pending_received_data.remove(&uri) {
             for payload in items {
-=======
+                self.endpoint_self.publish(
+                    span.follower("TODO name"),
+                    RequestToParent::ReceivedData {
+                        uri: remote_url.clone(),
+                        payload,
+                    },
+                )?;
+            }
+        }
+
+        // if we have any pending send data, send it down
+        if let Some(items) = self.pending_send_data.remove(&uri) {
+            for (payload, msg) in items {
+                self.fwd_send_message_result(msg, uri.clone(), payload)?;
+            }
+        }
+
+        Ok(())
+    }
+
     /// private handler for inner transport ReceivedData events
     fn handle_received_data(
         &mut self,
@@ -256,75 +267,6 @@
         uri: Url,
         payload: Opaque,
     ) -> TransportResult<()> {
-        trace!("got {:?} {}", &uri, payload);
-        match self.connections_no_id_to_id.get(&uri) {
-            Some(remote_addr) => {
-                // if we've seen this connection before, just forward it
->>>>>>> 8354d302
-                self.endpoint_self.publish(
-                    span,
-                    RequestToParent::ReceivedData {
-                        uri: remote_url.clone(),
-                        payload,
-                    },
-                )?;
-            }
-<<<<<<< HEAD
-        }
-
-        // if we have any pending send data, send it down
-        if let Some(items) = self.pending_send_data.remove(&uri) {
-            for (payload, msg) in items {
-                self.fwd_send_message_result(msg, uri.clone(), payload)?;
-            }
-        }
-
-        Ok(())
-    }
-=======
-            None => {
-                // never seen this connection before
-                // check if this is a handshake message
-                // note, this is a bit of a hack right now
-                // use capnproto encoding messages
-                if payload.len() == 63 && payload[0] == b'H' && payload[1] == b'c' {
-                    // decode the remote id
-                    let remote_id = String::from_utf8_lossy(&payload);
-
-                    // build a higher-level id address
-                    let mut remote_url = uri.clone();
-                    remote_url.query_pairs_mut().append_pair("a", &remote_id);
-
-                    // set up low->high and high->low mappings
-                    self.connections_no_id_to_id
-                        .insert(uri.clone(), remote_url.clone());
-                    self.connections_id_to_no_id
-                        .insert(remote_url.clone(), uri.clone());
-
-                    // forward an IncomingConnection event to our parent
-                    self.endpoint_self.publish(
-                        span.follower("TODO name"),
-                        RequestToParent::IncomingConnection {
-                            uri: remote_url.clone(),
-                        },
-                    )?;
-
-                    // if we have any pending received data, send it up
-                    if let Some(items) = self.pending_received_data.remove(&uri) {
-                        for payload in items {
-                            self.endpoint_self.publish(
-                                span.follower("TODO name"),
-                                RequestToParent::ReceivedData {
-                                    uri: remote_url.clone(),
-                                    payload,
-                                },
-                            )?;
-                        }
-                    }
->>>>>>> 8354d302
-
-    /// private handler for inner transport ReceivedData events
-    fn handle_received_data(&mut self, uri: Url, payload: Opaque) -> TransportResult<()> {
         match InterimEncodingProtocol::from_slice(&payload) {
             InterimEncodingProtocol::Error { message } => {
                 return Err(message.into());
@@ -335,19 +277,23 @@
                 id,
             } => {
                 if magic != 0x1f6c {
-                    return self.send_error(&uri, format!("bad magic: {:?}", magic));
+                    return self.send_error(span, &uri, format!("bad magic: {:?}", magic));
                 }
                 if &network_id != &self.this_network_id {
-                    return self.send_error(&uri, format!("bad network_id: {:?}", network_id));
-                }
-
-                self.handle_received_remote_handshake(&uri, id)?;
+                    return self.send_error(
+                        span,
+                        &uri,
+                        format!("bad network_id: {:?}", network_id),
+                    );
+                }
+
+                self.handle_received_remote_handshake(span, &uri, id)?;
             }
             InterimEncodingProtocol::Payload { payload } => {
                 match self.connections_no_id_to_id.get(&uri) {
                     Some(remote_addr) => {
                         self.endpoint_self.publish(
-                            Lib3hSpan::todo(),
+                            span,
                             RequestToParent::ReceivedData {
                                 uri: remote_addr.clone(),
                                 payload,
@@ -357,7 +303,7 @@
                     None => {
                         // for some reason, the remote is sending us data
                         // without handshaking, let's try to handshake back?
-                        self.send_handshake(&uri)?;
+                        self.send_handshake(span, &uri)?;
 
                         // store this msg to forward after we handshake
                         let e = self
@@ -366,20 +312,6 @@
                             .or_insert_with(|| vec![]);
                         e.push(payload);
                     }
-<<<<<<< HEAD
-=======
-                } else {
-                    // for some reason, the remote is sending us data
-                    // without handshaking, let's try to handshake back?
-                    self.send_handshake(span.follower("send_handshake anyway"), &uri)?;
-
-                    // store this msg to forward after we handshake
-                    let e = self
-                        .pending_received_data
-                        .entry(uri)
-                        .or_insert_with(|| vec![]);
-                    e.push(payload);
->>>>>>> 8354d302
                 }
             }
         }
@@ -429,7 +361,7 @@
 
         // forward the bind to our inner_transport
         self.inner_transport.as_mut().request(
-            Lib3hSpan::fixme(),
+            msg.span().follower("TODO follower from message"),
             RequestToChild::Bind { spec },
             Box::new(|m: &mut TransportEncoding, response| {
                 let response = {
@@ -508,7 +440,7 @@
                 sub_address.set_query(None);
 
                 // send along a handshake message
-                self.send_handshake(msg.span().child("send_handshake"), &sub_address)?;
+                self.send_handshake(msg.span().follower("TODO follow from msg"), &sub_address)?;
 
                 // store this send_data so we can forward it after handshake
                 // (see handle_received_data for where this is done)
