//! Let's say we have two agentIds: a1 and a2
//! a1 is running on machineId: m1
//! a2 is running on machineId: m2
//!
//! The AgentSpaceGateway will wrap messages in a p2p_proto direct message:
//!   DirectMessage {
//!     space_address: "Qmyada",
//!     to_agent_id: "a2",
//!     from_agent_id: "a1",
//!     payload: <...>,
//!   }
//!
//! Then send it to the machine id:
//!   dest: "m2", payload: <above, but binary>
//!
//! When the multiplexer receives data (at the network/machine gateway),
//! if it is any other p2p_proto message, it will be forwarded to
//! the engine or network gateway. If it is a direct message, it will be
//! sent to the appropriate Route / AgentSpaceGateway

mod mplex;
pub use mplex::TransportMultiplex;

#[cfg(test)]
mod tests {
    use super::*;
    use crate::transport::{error::*, protocol::*};
    use detach::prelude::*;
    use lib3h_ghost_actor::prelude::*;
    use lib3h_protocol::data_types::Opaque;
    use lib3h_tracing::Lib3hSpan;
    use url::Url;

    pub struct TransportMock {
        endpoint_parent: Option<TransportActorParentEndpoint>,
        endpoint_self: Detach<
            GhostContextEndpoint<
                TransportMock,
                RequestToParent,
                RequestToParentResponse,
                RequestToChild,
                RequestToChildResponse,
                TransportError,
            >,
        >,
        bound_url: Url,
        mock_sender: crossbeam_channel::Sender<(Url, Opaque)>,
        mock_receiver: crossbeam_channel::Receiver<(Url, Opaque)>,
    }

    impl TransportMock {
        pub fn new(
            mock_sender: crossbeam_channel::Sender<(Url, Opaque)>,
            mock_receiver: crossbeam_channel::Receiver<(Url, Opaque)>,
        ) -> Self {
            let (endpoint_parent, endpoint_self) = create_ghost_channel();
            let endpoint_parent = Some(endpoint_parent);
            let endpoint_self = Detach::new(
                endpoint_self
                    .as_context_endpoint_builder()
                    .request_id_prefix("mock_to_parent_")
                    .build(),
            );
            Self {
                endpoint_parent,
                endpoint_self,
                bound_url: Url::parse("none:").expect("can parse url"),
                mock_sender,
                mock_receiver,
            }
        }
    }

    impl
        GhostActor<
            RequestToParent,
            RequestToParentResponse,
            RequestToChild,
            RequestToChildResponse,
            TransportError,
        > for TransportMock
    {
        fn take_parent_endpoint(&mut self) -> Option<TransportActorParentEndpoint> {
            std::mem::replace(&mut self.endpoint_parent, None)
        }

        fn process_concrete(&mut self) -> GhostResult<WorkWasDone> {
            detach_run!(&mut self.endpoint_self, |es| es.process(self))?;
            for mut msg in self.endpoint_self.as_mut().drain_messages() {
                let span = Lib3hSpan::todo();
                match msg.take_message().expect("exists") {
                    RequestToChild::Bind { mut spec } => {
                        spec.set_path("bound");
                        self.bound_url = spec.clone();
                        msg.respond(
                            span,
                            Ok(RequestToChildResponse::Bind(BindResultData {
                                bound_url: spec,
                            })),
                        )?;
                    }
<<<<<<< HEAD
                    RequestToChild::SendMessage { address, payload } => {
                        self.mock_sender.send((address, payload))?;
                        msg.respond(span, Ok(RequestToChildResponse::SendMessage))?;
=======
                    RequestToChild::SendMessage { uri, payload } => {
                        self.mock_sender.send((uri, payload))?;
                        msg.respond(Ok(RequestToChildResponse::SendMessageSuccess))?;
>>>>>>> af819ecb
                    }
                }
            }
            loop {
                match self.mock_receiver.try_recv() {
                    Ok((uri, payload)) => {
                        self.endpoint_self.publish(
                            Lib3hSpan::todo(),
                            RequestToParent::ReceivedData { uri, payload },
                        )?;
                    }
                    Err(_) => break,
                }
            }
            Ok(false.into())
        }
    }

    #[test]
    fn it_should_multiplex() {
        let (s_out, r_out) = crossbeam_channel::unbounded();
        let (s_in, r_in) = crossbeam_channel::unbounded();

        let addr_none = Url::parse("none:").expect("can parse url");

        let mut mplex: TransportActorParentWrapper<(), TransportMultiplex> =
            GhostParentWrapper::new(
                TransportMultiplex::new(Box::new(TransportMock::new(s_out, r_in))),
                "test_mplex_",
            );

        let mut route_a = mplex
            .as_mut()
            .create_agent_space_route(&"space_a".into(), &"agent_a".into())
            .as_context_endpoint_builder()
            .build::<()>();

        let mut route_b = mplex
            .as_mut()
            .create_agent_space_route(&"space_b".into(), &"agent_b".into())
            .as_context_endpoint_builder()
            .build::<()>();

        // send a message from route A
        route_a
            .request(
                Lib3hSpan::todo(),
                RequestToChild::SendMessage {
                    uri: addr_none.clone(),
                    payload: "hello-from-a".into(),
                },
                Box::new(|_, response| {
                    assert_eq!(&format!("{:?}", response), "");
                    Ok(())
                }),
            )
            .unwrap();

        route_a.process(&mut ()).unwrap();
        mplex.process(&mut ()).unwrap();
        route_a.process(&mut ()).unwrap();
        mplex.process(&mut ()).unwrap();

        // should receive that out the bottom
        let (address, payload) = r_out.recv().unwrap();
        assert_eq!(&addr_none, &address);
        let expected: Opaque = "hello-from-a".into();
        assert_eq!(&expected, &payload);

        // send a message up the bottom
        s_in.send((addr_none.clone(), "hello-to-b".into())).unwrap();

        // process "receive" that message
        mplex.process(&mut ()).unwrap();
        let mut msgs = mplex.drain_messages();
        assert_eq!(1, msgs.len());

        let msg = msgs.remove(0).take_message().unwrap();
        if let RequestToParent::ReceivedData { uri, payload } = msg {
            assert_eq!(&addr_none, &uri);
            let expected: Opaque = "hello-to-b".into();
            assert_eq!(&expected, &payload);
        } else {
            panic!("bad type");
        }

        // our mplex module got it, now we should have the context
        // let's instruct it to be forwarded up the route
        mplex
            .as_mut()
            .received_data_for_agent_space_route(
                &"space_b".into(),
                &"agent_b".into(),
                &"agent_x".into(),
                &"machine_x".into(),
                "hello".into(),
            )
            .unwrap();

        mplex.process(&mut ()).unwrap();
        route_b.process(&mut ()).unwrap();

        let mut msgs = route_b.drain_messages();
        assert_eq!(1, msgs.len());

        let msg = msgs.remove(0).take_message().unwrap();
        if let RequestToParent::ReceivedData { uri, payload } = msg {
            assert_eq!(
                &Url::parse("transportid:machine_x?a=agent_x").unwrap(),
                &uri
            );
            let expected: Opaque = "hello".into();
            assert_eq!(&expected, &payload);
        } else {
            panic!("bad type");
        }
    }
}<|MERGE_RESOLUTION|>--- conflicted
+++ resolved
@@ -99,15 +99,9 @@
                             })),
                         )?;
                     }
-<<<<<<< HEAD
-                    RequestToChild::SendMessage { address, payload } => {
-                        self.mock_sender.send((address, payload))?;
-                        msg.respond(span, Ok(RequestToChildResponse::SendMessage))?;
-=======
                     RequestToChild::SendMessage { uri, payload } => {
                         self.mock_sender.send((uri, payload))?;
-                        msg.respond(Ok(RequestToChildResponse::SendMessageSuccess))?;
->>>>>>> af819ecb
+                        msg.respond(span, Ok(RequestToChildResponse::SendMessageSuccess))?;
                     }
                 }
             }
