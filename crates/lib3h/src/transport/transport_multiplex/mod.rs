//! Let's say we have two agentIds: a1 and a2
//! a1 is running on machineId: m1
//! a2 is running on machineId: m2
//!
//! The AgentSpaceGateway will wrap messages in a p2p_proto direct message:
//!   DirectMessage {
//!     space_address: "Qmyada",
//!     to_agent_id: "a2",
//!     from_agent_id: "a1",
//!     payload: <...>,
//!   }
//!
//! Then send it to the machine id:
//!   dest: "m2", payload: <above, but binary>
//!
//! When the multiplexer receives data (at the network/machine gateway),
//! if it is any other p2p_proto message, it will be forwarded to
//! the engine or network gateway. If it is a direct message, it will be
//! sent to the appropriate Route / AgentSpaceGateway

mod mplex;
pub use mplex::TransportMultiplex;

#[cfg(test)]
mod tests {
    use super::*;
    use crate::transport::{error::*, protocol::*};
    use detach::prelude::*;
    use lib3h_ghost_actor::prelude::*;
    use lib3h_protocol::data_types::Opaque;
    use lib3h_tracing::Lib3hTrace;
    use url::Url;

    type MockToParentContext = Lib3hTrace;

    pub struct TransportMock {
        endpoint_parent: Option<TransportActorParentEndpoint>,
        endpoint_self: Detach<
            GhostContextEndpoint<
                TransportMock,
                MockToParentContext,
                RequestToParent,
                RequestToParentResponse,
                RequestToChild,
                RequestToChildResponse,
                TransportError,
            >,
        >,
        bound_url: Url,
        mock_sender: crossbeam_channel::Sender<(Url, Opaque)>,
        mock_receiver: crossbeam_channel::Receiver<(Url, Opaque)>,
    }

    impl TransportMock {
        pub fn new(
            mock_sender: crossbeam_channel::Sender<(Url, Opaque)>,
            mock_receiver: crossbeam_channel::Receiver<(Url, Opaque)>,
        ) -> Self {
            let (endpoint_parent, endpoint_self) = create_ghost_channel();
            let endpoint_parent = Some(endpoint_parent);
            let endpoint_self = Detach::new(
                endpoint_self
                    .as_context_endpoint_builder()
                    .request_id_prefix("mock_to_parent_")
                    .build(),
            );
            Self {
                endpoint_parent,
                endpoint_self,
                bound_url: Url::parse("none:").expect("can parse url"),
                mock_sender,
                mock_receiver,
            }
        }
    }

    impl
        GhostActor<
            RequestToParent,
            RequestToParentResponse,
            RequestToChild,
            RequestToChildResponse,
            TransportError,
        > for TransportMock
    {
        fn take_parent_endpoint(&mut self) -> Option<TransportActorParentEndpoint> {
            std::mem::replace(&mut self.endpoint_parent, None)
        }

        fn process_concrete(&mut self) -> GhostResult<WorkWasDone> {
            detach_run!(&mut self.endpoint_self, |es| es.process(self))?;
            for mut msg in self.endpoint_self.as_mut().drain_messages() {
                match msg.take_message().expect("exists") {
                    RequestToChild::Bind { mut spec } => {
                        spec.set_path("bound");
                        self.bound_url = spec.clone();
                        msg.respond(Ok(RequestToChildResponse::Bind(BindResultData {
                            bound_url: spec,
                        })))?;
                    }
                    RequestToChild::SendMessage { uri, payload } => {
                        self.mock_sender.send((uri, payload))?;
                        msg.respond(Ok(RequestToChildResponse::SendMessage {
                            payload: Vec::new(),
                        }))?;
                    }
                }
            }
            loop {
                match self.mock_receiver.try_recv() {
                    Ok((uri, payload)) => {
                        self.endpoint_self
                            .publish(RequestToParent::ReceivedData { uri, payload })?;
                    }
                    Err(_) => break,
                }
            }
            Ok(false.into())
        }
    }

    #[test]
    fn it_should_multiplex() {
        let (s_out, r_out) = crossbeam_channel::unbounded();
        let (s_in, r_in) = crossbeam_channel::unbounded();

        let addr_none = Url::parse("none:").expect("can parse url");

        let mut mplex: TransportActorParentWrapper<(), Lib3hTrace, TransportMultiplex> =
            GhostParentWrapper::new(
                TransportMultiplex::new(Box::new(TransportMock::new(s_out, r_in))),
                "test_mplex_",
            );

        let mut route_a = mplex
            .as_mut()
            .create_agent_space_route(&"space_a".into(), &"agent_a".into())
            .as_context_endpoint_builder()
            .build::<(), Lib3hTrace>();

        let mut route_b = mplex
            .as_mut()
            .create_agent_space_route(&"space_b".into(), &"agent_b".into())
            .as_context_endpoint_builder()
            .build::<(), Lib3hTrace>();

        // send a message from route A
        route_a
            .request(
                Lib3hTrace,
                RequestToChild::SendMessage {
<<<<<<< HEAD
                    uri: addr_none.clone(),
                    payload: b"hello-from-a".to_vec(),
=======
                    address: addr_none.clone(),
                    payload: "hello-from-a".into(),
>>>>>>> 4e89c104
                },
                Box::new(|_, response| {
                    assert_eq!(&format!("{:?}", response), "");
                    Ok(())
                }),
            )
            .unwrap();

        route_a.process(&mut ()).unwrap();
        mplex.process(&mut ()).unwrap();
        route_a.process(&mut ()).unwrap();
        mplex.process(&mut ()).unwrap();

        // should receive that out the bottom
        let (address, payload) = r_out.recv().unwrap();
        assert_eq!(&addr_none, &address);
        let expected: Opaque = "hello-from-a".into();
        assert_eq!(&expected, &payload);

        // send a message up the bottom
        s_in.send((addr_none.clone(), "hello-to-b".into())).unwrap();

        // process "receive" that message
        mplex.process(&mut ()).unwrap();
        let mut msgs = mplex.drain_messages();
        assert_eq!(1, msgs.len());

        let msg = msgs.remove(0).take_message().unwrap();
<<<<<<< HEAD
        if let RequestToParent::ReceivedData { uri, payload } = msg {
            assert_eq!(&addr_none, &uri);
            assert_eq!(&b"hello-to-b".to_vec(), &payload);
=======
        if let RequestToParent::ReceivedData { address, payload } = msg {
            assert_eq!(&addr_none, &address);
            let expected: Opaque = "hello-to-b".into();
            assert_eq!(&expected, &payload);
>>>>>>> 4e89c104
        } else {
            panic!("bad type");
        }

        // our mplex module got it, now we should have the context
        // let's instruct it to be forwarded up the route
        mplex
            .as_mut()
            .received_data_for_agent_space_route(
                &"space_b".into(),
                &"agent_b".into(),
                &"agent_x".into(),
                &"machine_x".into(),
                "hello".into(),
            )
            .unwrap();

        mplex.process(&mut ()).unwrap();
        route_b.process(&mut ()).unwrap();

        let mut msgs = route_b.drain_messages();
        assert_eq!(1, msgs.len());

        let msg = msgs.remove(0).take_message().unwrap();
        if let RequestToParent::ReceivedData { uri, payload } = msg {
            assert_eq!(
                &Url::parse("transportid:machine_x?a=agent_x").unwrap(),
                &uri
            );
            let expected: Opaque = "hello".into();
            assert_eq!(&expected, &payload);
        } else {
            panic!("bad type");
        }
    }
}<|MERGE_RESOLUTION|>--- conflicted
+++ resolved
@@ -149,13 +149,8 @@
             .request(
                 Lib3hTrace,
                 RequestToChild::SendMessage {
-<<<<<<< HEAD
                     uri: addr_none.clone(),
-                    payload: b"hello-from-a".to_vec(),
-=======
-                    address: addr_none.clone(),
                     payload: "hello-from-a".into(),
->>>>>>> 4e89c104
                 },
                 Box::new(|_, response| {
                     assert_eq!(&format!("{:?}", response), "");
@@ -184,16 +179,10 @@
         assert_eq!(1, msgs.len());
 
         let msg = msgs.remove(0).take_message().unwrap();
-<<<<<<< HEAD
         if let RequestToParent::ReceivedData { uri, payload } = msg {
             assert_eq!(&addr_none, &uri);
-            assert_eq!(&b"hello-to-b".to_vec(), &payload);
-=======
-        if let RequestToParent::ReceivedData { address, payload } = msg {
-            assert_eq!(&addr_none, &address);
             let expected: Opaque = "hello-to-b".into();
             assert_eq!(&expected, &payload);
->>>>>>> 4e89c104
         } else {
             panic!("bad type");
         }
