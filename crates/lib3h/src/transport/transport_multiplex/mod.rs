--- conflicted
+++ resolved
@@ -89,46 +89,38 @@
             for mut msg in self.endpoint_self.as_mut().drain_messages() {
                 let span = Lib3hSpan::todo();
                 match msg.take_message().expect("exists") {
-<<<<<<< HEAD
-                    RequestToChild::Bind { mut spec } => {
-                        spec.set_path("bound");
-                        self.bound_url = spec.clone();
-                        msg.respond(
-                            span,
-                            Ok(RequestToChildResponse::Bind(BindResultData {
-                                bound_url: spec,
-                            })),
-                        )?;
-                    }
-                    RequestToChild::SendMessage { uri, payload } => {
-                        self.mock_sender.send((uri, payload))?;
-                        msg.respond(span, Ok(RequestToChildResponse::SendMessageSuccess))?;
-                    }
-=======
                     GatewayRequestToChild::Transport(req) => match req {
                         RequestToChild::Bind { mut spec } => {
                             spec.set_path("bound");
                             self.bound_url = spec.clone();
-                            msg.respond(Ok(GatewayRequestToChildResponse::Transport(
-                                RequestToChildResponse::Bind(BindResultData { bound_url: spec }),
-                            )))?;
+                            msg.respond(
+                                span,
+                                Ok(GatewayRequestToChildResponse::Transport(
+                                    RequestToChildResponse::Bind(BindResultData {
+                                        bound_url: spec,
+                                    }),
+                                )),
+                            )?;
                         }
                         RequestToChild::SendMessage { uri, payload } => {
                             self.mock_sender.send((uri, payload))?;
-                            msg.respond(Ok(GatewayRequestToChildResponse::Transport(
-                                RequestToChildResponse::SendMessageSuccess,
-                            )))?;
+                            msg.respond(
+                                span,
+                                Ok(GatewayRequestToChildResponse::Transport(
+                                    RequestToChildResponse::SendMessageSuccess,
+                                )),
+                            )?;
                         }
                     },
                     _ => unimplemented!(),
->>>>>>> 6a607fd3
                 }
             }
             loop {
+                let span = Lib3hSpan::todo();
                 match self.mock_receiver.try_recv() {
                     Ok((uri, payload)) => {
                         self.endpoint_self.publish(
-                            Lib3hSpan::todo(),
+                            span,
                             GatewayRequestToParent::Transport(RequestToParent::ReceivedData {
                                 uri,
                                 payload,
