--- conflicted
+++ resolved
@@ -27,11 +27,8 @@
     use crate::transport::{error::*, protocol::*};
     use detach::prelude::*;
     use lib3h_ghost_actor::prelude::*;
-<<<<<<< HEAD
+    use lib3h_protocol::data_types::Opaque;
     use lib3h_tracing::Lib3hTrace;
-=======
-    use lib3h_protocol::data_types::Opaque;
->>>>>>> 69d64752
     use url::Url;
 
     type MockToParentContext = Lib3hTrace;
