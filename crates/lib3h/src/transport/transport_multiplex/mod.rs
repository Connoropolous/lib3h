//! Let's say we have two agentIds: a1 and a2
//! a1 is running on machineId: m1
//! a2 is running on machineId: m2
//!
//! The AgentSpaceGateway will wrap messages in a p2p_proto direct message:
//!   DirectMessage {
//!     space_address: "Qmyada",
//!     to_agent_id: "a2",
//!     from_agent_id: "a1",
//!     payload: <...>,
//!   }
//!
//! Then send it to the machine id:
//!   dest: "m2", payload: <above, but binary>
//!
//! When the multiplexer receives data (at the network/machine gateway),
//! if it is any other p2p_proto message, it will be forwarded to
//! the engine or network gateway. If it is a direct message, it will be
//! sent to the appropriate Route / AgentSpaceGateway

mod mplex;
pub use mplex::TransportMultiplex;

#[cfg(test)]
mod tests {
    use super::*;
    use crate::{error::Lib3hError, gateway::protocol::*, transport::protocol::*};
    use detach::prelude::*;
    use lib3h_ghost_actor::prelude::*;
    use lib3h_protocol::data_types::Opaque;
    use lib3h_tracing::Lib3hSpan;
    use url::Url;

    pub struct GatewayMock {
        endpoint_parent: Option<GatewayParentEndpoint>,
        endpoint_self: Detach<
            GhostContextEndpoint<
<<<<<<< HEAD
                TransportMock,
                RequestToParent,
                RequestToParentResponse,
                RequestToChild,
                RequestToChildResponse,
                TransportError,
=======
                GatewayMock,
                Lib3hTrace,
                GatewayRequestToParent,
                GatewayRequestToParentResponse,
                GatewayRequestToChild,
                GatewayRequestToChildResponse,
                Lib3hError,
>>>>>>> cb5ee526
            >,
        >,
        bound_url: Url,
        mock_sender: crossbeam_channel::Sender<(Url, Opaque)>,
        mock_receiver: crossbeam_channel::Receiver<(Url, Opaque)>,
    }

    impl GatewayMock {
        pub fn new(
            mock_sender: crossbeam_channel::Sender<(Url, Opaque)>,
            mock_receiver: crossbeam_channel::Receiver<(Url, Opaque)>,
        ) -> Self {
            let (endpoint_parent, endpoint_self) = create_ghost_channel();
            let endpoint_parent = Some(endpoint_parent);
            let endpoint_self = Detach::new(
                endpoint_self
                    .as_context_endpoint_builder()
                    .request_id_prefix("mock_to_parent_")
                    .build(),
            );
            Self {
                endpoint_parent,
                endpoint_self,
                bound_url: Url::parse("none:").expect("can parse url"),
                mock_sender,
                mock_receiver,
            }
        }
    }

    impl
        GhostActor<
            GatewayRequestToParent,
            GatewayRequestToParentResponse,
            GatewayRequestToChild,
            GatewayRequestToChildResponse,
            Lib3hError,
        > for GatewayMock
    {
        fn take_parent_endpoint(&mut self) -> Option<GatewayParentEndpoint> {
            std::mem::replace(&mut self.endpoint_parent, None)
        }

        fn process_concrete(&mut self) -> GhostResult<WorkWasDone> {
            detach_run!(&mut self.endpoint_self, |es| es.process(self))?;
            for mut msg in self.endpoint_self.as_mut().drain_messages() {
                match msg.take_message().expect("exists") {
                    GatewayRequestToChild::Transport(req) => match req {
                        RequestToChild::Bind { mut spec } => {
                            spec.set_path("bound");
                            self.bound_url = spec.clone();
                            msg.respond(Ok(GatewayRequestToChildResponse::Transport(
                                RequestToChildResponse::Bind(BindResultData { bound_url: spec }),
                            )))?;
                        }
                        RequestToChild::SendMessage { uri, payload } => {
                            self.mock_sender.send((uri, payload))?;
                            msg.respond(Ok(GatewayRequestToChildResponse::Transport(
                                RequestToChildResponse::SendMessageSuccess,
                            )))?;
                        }
                    },
                    _ => unimplemented!(),
                }
            }
            loop {
                match self.mock_receiver.try_recv() {
                    Ok((uri, payload)) => {
<<<<<<< HEAD
                        self.endpoint_self.publish(
                            Lib3hSpan::todo(),
                            RequestToParent::ReceivedData { uri, payload },
                        )?;
=======
                        self.endpoint_self
                            .publish(GatewayRequestToParent::Transport(
                                RequestToParent::ReceivedData { uri, payload },
                            ))?;
>>>>>>> cb5ee526
                    }
                    Err(_) => break,
                }
            }
            Ok(false.into())
        }
    }

    #[test]
    fn it_should_multiplex() {
        let (s_out, r_out) = crossbeam_channel::unbounded();
        let (s_in, r_in) = crossbeam_channel::unbounded();

        let addr_none = Url::parse("none:").expect("can parse url");

<<<<<<< HEAD
        let mut mplex: TransportActorParentWrapper<(), TransportMultiplex> =
=======
        let mut mplex: GatewayParentWrapper<(), Lib3hTrace, TransportMultiplex<GatewayMock>> =
>>>>>>> cb5ee526
            GhostParentWrapper::new(
                TransportMultiplex::new(GatewayMock::new(s_out, r_in)),
                "test_mplex_",
            );

        let mut route_a = mplex
            .as_mut()
            .create_agent_space_route(&"space_a".into(), &"agent_a".into())
            .as_context_endpoint_builder()
            .build::<()>();

        let mut route_b = mplex
            .as_mut()
            .create_agent_space_route(&"space_b".into(), &"agent_b".into())
            .as_context_endpoint_builder()
            .build::<()>();

        // send a message from route A
        route_a
            .request(
                Lib3hSpan::todo(),
                RequestToChild::SendMessage {
                    uri: addr_none.clone(),
                    payload: "hello-from-a".into(),
                },
                Box::new(|_, response| {
                    assert_eq!(&format!("{:?}", response), "");
                    Ok(())
                }),
            )
            .unwrap();

        route_a.process(&mut ()).unwrap();
        mplex.process(&mut ()).unwrap();
        route_a.process(&mut ()).unwrap();
        mplex.process(&mut ()).unwrap();

        // should receive that out the bottom
        let (address, payload) = r_out.recv().unwrap();
        assert_eq!(&addr_none, &address);
        let expected: Opaque = "hello-from-a".into();
        assert_eq!(&expected, &payload);

        // send a message up the bottom
        s_in.send((addr_none.clone(), "hello-to-b".into())).unwrap();

        // process "receive" that message
        mplex.process(&mut ()).unwrap();
        let mut msgs = mplex.drain_messages();
        assert_eq!(1, msgs.len());

        let msg = msgs.remove(0).take_message().unwrap();
        if let GatewayRequestToParent::Transport(RequestToParent::ReceivedData { uri, payload }) =
            msg
        {
            assert_eq!(&addr_none, &uri);
            let expected: Opaque = "hello-to-b".into();
            assert_eq!(&expected, &payload);
        } else {
            panic!("bad type");
        }

        // our mplex module got it, now we should have the context
        // let's instruct it to be forwarded up the route
        mplex
            .as_mut()
            .received_data_for_agent_space_route(
                &"space_b".into(),
                &"agent_b".into(),
                &"agent_x".into(),
                &"machine_x".into(),
                "hello".into(),
            )
            .unwrap();

        mplex.process(&mut ()).unwrap();
        route_b.process(&mut ()).unwrap();

        let mut msgs = route_b.drain_messages();
        assert_eq!(1, msgs.len());

        let msg = msgs.remove(0).take_message().unwrap();
        if let RequestToParent::ReceivedData { uri, payload } = msg {
            assert_eq!(
                &Url::parse("transportid:machine_x?a=agent_x").unwrap(),
                &uri
            );
            let expected: Opaque = "hello".into();
            assert_eq!(&expected, &payload);
        } else {
            panic!("bad type");
        }
    }
}<|MERGE_RESOLUTION|>--- conflicted
+++ resolved
@@ -35,22 +35,12 @@
         endpoint_parent: Option<GatewayParentEndpoint>,
         endpoint_self: Detach<
             GhostContextEndpoint<
-<<<<<<< HEAD
-                TransportMock,
-                RequestToParent,
-                RequestToParentResponse,
-                RequestToChild,
-                RequestToChildResponse,
-                TransportError,
-=======
                 GatewayMock,
-                Lib3hTrace,
                 GatewayRequestToParent,
                 GatewayRequestToParentResponse,
                 GatewayRequestToChild,
                 GatewayRequestToChildResponse,
                 Lib3hError,
->>>>>>> cb5ee526
             >,
         >,
         bound_url: Url,
@@ -119,17 +109,13 @@
             loop {
                 match self.mock_receiver.try_recv() {
                     Ok((uri, payload)) => {
-<<<<<<< HEAD
                         self.endpoint_self.publish(
                             Lib3hSpan::todo(),
-                            RequestToParent::ReceivedData { uri, payload },
+                            GatewayRequestToParent::Transport(RequestToParent::ReceivedData {
+                                uri,
+                                payload,
+                            }),
                         )?;
-=======
-                        self.endpoint_self
-                            .publish(GatewayRequestToParent::Transport(
-                                RequestToParent::ReceivedData { uri, payload },
-                            ))?;
->>>>>>> cb5ee526
                     }
                     Err(_) => break,
                 }
@@ -145,11 +131,7 @@
 
         let addr_none = Url::parse("none:").expect("can parse url");
 
-<<<<<<< HEAD
-        let mut mplex: TransportActorParentWrapper<(), TransportMultiplex> =
-=======
-        let mut mplex: GatewayParentWrapper<(), Lib3hTrace, TransportMultiplex<GatewayMock>> =
->>>>>>> cb5ee526
+        let mut mplex: GatewayParentWrapper<(), TransportMultiplex<GatewayMock>> =
             GhostParentWrapper::new(
                 TransportMultiplex::new(GatewayMock::new(s_out, r_in)),
                 "test_mplex_",
