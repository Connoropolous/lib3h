//! Let's say we have two agentIds: a1 and a2
//! a1 is running on machineId: m1
//! a2 is running on machineId: m2
//!
//! The AgentSpaceGateway will wrap messages in a p2p_proto direct message:
//!   DirectMessage {
//!     space_address: "Qmyada",
//!     to_agent_id: "a2",
//!     from_agent_id: "a1",
//!     payload: <...>,
//!   }
//!
//! Then send it to the machine id:
//!   dest: "m2", payload: <above, but binary>
//!
//! When the multiplexer receives data (at the network/machine gateway),
//! if it is any other p2p_proto message, it will be forwarded to
//! the engine or network gateway. If it is a direct message, it will be
//! sent to the appropriate Route / AgentSpaceGateway

mod mplex;
pub use mplex::TransportMultiplex;

#[cfg(test)]
mod tests {
    use super::*;
    use crate::transport::{error::*, protocol::*};
    use detach::prelude::*;
    use lib3h_ghost_actor::prelude::*;
    use lib3h_protocol::data_types::Opaque;
    use lib3h_tracing::Lib3hSpan;
    use url::Url;

    pub struct TransportMock {
        endpoint_parent: Option<TransportActorParentEndpoint>,
        endpoint_self: Detach<
            GhostContextEndpoint<
                TransportMock,
                RequestToParent,
                RequestToParentResponse,
                RequestToChild,
                RequestToChildResponse,
                TransportError,
            >,
        >,
        bound_url: Url,
        mock_sender: crossbeam_channel::Sender<(Url, Opaque)>,
        mock_receiver: crossbeam_channel::Receiver<(Url, Opaque)>,
    }

    impl TransportMock {
        pub fn new(
            mock_sender: crossbeam_channel::Sender<(Url, Opaque)>,
            mock_receiver: crossbeam_channel::Receiver<(Url, Opaque)>,
        ) -> Self {
            let (endpoint_parent, endpoint_self) = create_ghost_channel();
            let endpoint_parent = Some(endpoint_parent);
            let endpoint_self = Detach::new(
                endpoint_self
                    .as_context_endpoint_builder()
                    .request_id_prefix("mock_to_parent_")
                    .build(),
            );
            Self {
                endpoint_parent,
                endpoint_self,
                bound_url: Url::parse("none:").expect("can parse url"),
                mock_sender,
                mock_receiver,
            }
        }
    }

    impl
        GhostActor<
            RequestToParent,
            RequestToParentResponse,
            RequestToChild,
            RequestToChildResponse,
            TransportError,
        > for TransportMock
    {
        fn take_parent_endpoint(&mut self) -> Option<TransportActorParentEndpoint> {
            std::mem::replace(&mut self.endpoint_parent, None)
        }

        fn process_concrete(&mut self) -> GhostResult<WorkWasDone> {
            detach_run!(&mut self.endpoint_self, |es| es.process(self))?;
            for mut msg in self.endpoint_self.as_mut().drain_messages() {
                match msg.take_message().expect("exists") {
                    RequestToChild::Bind { mut spec } => {
                        spec.set_path("bound");
                        self.bound_url = spec.clone();
                        msg.respond(Ok(RequestToChildResponse::Bind(BindResultData {
                            bound_url: spec,
                        })))?;
                    }
                    RequestToChild::SendMessage { uri, payload } => {
                        self.mock_sender.send((uri, payload))?;
                        msg.respond(Ok(RequestToChildResponse::SendMessageSuccess))?;
                    }
                }
            }
            loop {
                match self.mock_receiver.try_recv() {
<<<<<<< HEAD
                    Ok((address, payload)) => {
                        self.endpoint_self.publish(
                            Lib3hSpan::todo(),
                            RequestToParent::ReceivedData { address, payload },
                        )?;
=======
                    Ok((uri, payload)) => {
                        self.endpoint_self
                            .publish(RequestToParent::ReceivedData { uri, payload })?;
>>>>>>> 390df65d
                    }
                    Err(_) => break,
                }
            }
            Ok(false.into())
        }
    }

    #[test]
    fn it_should_multiplex() {
        let (s_out, r_out) = crossbeam_channel::unbounded();
        let (s_in, r_in) = crossbeam_channel::unbounded();

        let addr_none = Url::parse("none:").expect("can parse url");

        let mut mplex: TransportActorParentWrapper<(), TransportMultiplex> =
            GhostParentWrapper::new(
                TransportMultiplex::new(Box::new(TransportMock::new(s_out, r_in))),
                "test_mplex_",
            );

        let mut route_a = mplex
            .as_mut()
            .create_agent_space_route(&"space_a".into(), &"agent_a".into())
            .as_context_endpoint_builder()
            .build::<()>();

        let mut route_b = mplex
            .as_mut()
            .create_agent_space_route(&"space_b".into(), &"agent_b".into())
            .as_context_endpoint_builder()
            .build::<()>();

        // send a message from route A
        route_a
            .request(
                Lib3hSpan::todo(),
                RequestToChild::SendMessage {
                    uri: addr_none.clone(),
                    payload: "hello-from-a".into(),
                },
                Box::new(|_, response| {
                    assert_eq!(&format!("{:?}", response), "");
                    Ok(())
                }),
            )
            .unwrap();

        route_a.process(&mut ()).unwrap();
        mplex.process(&mut ()).unwrap();
        route_a.process(&mut ()).unwrap();
        mplex.process(&mut ()).unwrap();

        // should receive that out the bottom
        let (address, payload) = r_out.recv().unwrap();
        assert_eq!(&addr_none, &address);
        let expected: Opaque = "hello-from-a".into();
        assert_eq!(&expected, &payload);

        // send a message up the bottom
        s_in.send((addr_none.clone(), "hello-to-b".into())).unwrap();

        // process "receive" that message
        mplex.process(&mut ()).unwrap();
        let mut msgs = mplex.drain_messages();
        assert_eq!(1, msgs.len());

        let msg = msgs.remove(0).take_message().unwrap();
        if let RequestToParent::ReceivedData { uri, payload } = msg {
            assert_eq!(&addr_none, &uri);
            let expected: Opaque = "hello-to-b".into();
            assert_eq!(&expected, &payload);
        } else {
            panic!("bad type");
        }

        // our mplex module got it, now we should have the context
        // let's instruct it to be forwarded up the route
        mplex
            .as_mut()
            .received_data_for_agent_space_route(
                &"space_b".into(),
                &"agent_b".into(),
                &"agent_x".into(),
                &"machine_x".into(),
                "hello".into(),
            )
            .unwrap();

        mplex.process(&mut ()).unwrap();
        route_b.process(&mut ()).unwrap();

        let mut msgs = route_b.drain_messages();
        assert_eq!(1, msgs.len());

        let msg = msgs.remove(0).take_message().unwrap();
        if let RequestToParent::ReceivedData { uri, payload } = msg {
            assert_eq!(
                &Url::parse("transportid:machine_x?a=agent_x").unwrap(),
                &uri
            );
            let expected: Opaque = "hello".into();
            assert_eq!(&expected, &payload);
        } else {
            panic!("bad type");
        }
    }
}<|MERGE_RESOLUTION|>--- conflicted
+++ resolved
@@ -103,17 +103,11 @@
             }
             loop {
                 match self.mock_receiver.try_recv() {
-<<<<<<< HEAD
-                    Ok((address, payload)) => {
+                    Ok((uri, payload)) => {
                         self.endpoint_self.publish(
                             Lib3hSpan::todo(),
-                            RequestToParent::ReceivedData { address, payload },
+                            RequestToParent::ReceivedData { uri, payload },
                         )?;
-=======
-                    Ok((uri, payload)) => {
-                        self.endpoint_self
-                            .publish(RequestToParent::ReceivedData { uri, payload })?;
->>>>>>> 390df65d
                     }
                     Err(_) => break,
                 }
