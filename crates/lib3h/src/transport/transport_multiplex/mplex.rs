--- conflicted
+++ resolved
@@ -102,20 +102,13 @@
         match self.route_endpoints.get_mut(&route_spec) {
             None => panic!("no such route"),
             Some(ep) => {
-<<<<<<< HEAD
                 ep.publish(
                     Lib3hSpan::todo(),
                     RequestToParent::ReceivedData {
-                        address: path,
+                        uri: path,
                         payload: unpacked_payload,
                     },
                 )?;
-=======
-                ep.publish(RequestToParent::ReceivedData {
-                    uri: path,
-                    payload: unpacked_payload,
-                })?;
->>>>>>> 390df65d
             }
         }
         Ok(())
@@ -143,42 +136,30 @@
     /// private handler for inner transport IncomingConnection events
     fn handle_incoming_connection(&mut self, uri: Url) -> TransportResult<()> {
         // forward
-<<<<<<< HEAD
         self.endpoint_self.publish(
             Lib3hSpan::todo(),
-            RequestToParent::IncomingConnection { address },
-        )?;
-=======
-        self.endpoint_self
-            .publish(RequestToParent::IncomingConnection { uri })?;
->>>>>>> 390df65d
+            RequestToParent::IncomingConnection { uri },
+        )?;
         Ok(())
     }
 
     /// private handler for inner transport ReceivedData events
     fn handle_received_data(&mut self, uri: Url, payload: Opaque) -> TransportResult<()> {
         // forward
-<<<<<<< HEAD
         self.endpoint_self.publish(
             Lib3hSpan::todo(),
-            RequestToParent::ReceivedData { address, payload },
-        )?;
-=======
-        self.endpoint_self
-            .publish(RequestToParent::ReceivedData { uri, payload })?;
->>>>>>> 390df65d
+            RequestToParent::ReceivedData { uri, payload },
+        )?;
         Ok(())
     }
 
     /// private handler for inner transport TransportError events
     fn handle_transport_error(&mut self, uri: Url, error: TransportError) -> TransportResult<()> {
         // forward
-        self.endpoint_self
-<<<<<<< HEAD
-            .publish(Lib3hSpan::todo(), RequestToParent::TransportError { error })?;
-=======
-            .publish(RequestToParent::ErrorOccured { uri, error })?;
->>>>>>> 390df65d
+        self.endpoint_self.publish(
+            Lib3hSpan::todo(),
+            RequestToParent::ErrorOccured { uri, error },
+        )?;
         Ok(())
     }
 
@@ -236,13 +217,8 @@
     ) -> TransportResult<()> {
         // forward the request to our inner_transport
         self.inner_transport.as_mut().request(
-<<<<<<< HEAD
-            Lib3hSpan::todo(),
-            RequestToChild::SendMessage { address, payload },
-=======
-            Lib3hTrace,
+            Lib3hSpan::todo(),
             RequestToChild::SendMessage { uri, payload },
->>>>>>> 390df65d
             Box::new(|_, response| {
                 let response = {
                     match response {
@@ -314,13 +290,8 @@
     ) -> TransportResult<()> {
         // forward the request to our inner_transport
         self.inner_transport.as_mut().request(
-<<<<<<< HEAD
-            Lib3hSpan::todo(),
-            RequestToChild::SendMessage { address, payload },
-=======
-            Lib3hTrace,
+            Lib3hSpan::todo(),
             RequestToChild::SendMessage { uri, payload },
->>>>>>> 390df65d
             Box::new(|_, response| {
                 let response = {
                     match response {
