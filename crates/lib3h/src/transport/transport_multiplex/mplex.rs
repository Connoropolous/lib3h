use crate::{
    error::{Lib3hError, Lib3hResult},
    gateway::protocol::*,
    transport::{error::*, protocol::*},
};
use detach::prelude::*;
use holochain_tracing::Span;
use lib3h_ghost_actor::prelude::*;
use lib3h_protocol::{data_types::Opaque, uri::Lib3hUri, Address};
use std::collections::HashMap;

#[derive(Clone, Debug, PartialEq, Eq, PartialOrd, Ord, Hash)]
struct LocalRouteSpec {
    pub space_address: Address,
    pub local_agent_id: Address,
}

pub struct TransportMultiplex<
    G: GhostActor<
        GatewayRequestToParent,
        GatewayRequestToParentResponse,
        GatewayRequestToChild,
        GatewayRequestToChildResponse,
        Lib3hError,
    >,
> {
    // our parent channel endpoint
    endpoint_parent: Option<GatewayParentEndpoint>,
    // our self channel endpoint
    endpoint_self: Detach<GatewaySelfEndpoint<TransportMultiplex<G>>>,
    // ref to our inner gateway
    inner_gateway: Detach<GatewayParentWrapper<TransportMultiplex<G>, G>>,
    // our map of endpoints connecting us to our Routes
    route_endpoints:
        Detach<HashMap<LocalRouteSpec, TransportActorSelfEndpoint<TransportMultiplex<G>>>>,
}

impl<
        G: GhostActor<
            GatewayRequestToParent,
            GatewayRequestToParentResponse,
            GatewayRequestToChild,
            GatewayRequestToChildResponse,
            Lib3hError,
        >,
    > TransportMultiplex<G>
{
    /// create a new TransportMultiplex Instance
    pub fn new(inner_gateway: G) -> Self {
        let (endpoint_parent, endpoint_self) = create_ghost_channel();
        let endpoint_parent = Some(endpoint_parent);
        let endpoint_self = Detach::new(
            endpoint_self
                .as_context_endpoint_builder()
                .request_id_prefix("mplex_to_parent_")
                .build(),
        );
        let inner_gateway =
            Detach::new(GatewayParentWrapper::new(inner_gateway, "mplex_to_inner_"));
        Self {
            endpoint_parent,
            endpoint_self,
            inner_gateway,
            route_endpoints: Detach::new(HashMap::new()),
        }
    }

    /// create a route for a specific agent_id + space_address combination
    /// we are wrapping a network/machine-level gateway with a machine
    /// space_address and machineId... the space_address + agent_id parameters
    /// for this function are the higher-level notions for the AgentSpaceGateway
    pub fn create_agent_space_route(
        &mut self,
        space_address: &Address,
        local_agent_id: &Address,
    ) -> TransportActorParentEndpoint {
        let (endpoint_parent, endpoint_self) = create_ghost_channel();
        let endpoint_self = endpoint_self
            .as_context_endpoint_builder()
            .request_id_prefix("mplex_to_route_")
            .build();

        let route_spec = LocalRouteSpec {
            space_address: space_address.clone(),
            local_agent_id: local_agent_id.clone(),
        };

        if self
            .route_endpoints
            .insert(route_spec.clone(), endpoint_self)
            .is_some()
        {
            panic!("create_agent_space_route can only be called ONCE!");
        }

        endpoint_parent
    }

    /// The owner of this multiplex (real_engine) has received a DirectMessage
    /// these at this level are intended to be forwarded up to our routes.
    /// Collect all the un-packed info that will let us pass it back up the
    /// tree.
    pub fn received_data_for_agent_space_route(
        &mut self,
        space_address: &Address,
        local_agent_id: &Address,
        remote_agent_id: &Address,
        unpacked_payload: Opaque,
    ) -> Lib3hResult<()> {
        let route_spec = LocalRouteSpec {
            space_address: space_address.clone(),
            local_agent_id: local_agent_id.clone(),
        };
        let path = Lib3hUri::with_agent_id(remote_agent_id);
        match self.route_endpoints.get_mut(&route_spec) {
            None => panic!("no such route"),
            Some(ep) => {
                ep.publish(
                    Span::fixme(),
                    RequestToParent::ReceivedData {
                        uri: path,
                        payload: unpacked_payload,
                    },
                )?;
            }
        }
        Ok(())
    }

    /// private dispatcher for messages from our inner transport
    fn handle_msg_from_inner(
        &mut self,
        mut msg: GhostMessage<
            GatewayRequestToParent,
            GatewayRequestToChild,
            GatewayRequestToParentResponse,
            Lib3hError,
        >,
    ) -> Lib3hResult<()> {
        let data = msg.take_message().expect("exists");
        if let GatewayRequestToParent::Transport(RequestToParent::ReceivedData { uri, payload }) =
            data
        {
            self.handle_received_data(uri, payload)?;
            Ok(())
        } else {
            if msg.is_request() {
                self.endpoint_self.request(
                    Span::fixme(),
                    data,
                    Box::new(move |_, response| {
                        match response {
                            GhostCallbackData::Timeout(bt) => {
                                msg.respond(Err(format!("timeout: {:?}", bt).into()))?;
                                return Ok(());
                            }
                            GhostCallbackData::Response(response) => {
                                msg.respond(response)?;
                            }
                        };
                        Ok(())
                    }),
                )?;
            } else {
                self.endpoint_self.publish(Span::fixme(), data)?;
            }

            Ok(())
        }
    }

    /// private handler for inner transport ReceivedData events
    fn handle_received_data(&mut self, uri: Lib3hUri, payload: Opaque) -> Lib3hResult<()> {
        // forward
        self.endpoint_self.publish(
            Span::fixme(),
            GatewayRequestToParent::Transport(RequestToParent::ReceivedData { uri, payload }),
        )?;
        Ok(())
    }

    /// private dispatcher for messages coming from our parent
    fn handle_msg_from_route(
        &mut self,
        mut msg: GhostMessage<
            RequestToChild,
            RequestToParent,
            RequestToChildResponse,
            TransportError,
        >,
    ) -> Lib3hResult<()> {
        match msg.take_message().expect("exists") {
            RequestToChild::Bind { spec } => self.handle_route_bind(msg, spec),
<<<<<<< HEAD
            RequestToChild::SendMessage { uri, payload } => {
                debug!("handle_route_send to {}", uri.clone());
=======
            RequestToChild::SendMessage { uri, payload, .. } => {
>>>>>>> ec1c241d
                self.handle_route_send_message(msg, uri, payload)
            }
        }
    }

    /// private handler for Bind requests from a route
    fn handle_route_bind(
        &mut self,
        msg: GhostMessage<RequestToChild, RequestToParent, RequestToChildResponse, TransportError>,
        spec: Lib3hUri,
    ) -> Lib3hResult<()> {
        // forward the bind to our inner_gateway
        self.inner_gateway.as_mut().request(
            Span::fixme(),
            GatewayRequestToChild::Transport(RequestToChild::Bind { spec }),
            Box::new(|_, response| {
                let response = {
                    match response {
                        GhostCallbackData::Timeout(bt) => {
                            msg.respond(Err(format!("timeout: {:?}", bt).into()))?;
                            return Ok(());
                        }
                        GhostCallbackData::Response(response) => match response {
                            Err(e) => {
                                msg.respond(Err(format!("{:?}", e).into()))?;
                                return Ok(());
                            }
                            Ok(r) => match r {
                                GatewayRequestToChildResponse::Transport(r) => Ok(r),
                                _ => {
                                    msg.respond(Err(format!("bad type: {:?}", r).into()))?;
                                    return Ok(());
                                }
                            },
                        },
                    }
                };
                msg.respond(response)?;
                Ok(())
            }),
        )?;
        Ok(())
    }

    /// private handler for SendMessage requests from a route
    fn handle_route_send_message(
        &mut self,
        msg: GhostMessage<RequestToChild, RequestToParent, RequestToChildResponse, TransportError>,
        uri: Lib3hUri,
        payload: Opaque,
    ) -> Lib3hResult<()> {
        // forward the request to our inner_gateway
        self.inner_gateway.as_mut().request(
            Span::fixme(),
            GatewayRequestToChild::Transport(RequestToChild::create_send_message(uri, payload)),
            Box::new(|_, response| {
                let response = {
                    match response {
                        GhostCallbackData::Timeout(bt) => {
                            msg.respond(Err(format!("timeout: {:?}", bt).into()))?;
                            return Ok(());
                        }
                        GhostCallbackData::Response(response) => match response {
                            Err(e) => {
                                msg.respond(Err(format!("{:?}", e).into()))?;
                                return Ok(());
                            }
                            Ok(r) => match r {
                                GatewayRequestToChildResponse::Transport(r) => Ok(r),
                                _ => {
                                    msg.respond(Err(format!("bad type: {:?}", r).into()))?;
                                    return Ok(());
                                }
                            },
                        },
                    }
                };
                msg.respond(response)?;
                Ok(())
            }),
        )?;
        Ok(())
    }

    /// private dispatcher for messages coming from our parent
    fn handle_msg_from_parent(
        &mut self,
        mut msg: GhostMessage<
            GatewayRequestToChild,
            GatewayRequestToParent,
            GatewayRequestToChildResponse,
            Lib3hError,
        >,
    ) -> Lib3hResult<()> {
        let data = msg.take_message().expect("exists");
        if msg.is_request() {
            self.inner_gateway.as_mut().request(
                msg.span()
                    .follower("TODO follower of message in handle_msg_from_parent"),
                data,
                Box::new(move |_, response| {
                    let response = {
                        match response {
                            GhostCallbackData::Timeout(bt) => {
                                msg.respond(Err(format!("timeout: {:?}", bt).into()))?;
                                return Ok(());
                            }
                            GhostCallbackData::Response(response) => response,
                        }
                    };
                    msg.respond(response)?;
                    Ok(())
                }),
            )?;
        } else {
            self.inner_gateway.as_mut().publish(
                msg.span()
                    .follower("TODO follower of message in handle_msg_from_parent"),
                data,
            )?;
        }

        Ok(())
    }
}

impl<
        G: GhostActor<
            GatewayRequestToParent,
            GatewayRequestToParentResponse,
            GatewayRequestToChild,
            GatewayRequestToChildResponse,
            Lib3hError,
        >,
    >
    GhostActor<
        GatewayRequestToParent,
        GatewayRequestToParentResponse,
        GatewayRequestToChild,
        GatewayRequestToChildResponse,
        Lib3hError,
    > for TransportMultiplex<G>
{
    fn take_parent_endpoint(&mut self) -> Option<GatewayParentEndpoint> {
        std::mem::replace(&mut self.endpoint_parent, None)
    }

    fn process_concrete(&mut self) -> GhostResult<WorkWasDone> {
        detach_run!(&mut self.endpoint_self, |es| es.process(self))?;
        for msg in self.endpoint_self.as_mut().drain_messages() {
            self.handle_msg_from_parent(msg)?;
        }
        detach_run!(&mut self.inner_gateway, |it| it.process(self))?;
        for msg in self.inner_gateway.as_mut().drain_messages() {
            self.handle_msg_from_inner(msg)?;
        }
        detach_run!(&mut self.route_endpoints, |re| {
            let mut disconnected_endpoints = Vec::new();
            for (route_spec, endpoint) in re.iter_mut() {
                if let Err(e) = endpoint.process(self) {
                    match e.kind() {
                        lib3h_ghost_actor::ErrorKind::EndpointDisconnected => {
                            disconnected_endpoints.push(route_spec.clone());
                            continue;
                        }
                        _ => return Err(TransportError::from(e)),
                    }
                }
                for msg in endpoint.drain_messages() {
                    if let Err(e) = self.handle_msg_from_route(msg) {
                        return Err(e.into());
                    }
                }
            }
            disconnected_endpoints.iter().for_each(|e| {
                re.remove(e);
            });
            Ok(())
        })?;
        Ok(false.into())
    }
}<|MERGE_RESOLUTION|>--- conflicted
+++ resolved
@@ -191,12 +191,8 @@
     ) -> Lib3hResult<()> {
         match msg.take_message().expect("exists") {
             RequestToChild::Bind { spec } => self.handle_route_bind(msg, spec),
-<<<<<<< HEAD
-            RequestToChild::SendMessage { uri, payload } => {
+            RequestToChild::SendMessage { uri, payload, .. } => {
                 debug!("handle_route_send to {}", uri.clone());
-=======
-            RequestToChild::SendMessage { uri, payload, .. } => {
->>>>>>> ec1c241d
                 self.handle_route_send_message(msg, uri, payload)
             }
         }
