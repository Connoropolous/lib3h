--- conflicted
+++ resolved
@@ -28,22 +28,12 @@
     // our parent channel endpoint
     endpoint_parent: Option<GatewayParentEndpoint>,
     // our self channel endpoint
-<<<<<<< HEAD
-    endpoint_self: Detach<TransportActorSelfEndpoint<TransportMultiplex>>,
-    // ref to our inner transport
-    inner_transport: Detach<TransportActorParentWrapperDyn<TransportMultiplex>>,
+    endpoint_self: Detach<GatewaySelfEndpoint<TransportMultiplex<G>>>,
+    // ref to our inner gateway
+    inner_gateway: Detach<GatewayParentWrapper<TransportMultiplex<G>, G>>,
     // our map of endpoints connecting us to our Routes
     route_endpoints:
-        Detach<HashMap<LocalRouteSpec, TransportActorSelfEndpoint<TransportMultiplex>>>,
-=======
-    endpoint_self: Detach<GatewaySelfEndpoint<TransportMultiplex<G>, Lib3hTrace>>,
-    // ref to our inner gateway
-    inner_gateway: Detach<GatewayParentWrapper<TransportMultiplex<G>, Lib3hTrace, G>>,
-    // our map of endpoints connecting us to our Routes
-    route_endpoints: Detach<
-        HashMap<LocalRouteSpec, TransportActorSelfEndpoint<TransportMultiplex<G>, Lib3hTrace>>,
-    >,
->>>>>>> cb5ee526
+        Detach<HashMap<LocalRouteSpec, TransportActorSelfEndpoint<TransportMultiplex<G>>>>,
 }
 
 impl<
@@ -161,7 +151,7 @@
             Ok(())
         } else {
             self.endpoint_self.request(
-                Lib3hTrace,
+                Lib3hSpan::todo(),
                 data,
                 Box::new(move |_, response| {
                     match response {
@@ -180,43 +170,13 @@
         }
     }
 
-<<<<<<< HEAD
-    /// private handler for inner transport IncomingConnection events
-    fn handle_incoming_connection(&mut self, uri: Url) -> TransportResult<()> {
+    /// private handler for inner transport ReceivedData events
+    fn handle_received_data(&mut self, uri: Url, payload: Opaque) -> Lib3hResult<()> {
         // forward
         self.endpoint_self.publish(
             Lib3hSpan::todo(),
-            RequestToParent::IncomingConnection { uri },
+            GatewayRequestToParent::Transport(RequestToParent::ReceivedData { uri, payload }),
         )?;
-        Ok(())
-    }
-
-    /// private handler for inner transport ReceivedData events
-    fn handle_received_data(&mut self, uri: Url, payload: Opaque) -> TransportResult<()> {
-        // forward
-        self.endpoint_self.publish(
-            Lib3hSpan::todo(),
-            RequestToParent::ReceivedData { uri, payload },
-        )?;
-        Ok(())
-    }
-
-    /// private handler for inner transport TransportError events
-    fn handle_transport_error(&mut self, uri: Url, error: TransportError) -> TransportResult<()> {
-        // forward
-        self.endpoint_self.publish(
-            Lib3hSpan::todo(),
-            RequestToParent::ErrorOccured { uri, error },
-        )?;
-=======
-    /// private handler for inner transport ReceivedData events
-    fn handle_received_data(&mut self, uri: Url, payload: Opaque) -> Lib3hResult<()> {
-        // forward
-        self.endpoint_self
-            .publish(GatewayRequestToParent::Transport(
-                RequestToParent::ReceivedData { uri, payload },
-            ))?;
->>>>>>> cb5ee526
         Ok(())
     }
 
@@ -243,19 +203,11 @@
         &mut self,
         msg: GhostMessage<RequestToChild, RequestToParent, RequestToChildResponse, TransportError>,
         spec: Url,
-<<<<<<< HEAD
-    ) -> TransportResult<()> {
-        // forward the bind to our inner_transport
-        self.inner_transport.as_mut().request(
-            Lib3hSpan::todo(),
-            RequestToChild::Bind { spec },
-=======
     ) -> Lib3hResult<()> {
         // forward the bind to our inner_gateway
         self.inner_gateway.as_mut().request(
-            Lib3hTrace,
+            Lib3hSpan::todo(),
             GatewayRequestToChild::Transport(RequestToChild::Bind { spec }),
->>>>>>> cb5ee526
             Box::new(|_, response| {
                 let response = {
                     match response {
@@ -291,19 +243,11 @@
         msg: GhostMessage<RequestToChild, RequestToParent, RequestToChildResponse, TransportError>,
         uri: Url,
         payload: Opaque,
-<<<<<<< HEAD
-    ) -> TransportResult<()> {
-        // forward the request to our inner_transport
-        self.inner_transport.as_mut().request(
-            Lib3hSpan::todo(),
-            RequestToChild::SendMessage { uri, payload },
-=======
     ) -> Lib3hResult<()> {
         // forward the request to our inner_gateway
         self.inner_gateway.as_mut().request(
-            Lib3hTrace,
+            Lib3hSpan::todo(),
             GatewayRequestToChild::Transport(RequestToChild::SendMessage { uri, payload }),
->>>>>>> cb5ee526
             Box::new(|_, response| {
                 let response = {
                     match response {
@@ -342,63 +286,12 @@
             GatewayRequestToChildResponse,
             Lib3hError,
         >,
-<<<<<<< HEAD
-    ) -> TransportResult<()> {
-        match msg.take_message().expect("exists") {
-            RequestToChild::Bind { spec } => self.handle_bind(msg, spec),
-            RequestToChild::SendMessage { uri, payload } => {
-                self.handle_send_message(msg, uri, payload)
-            }
-        }
-    }
-
-    /// private handler for Bind requests from our parent
-    fn handle_bind(
-        &mut self,
-        msg: GhostMessage<RequestToChild, RequestToParent, RequestToChildResponse, TransportError>,
-        spec: Url,
-    ) -> TransportResult<()> {
-        // forward the bind to our inner_transport
-        self.inner_transport.as_mut().request(
-            Lib3hSpan::todo(),
-            RequestToChild::Bind { spec },
-            Box::new(|_, response| {
-                let response = {
-                    match response {
-                        GhostCallbackData::Timeout => {
-                            msg.respond(Err("timeout".into()))?;
-                            return Ok(());
-                        }
-                        GhostCallbackData::Response(response) => response,
-                    }
-                };
-                msg.respond(response)?;
-                Ok(())
-            }),
-        )?;
-        Ok(())
-    }
-
-    /// private handler for SendMessage requests from our parent
-    fn handle_send_message(
-        &mut self,
-        msg: GhostMessage<RequestToChild, RequestToParent, RequestToChildResponse, TransportError>,
-        uri: Url,
-        payload: Opaque,
-    ) -> TransportResult<()> {
-        // forward the request to our inner_transport
-        self.inner_transport.as_mut().request(
-            Lib3hSpan::todo(),
-            RequestToChild::SendMessage { uri, payload },
-            Box::new(|_, response| {
-=======
     ) -> Lib3hResult<()> {
         let data = msg.take_message().expect("exists");
         self.inner_gateway.as_mut().request(
-            Lib3hTrace,
+            Lib3hSpan::todo(),
             data,
             Box::new(move |_, response| {
->>>>>>> cb5ee526
                 let response = {
                     match response {
                         GhostCallbackData::Timeout => {
