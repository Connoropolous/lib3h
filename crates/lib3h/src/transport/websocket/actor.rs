--- conflicted
+++ resolved
@@ -458,12 +458,8 @@
         wait_for_message!(
             vec![&mut transport1, &mut transport2],
             t2_endpoint,
-<<<<<<< HEAD
+(),
             "ReceivedData \\{ uri: Lib3hUri\\(\"wss://127\\.0\\.0\\.1:\\d+/\"\\), payload: \"test message\" \\}"
-=======
-            (),
-            "ReceivedData \\{ uri: \"wss://127\\.0\\.0\\.1:\\d+/\", payload: \"test message\" \\}"
->>>>>>> be5c8105
         );
     }
 
@@ -557,12 +553,8 @@
                 wait_for_message!(
                     vec![&mut transport1, &mut transport2],
                     t2_endpoint,
-<<<<<<< HEAD
+(),
                     "ReceivedData \\{ uri: Lib3hUri\\(\"wss://127\\.0\\.0\\.1:\\d+/\"\\), payload: \"test message\" \\}"
-=======
-                    (),
-                    "ReceivedData \\{ uri: \"wss://127\\.0\\.0\\.1:\\d+/\", payload: \"test message\" \\}"
->>>>>>> be5c8105
                 );
             }
 
