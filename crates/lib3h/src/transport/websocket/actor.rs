use crate::transport::{
    error::{TransportError, TransportResult},
    protocol::*,
    websocket::{
        streams::{ConnectionStatus, StreamEvent, StreamManager},
        tls::TlsConfig,
    },
};
use detach::Detach;
use holochain_tracing::Span;
<<<<<<< HEAD
use lib3h_discovery::{
    error::{DiscoveryError, DiscoveryResult},
    Discovery,
};
=======
// use lib3h_discovery::{
//     error::{DiscoveryError, DiscoveryResult},
//     Discovery,
// };
>>>>>>> 84f4448c
use lib3h_ghost_actor::prelude::*;
use lib3h_protocol::{
    data_types::Opaque,
    discovery::{
        error::{DiscoveryError, DiscoveryResult, ErrorKind as DiscoveryErrorKind},
        Discovery,
    },
    uri::Lib3hUri,
    Address,
};

// Use mDNS for bootstrapping
use lib3h_mdns::{MulticastDns, MulticastDnsBuilder};

// Use mDNS for bootstrapping
use lib3h_mdns::{MulticastDns, MulticastDnsBuilder};

pub type Message =
    GhostMessage<RequestToChild, RequestToParent, RequestToChildResponse, TransportError>;

pub struct GhostTransportWebsocket {
    #[allow(dead_code)]
<<<<<<< HEAD
    machine_id: Address,
=======
    transport_id: Address,
>>>>>>> 84f4448c
    network_id_address: Address,
    endpoint_parent: Option<GhostTransportWebsocketEndpoint>,
    endpoint_self: Detach<GhostTransportWebsocketEndpointContext>,
    streams: StreamManager<std::net::TcpStream>,
    bound_url: Option<Lib3hUri>,
    pending: Vec<Message>,
    mdns: Option<MulticastDns>,
}

// Here we just need to use mDNS, but use it only once, with advertise probably, and that's all.
impl Discovery for GhostTransportWebsocket {
    fn advertise(&mut self) -> DiscoveryResult<()> {
        // Lazily instantiate mDNS
        if self.mdns.is_none() {
<<<<<<< HEAD
            let uri = self
                .bound_url
                .clone()
                .ok_or_else(|| DiscoveryError::new_other("Must bind URL before advertising."))?;
=======
            let uri: url::Url = self
                .bound_url
                .clone()
                .ok_or_else(|| DiscoveryError::new_other("Must bind URL before advertising."))?
                .into();

            // let uri: url::Url = uri.into();
>>>>>>> 84f4448c

            let netid: String = self.network_id_address.clone().into();

            let mut mdns = MulticastDnsBuilder::new()
                .own_record(&netid, &[&uri.clone().into_string()])
                .build()?;
            mdns.insert_record(&netid, &[&uri.into_string()]);

            self.mdns = Some(mdns);
        }

        match &mut self.mdns {
            Some(mdns) => mdns.advertise(),
<<<<<<< HEAD
            None => Ok(()),
        }
    }

    fn discover(&mut self) -> DiscoveryResult<Vec<Url>> {
        match &mut self.mdns {
            Some(mdns) => mdns.discover(),
            None => Ok(Vec::new()),
=======
            None => {
                error!("Fail to advertise: No mDNS instance found.");
                Err(DiscoveryError::new(DiscoveryErrorKind::Other(
                    "No mDNS instance found during Advertising step.".to_string(),
                )))
            }
        }
    }

    fn discover(&mut self) -> DiscoveryResult<Vec<Lib3hUri>> {
        match &mut self.mdns {
            Some(mdns) => mdns.discover(),
            // None => Ok(Vec::new()),
            None => {
                self.advertise()?;
                if let Some(mdns) = &mut self.mdns {
                    mdns.discover()
                } else {
                    error!("Fail to advertise: No mDNS instance found.");
                    Err(DiscoveryError::new(DiscoveryErrorKind::Other(
                        "No mDNS instance found during Discovering step.".to_string(),
                    )))
                }
            }
>>>>>>> 84f4448c
        }
    }

    fn release(&mut self) -> DiscoveryResult<()> {
        match &mut self.mdns {
            Some(mdns) => mdns.release(),
<<<<<<< HEAD
            None => Ok(()),
=======
            None => {
                warn!("mDNS Discovery: Fail to release.");
                Ok(())
            }
>>>>>>> 84f4448c
        }
    }

    fn flush(&mut self) -> DiscoveryResult<()> {
        Ok(())
    }
}

impl Drop for GhostTransportWebsocket {
    fn drop(&mut self) {
        self.streams
            .close_all()
            .unwrap_or_else(|e| error!("Error closing streams: {:?}", e));
    }
}

impl GhostTransportWebsocket {
    pub fn new(
<<<<<<< HEAD
        machine_id: Address,
=======
        transport_id: Address,
>>>>>>> 84f4448c
        tls_config: TlsConfig,
        networkid_address: Address,
    ) -> GhostTransportWebsocket {
        let (endpoint_parent, endpoint_self) = create_ghost_channel();
        GhostTransportWebsocket {
<<<<<<< HEAD
            machine_id,
=======
            transport_id,
>>>>>>> 84f4448c
            network_id_address: networkid_address,
            endpoint_parent: Some(endpoint_parent),
            endpoint_self: Detach::new(
                endpoint_self
                    .as_context_endpoint_builder()
                    .request_id_prefix("twss_to_parent")
                    .build(),
            ),
            streams: StreamManager::with_std_tcp_stream(tls_config),
            bound_url: None,
            pending: Vec::new(),
            mdns: None,
        }
    }

    pub fn bound_url(&self) -> Option<Lib3hUri> {
        self.bound_url.clone()
    }

    /// Actually sends the message via an existing stream.
    /// Assumptions:
    /// * msg is a RequestToChild::SendMessage
    /// * a connection to the messages target URI is already there and ready
    /// If we encounter an error while sending, it will return an Err with the
    /// message object so it can be put back into the pending list tried again later.
    fn handle_send_message(&mut self, mut msg: Message) -> Result<(), Message> {
        match msg
            .take_message()
            .expect("GhostMessage must have inner RequestToChild")
        {
            RequestToChild::SendMessage { uri, payload } => {
                match self.bound_url.clone() {
                    None => {
                        let _ = msg.respond(Err(TransportError::new(
                            "Transport must be bound before sending".to_string(),
                        )));
                        Ok(())
                    }
                    Some(my_addr) => {
                        trace!(
                            "(GhostTransportWebsocket).SendMessage from {} to  {} | {:?}",
                            my_addr,
                            uri,
                            payload
                        );
                        let bytes = payload.as_bytes();
                        // Send it data from us
                        if let Err(error) = self.streams.send(&uri, &bytes) {
                            trace!("Error during StreamManager::send: {:?}", error);
                            // In case of an error we reconstruct the GhostMessage and return
                            // it as error so the calling context can put it back into the pending
                            // list to try again later.
                            let payload = Opaque::from(bytes);
                            msg.put_message(RequestToChild::SendMessage { uri, payload });
                            Err(msg)
                        } else {
                            let _ = msg.respond(Ok(RequestToChildResponse::SendMessageSuccess));
                            Ok(())
                        }
                    }
                }
            }
            _ => panic!(
                "GhostTransportWebsocket::handle_send_message called with non-SendMessage message"
            ),
        }
    }

    fn process_actor_inbox(&mut self) -> TransportResult<()> {
        for mut msg in self.endpoint_self.drain_messages() {
            match msg.take_message().expect("exist") {
                RequestToChild::Bind { spec: url } => {
                    let maybe_bound_url = self.streams.bind(&url);
                    msg.respond(maybe_bound_url.clone().map(|url| {
                        RequestToChildResponse::Bind(BindResultData {
                            bound_url: url.into(),
                        })
                    }))?;

                    if let Ok(url) = maybe_bound_url {
<<<<<<< HEAD
                        trace!("Websocket binding to: {}",url);
                        self.bound_url = Some(url.clone());
=======
                        self.bound_url = Some(url.clone().into());
>>>>>>> 84f4448c
                        self.advertise()
                            .map_err(|e| TransportError::from(e.to_string()))?;
                    }
                }
                RequestToChild::SendMessage { uri, payload } => {
                    // make sure we have bound and got our address
                    if self.bound_url.is_none() {
                        msg.respond(Err(TransportError::new(
                            "Transport must be bound before sending".to_string(),
                        )))?;
                    } else {
                        // Trying to find established connection for URI:
                        match self.streams.connection_status(&uri) {
                            ConnectionStatus::None => {
                                // If there is none, try to connect:
                                trace!(
                                    "No open connection to {} found when sending data. Trying to connect...",
                                    uri,
                                );
                                match self.streams.connect(&uri) {
                                    Ok(()) => {
                                        trace!("New connection to {} initialized", uri.to_string())
                                    }
                                    Err(error) => {
                                        trace!(
                                            "Could not connect to {}! Transport error: {:?}",
                                            uri.to_string(),
                                            error
                                        );
                                    }
                                }

                                // And save message for later:
                                msg.put_message(RequestToChild::SendMessage { uri, payload });
                                self.pending.push(msg);
                            }
                            ConnectionStatus::Initializing => {
                                trace!("Send tried while initializing");
                                // If the connection is there but not ready yet, save message for later
                                msg.put_message(RequestToChild::SendMessage { uri, payload });
                                self.pending.push(msg);
                            }
                            ConnectionStatus::Ready => {
                                trace!("Send via previously established connection");
                                msg.put_message(RequestToChild::SendMessage { uri, payload });
                                if let Err(msg) = self.handle_send_message(msg) {
                                    trace!(
                                        "Error while sending message, putting it in pending list"
                                    );
                                    self.pending.push(msg);
                                }
                            }
                        }
                    };
                }
            }
        }
        Ok(())
    }

    fn process_stream_events(&mut self, stream_events: Vec<StreamEvent>) -> TransportResult<()> {
        for event in stream_events {
            match event {
                StreamEvent::ErrorOccured(uri, error) => {
                    warn!(
                        "Error in GhostWebsocketTransport stream connection to {:?}: {:?}",
                        uri, error
                    );
                    self.endpoint_self.publish(
                        Span::fixme(),
                        RequestToParent::ErrorOccured {
                            uri: uri.into(),
                            error,
                        },
                    )?;
                }
                StreamEvent::ConnectResult(uri_connnected, _) => {
                    trace!("StreamEvent::ConnectResult: {:?}", uri_connnected);
                }
                StreamEvent::IncomingConnectionEstablished(uri) => {
                    trace!("StreamEvent::IncomingConnectionEstablished: {:?}", uri);
                    self.endpoint_self.publish(
                        Span::fixme(),
                        RequestToParent::IncomingConnection { uri: uri.into() },
                    )?;
                }
                StreamEvent::ReceivedData(uri, payload) => {
                    trace!(
                        "StreamEvent::ReceivedData: {:?}",
                        String::from_utf8(payload.clone())
                    );
                    self.endpoint_self.publish(
                        Span::fixme(),
                        RequestToParent::ReceivedData {
                            uri: uri.into(),
                            payload: Opaque::from(payload),
                        },
                    )?;
                }
                StreamEvent::ConnectionClosed(uri) => {
                    trace!("StreamEvent::ConnectionClosed: {}", uri);
                }
            }
        }
        Ok(())
    }

    fn process_pending_messages(&mut self) -> TransportResult<()> {
        let mut temp = Vec::new();
        while let Some(mut msg) = self.pending.pop() {
            trace!("Processing pending message...");
            let inner_msg = msg.take_message().expect("exists");
            if let RequestToChild::SendMessage { uri, payload } = inner_msg {
                if self.streams.connection_status(&uri) == ConnectionStatus::Ready {
                    trace!("Sending pending message to: {:?}", uri);
                    msg.put_message(RequestToChild::SendMessage { uri, payload });
                    if let Err(msg) = self.handle_send_message(msg) {
                        trace!("Error while sending message, putting it back in pending list");
                        temp.push(msg);
                    }
                } else {
                    msg.put_message(RequestToChild::SendMessage { uri, payload });
                    temp.push(msg);
                }
            } else {
                panic!("Found a non-SendMessage message in GhostWebsocketTransport::pending!");
            }
        }
        self.pending = temp;
        Ok(())
    }
}

pub type UserData = GhostTransportWebsocket;

pub type GhostTransportWebsocketEndpoint = GhostEndpoint<
    RequestToChild,
    RequestToChildResponse,
    RequestToParent,
    RequestToParentResponse,
    TransportError,
>;

pub type GhostTransportWebsocketEndpointContext = GhostContextEndpoint<
    UserData,
    RequestToParent,
    RequestToParentResponse,
    RequestToChild,
    RequestToChildResponse,
    TransportError,
>;

pub type GhostTransportWebsocketEndpointContextParent = GhostContextEndpoint<
    (),
    RequestToChild,
    RequestToChildResponse,
    RequestToParent,
    RequestToParentResponse,
    TransportError,
>;

impl
    GhostActor<
        RequestToParent,
        RequestToParentResponse,
        RequestToChild,
        RequestToChildResponse,
        TransportError,
    > for GhostTransportWebsocket
{
    // BOILERPLATE START----------------------------------

    fn take_parent_endpoint(&mut self) -> Option<GhostTransportWebsocketEndpoint> {
        std::mem::replace(&mut self.endpoint_parent, None)
    }

    // BOILERPLATE END----------------------------------

    fn process_concrete(&mut self) -> GhostResult<WorkWasDone> {
        // process the self endpoint
        detach_run!(self.endpoint_self, |endpoint_self| endpoint_self
            .process(self))?;

        self.process_actor_inbox()?;

        // make sure we have bound and get our address if so
        let _my_addr = match &self.bound_url {
            Some(my_addr) => my_addr.clone(),
            None => return Ok(false.into()),
        };

        let (did_work, stream_events) = self.streams.process()?;
        self.process_stream_events(stream_events)?;
        self.process_pending_messages()?;

        Ok(did_work.into())
    }
}

#[cfg(test)]
mod tests {

    use super::*;
    use crate::{tests::enable_logging_for_test, transport::websocket::tls::TlsConfig};
    use lib3h_ghost_actor::wait_for_message;
    use std::net::TcpListener;
    use url::Url;

    fn port_is_available(port: u16) -> bool {
        match TcpListener::bind(("127.0.0.1", port)) {
            Ok(_) => true,
            Err(_) => false,
        }
    }

    fn get_available_port(start: u16) -> Option<u16> {
        (start..65535).find(|port| port_is_available(*port))
    }

    #[test]
    fn test_websocket_transport() {
        let networkid_address: Address = "wss-bootstapping-network-id1.holo.host".into();

        let machine_id1 = "fake_machine_id1".into();
        let mut transport1 = GhostTransportWebsocket::new(
            machine_id1,
            TlsConfig::Unencrypted,
            networkid_address.clone(),
        );
<<<<<<< HEAD
=======

>>>>>>> 84f4448c
        let mut t1_endpoint: GhostTransportWebsocketEndpointContextParent = transport1
            .take_parent_endpoint()
            .expect("exists")
            .as_context_endpoint_builder()
            .request_id_prefix("twss_to_child1")
            .build::<()>();

        let machine_id2 = "fake_machine_id2".into();
        let mut transport2 = GhostTransportWebsocket::new(
            machine_id2,
            TlsConfig::Unencrypted,
            networkid_address.clone(),
        );
<<<<<<< HEAD
=======

>>>>>>> 84f4448c
        let mut t2_endpoint = transport2
            .take_parent_endpoint()
            .expect("exists")
            .as_context_endpoint_builder()
            .request_id_prefix("twss_to_child2")
            .build::<()>();

        // create two memory bindings so that we have addresses
        assert_eq!(transport1.bound_url, None);
        assert_eq!(transport2.bound_url, None);

        let port1 = get_available_port(1025).expect("Must be able to find free port");
        let expected_transport1_address: Lib3hUri =
            Url::parse(&format!("wss://127.0.0.1:{}", port1))
                .unwrap()
                .into();
        t1_endpoint
            .request(
                Span::fixme(),
                RequestToChild::Bind {
                    spec: expected_transport1_address.clone(),
                },
                Box::new(move |_: &mut (), r| {
                    // parent should see the bind event
                    assert_eq!(
                        format!(
                            "Response(Ok(Bind(BindResultData {{ bound_url: Lib3hUri(\"wss://127.0.0.1:{}/\") }})))",
                            port1.clone(),
                        ),
                        format!("{:?}", r)
                    );
                    Ok(())
                }),
            )
            .unwrap();

        let port2 = get_available_port(1026).expect("Must be able to find free port");
        let expected_transport2_address: Lib3hUri =
            Url::parse(&format!("wss://127.0.0.1:{}", port2))
                .unwrap()
                .into();
        t2_endpoint
            .request(
                Span::fixme(),
                RequestToChild::Bind {
                    spec: expected_transport2_address.clone(),
                },
                Box::new(move |_: &mut (), r| {
                    // parent should see the bind event
                    assert_eq!(
                        &format!(
                            "Response(Ok(Bind(BindResultData {{ bound_url: Lib3hUri(\"wss://127.0.0.1:{}/\") }})))",
                            port2.clone(),
                        ),
                        &format!("{:?}", r)
                    );
                    Ok(())
                }),
            )
            .unwrap();

        transport1.process().unwrap();
        let _ = t1_endpoint.process(&mut ());

        transport2.process().unwrap();
        let _ = t2_endpoint.process(&mut ());

        assert_eq!(
            transport1.bound_url(),
            Some(expected_transport1_address.clone())
        );
        assert_eq!(
            transport2.bound_url(),
            Some(expected_transport2_address.clone())
        );

        // now send a message from transport1 to transport2 over the bound addresses
        t1_endpoint
            .request(
                Span::fixme(),
                RequestToChild::SendMessage {
                    uri: expected_transport2_address.clone(),
                    payload: b"test message".to_vec().into(),
                },
                Box::new(|_: &mut (), r| {
                    // parent should see that the send request was OK
                    assert_eq!("Response(Ok(SendMessageSuccess))", &format!("{:?}", r));
                    Ok(())
                }),
            )
            .unwrap();

        wait_for_message!(
            vec![&mut transport1, &mut transport2],
            t2_endpoint,
(),
            "ReceivedData \\{ uri: Lib3hUri\\(\"wss://127\\.0\\.0\\.1:\\d+/\"\\), payload: \"test message\" \\}"
        );
    }

    #[test]
    fn test_websocket_transport_reconnect() {
        enable_logging_for_test(true);

        let networkid_address: Address = "wss-bootstapping-network-id.holo.host".into();

        let machine_id1 = "fake_machine_id1".into();
        let mut transport1 = GhostTransportWebsocket::new(
            machine_id1,
            TlsConfig::Unencrypted,
            networkid_address.clone(),
        );
<<<<<<< HEAD
=======

>>>>>>> 84f4448c
        let mut t1_endpoint: GhostTransportWebsocketEndpointContextParent = transport1
            .take_parent_endpoint()
            .expect("exists")
            .as_context_endpoint_builder()
            .request_id_prefix("twss_to_child1")
            .build::<()>();

        let port1 = get_available_port(2025).expect("Must be able to find free port");
        let expected_transport1_address: Lib3hUri =
            Url::parse(&format!("wss://127.0.0.1:{}", port1))
                .unwrap()
                .into();
        t1_endpoint
            .request(
                Span::fixme(),
                RequestToChild::Bind {
                    spec: expected_transport1_address.clone(),
                },
                Box::new(|_: &mut (), _| Ok(())),
            )
            .unwrap();

        transport1.process().unwrap();
        let _ = t1_endpoint.process(&mut ());

        assert_eq!(
            transport1.bound_url(),
            Some(expected_transport1_address.clone())
        );

        let port2 = get_available_port(2026).expect("Must be able to find free port");

        for index in 1..10 {
            transport1.process().unwrap();
            {
                let machine_id2 = "fake_machine_id2".into();
                let mut transport2 = GhostTransportWebsocket::new(
                    machine_id2,
                    TlsConfig::Unencrypted,
                    networkid_address.clone(),
                );
<<<<<<< HEAD
=======

>>>>>>> 84f4448c
                let mut t2_endpoint = transport2
                    .take_parent_endpoint()
                    .expect("exists")
                    .as_context_endpoint_builder()
                    .request_id_prefix("twss_to_child2")
                    .build::<()>();

                let expected_transport2_address: Lib3hUri =
                    Url::parse(&format!("wss://127.0.0.1:{}", port2))
                        .unwrap()
                        .into();
                t2_endpoint
                    .request(
                        Span::fixme(),
                        RequestToChild::Bind {
                            spec: expected_transport2_address.clone(),
                        },
                        Box::new(|_: &mut (), _| Ok(())),
                    )
                    .unwrap();
                transport2.process().unwrap();
                let _ = t2_endpoint.process(&mut ());

                assert_eq!(
                    transport2.bound_url(),
                    Some(expected_transport2_address.clone())
                );

                // now send a message from transport1 to transport2 over the bound addresses
                t1_endpoint
                    .request(
                        Span::fixme(),
                        RequestToChild::SendMessage {
                            uri: expected_transport2_address.clone(),
                            payload: b"test message".to_vec().into(),
                        },
                        Box::new(|_: &mut (), r| {
                            // parent should see that the send request was OK
                            assert_eq!("Response(Ok(SendMessageSuccess))", &format!("{:?}", r));
                            Ok(())
                        }),
                    )
                    .unwrap();

                wait_for_message!(
                    vec![&mut transport1, &mut transport2],
                    t2_endpoint,
(),
                    "ReceivedData \\{ uri: Lib3hUri\\(\"wss://127\\.0\\.0\\.1:\\d+/\"\\), payload: \"test message\" \\}"
                );
            }

            println!("Try {} successful!", index);
        }
    }

    #[test]
    fn should_invoke_drop() {
        // TODO
    }

    /// Check if we manage to discover nodes using WebSocket for bootstapping using mDNS.
    #[test]
    fn mdns_wss_bootstrapping_test() {
        let networkid_address: Address =
            format!("wss-bootstapping-network-id-{}.holo.host", nanoid::simple()).into();

        let machine_id1 = "fake_machine_id1".into();
        let mut transport1 = GhostTransportWebsocket::new(
            machine_id1,
            TlsConfig::Unencrypted,
            networkid_address.clone(),
        );
        let mut t1_endpoint: GhostTransportWebsocketEndpointContextParent = transport1
            .take_parent_endpoint()
            .expect("exists")
            .as_context_endpoint_builder()
            .request_id_prefix("twss_to_child1")
            .build::<()>();

<<<<<<< HEAD
        let urls = transport1
            .discover()
            .expect("Fail to discover nodes using WSS transport1.");
        assert_eq!(urls.len(), 0);
=======
        // Here we should get an error because we indeed did not bind yet, so it's the expected
        // behavior
        assert_eq!(
            "Err(DiscoveryError(Other(\"Must bind URL before advertising.\")))",
            format!("{:?}", transport1.discover())
        );
>>>>>>> 84f4448c

        let machine_id2 = "fake_machine_id2".into();
        let mut transport2 = GhostTransportWebsocket::new(
            machine_id2,
            TlsConfig::Unencrypted,
            networkid_address.clone(),
        );
        let mut t2_endpoint = transport2
            .take_parent_endpoint()
            .expect("exists")
            .as_context_endpoint_builder()
            .request_id_prefix("twss_to_child2")
            .build::<()>();

        // create two memory bindings so that we have addresses
        assert_eq!(transport1.bound_url, None);
        assert_eq!(transport2.bound_url, None);

        let port1 = get_available_port(3125).expect("Must be able to find free port");
<<<<<<< HEAD
        let expected_transport1_address =
            Url::parse(&format!("wss://127.0.0.1:{}", port1)).unwrap();
=======
        let expected_transport1_address: Lib3hUri =
            Url::parse(&format!("wss://127.0.0.1:{}", port1))
                .unwrap()
                .into();
>>>>>>> 84f4448c
        t1_endpoint
            .request(
                Span::fixme(),
                RequestToChild::Bind {
                    spec: expected_transport1_address.clone(),
                },
                Box::new(move |_: &mut (), r| {
                    // parent should see the bind event
                    assert_eq!(
                        format!(
<<<<<<< HEAD
                            "Response(Ok(Bind(BindResultData {{ bound_url: \"wss://127.0.0.1:{}/\" }})))",
=======
                            "Response(Ok(Bind(BindResultData {{ bound_url: Lib3hUri(\"wss://127.0.0.1:{}/\") }})))",
>>>>>>> 84f4448c
                            port1.clone(),
                        ),
                        format!("{:?}", r)
                    );
                    Ok(())
                }),
            )
            .unwrap();

        let port2 = get_available_port(3126).expect("Must be able to find free port");
<<<<<<< HEAD
        let expected_transport2_address =
            Url::parse(&format!("wss://127.0.0.1:{}", port2)).unwrap();
=======
        let expected_transport2_address: Lib3hUri =
            Url::parse(&format!("wss://127.0.0.1:{}", port2))
                .unwrap()
                .into();
>>>>>>> 84f4448c
        t2_endpoint
            .request(
                Span::fixme(),
                RequestToChild::Bind {
                    spec: expected_transport2_address.clone(),
                },
                Box::new(move |_: &mut (), r| {
                    // parent should see the bind event
                    assert_eq!(
                        &format!(
<<<<<<< HEAD
                            "Response(Ok(Bind(BindResultData {{ bound_url: \"wss://127.0.0.1:{}/\" }})))",
=======
                            "Response(Ok(Bind(BindResultData {{ bound_url: Lib3hUri(\"wss://127.0.0.1:{}/\") }})))",
>>>>>>> 84f4448c
                            port2.clone(),
                        ),
                        &format!("{:?}", r)
                    );
                    Ok(())
                }),
            )
            .unwrap();

        transport1.process().unwrap();
        let _ = t1_endpoint.process(&mut ());

        assert_eq!(
            transport1.bound_url(),
            Some(expected_transport1_address.clone())
        );

        // Advertise happens during bind so discover should now work.
        let urls = transport1
            .discover()
            .expect("Fail to discover nodes using WSS transport1.");
        assert_eq!(vec![expected_transport1_address.clone()], urls);

        transport2.process().unwrap();
        let _ = t2_endpoint.process(&mut ());

        assert_eq!(
            transport2.bound_url(),
            Some(expected_transport2_address.clone())
        );

        let urls = transport1
            .discover()
            .expect("Fail to discover nodes using WSS transport1.");

        // println!("DISCOVERED: {:?}", urls);
        assert_eq!(urls.len(), 2);
    }
}<|MERGE_RESOLUTION|>--- conflicted
+++ resolved
@@ -8,17 +8,10 @@
 };
 use detach::Detach;
 use holochain_tracing::Span;
-<<<<<<< HEAD
-use lib3h_discovery::{
-    error::{DiscoveryError, DiscoveryResult},
-    Discovery,
-};
-=======
 // use lib3h_discovery::{
 //     error::{DiscoveryError, DiscoveryResult},
 //     Discovery,
 // };
->>>>>>> 84f4448c
 use lib3h_ghost_actor::prelude::*;
 use lib3h_protocol::{
     data_types::Opaque,
@@ -33,19 +26,12 @@
 // Use mDNS for bootstrapping
 use lib3h_mdns::{MulticastDns, MulticastDnsBuilder};
 
-// Use mDNS for bootstrapping
-use lib3h_mdns::{MulticastDns, MulticastDnsBuilder};
-
 pub type Message =
     GhostMessage<RequestToChild, RequestToParent, RequestToChildResponse, TransportError>;
 
 pub struct GhostTransportWebsocket {
     #[allow(dead_code)]
-<<<<<<< HEAD
-    machine_id: Address,
-=======
     transport_id: Address,
->>>>>>> 84f4448c
     network_id_address: Address,
     endpoint_parent: Option<GhostTransportWebsocketEndpoint>,
     endpoint_self: Detach<GhostTransportWebsocketEndpointContext>,
@@ -60,12 +46,6 @@
     fn advertise(&mut self) -> DiscoveryResult<()> {
         // Lazily instantiate mDNS
         if self.mdns.is_none() {
-<<<<<<< HEAD
-            let uri = self
-                .bound_url
-                .clone()
-                .ok_or_else(|| DiscoveryError::new_other("Must bind URL before advertising."))?;
-=======
             let uri: url::Url = self
                 .bound_url
                 .clone()
@@ -73,7 +53,6 @@
                 .into();
 
             // let uri: url::Url = uri.into();
->>>>>>> 84f4448c
 
             let netid: String = self.network_id_address.clone().into();
 
@@ -87,16 +66,6 @@
 
         match &mut self.mdns {
             Some(mdns) => mdns.advertise(),
-<<<<<<< HEAD
-            None => Ok(()),
-        }
-    }
-
-    fn discover(&mut self) -> DiscoveryResult<Vec<Url>> {
-        match &mut self.mdns {
-            Some(mdns) => mdns.discover(),
-            None => Ok(Vec::new()),
-=======
             None => {
                 error!("Fail to advertise: No mDNS instance found.");
                 Err(DiscoveryError::new(DiscoveryErrorKind::Other(
@@ -121,21 +90,16 @@
                     )))
                 }
             }
->>>>>>> 84f4448c
         }
     }
 
     fn release(&mut self) -> DiscoveryResult<()> {
         match &mut self.mdns {
             Some(mdns) => mdns.release(),
-<<<<<<< HEAD
-            None => Ok(()),
-=======
             None => {
                 warn!("mDNS Discovery: Fail to release.");
                 Ok(())
             }
->>>>>>> 84f4448c
         }
     }
 
@@ -154,21 +118,13 @@
 
 impl GhostTransportWebsocket {
     pub fn new(
-<<<<<<< HEAD
-        machine_id: Address,
-=======
         transport_id: Address,
->>>>>>> 84f4448c
         tls_config: TlsConfig,
         networkid_address: Address,
     ) -> GhostTransportWebsocket {
         let (endpoint_parent, endpoint_self) = create_ghost_channel();
         GhostTransportWebsocket {
-<<<<<<< HEAD
-            machine_id,
-=======
             transport_id,
->>>>>>> 84f4448c
             network_id_address: networkid_address,
             endpoint_parent: Some(endpoint_parent),
             endpoint_self: Detach::new(
@@ -249,12 +205,8 @@
                     }))?;
 
                     if let Ok(url) = maybe_bound_url {
-<<<<<<< HEAD
-                        trace!("Websocket binding to: {}",url);
-                        self.bound_url = Some(url.clone());
-=======
+                        trace!("Websocket binding to: {}", url);
                         self.bound_url = Some(url.clone().into());
->>>>>>> 84f4448c
                         self.advertise()
                             .map_err(|e| TransportError::from(e.to_string()))?;
                     }
@@ -484,10 +436,7 @@
             TlsConfig::Unencrypted,
             networkid_address.clone(),
         );
-<<<<<<< HEAD
-=======
-
->>>>>>> 84f4448c
+
         let mut t1_endpoint: GhostTransportWebsocketEndpointContextParent = transport1
             .take_parent_endpoint()
             .expect("exists")
@@ -501,10 +450,7 @@
             TlsConfig::Unencrypted,
             networkid_address.clone(),
         );
-<<<<<<< HEAD
-=======
-
->>>>>>> 84f4448c
+
         let mut t2_endpoint = transport2
             .take_parent_endpoint()
             .expect("exists")
@@ -617,10 +563,7 @@
             TlsConfig::Unencrypted,
             networkid_address.clone(),
         );
-<<<<<<< HEAD
-=======
-
->>>>>>> 84f4448c
+
         let mut t1_endpoint: GhostTransportWebsocketEndpointContextParent = transport1
             .take_parent_endpoint()
             .expect("exists")
@@ -662,10 +605,7 @@
                     TlsConfig::Unencrypted,
                     networkid_address.clone(),
                 );
-<<<<<<< HEAD
-=======
-
->>>>>>> 84f4448c
+
                 let mut t2_endpoint = transport2
                     .take_parent_endpoint()
                     .expect("exists")
@@ -746,19 +686,12 @@
             .request_id_prefix("twss_to_child1")
             .build::<()>();
 
-<<<<<<< HEAD
-        let urls = transport1
-            .discover()
-            .expect("Fail to discover nodes using WSS transport1.");
-        assert_eq!(urls.len(), 0);
-=======
         // Here we should get an error because we indeed did not bind yet, so it's the expected
         // behavior
         assert_eq!(
             "Err(DiscoveryError(Other(\"Must bind URL before advertising.\")))",
             format!("{:?}", transport1.discover())
         );
->>>>>>> 84f4448c
 
         let machine_id2 = "fake_machine_id2".into();
         let mut transport2 = GhostTransportWebsocket::new(
@@ -778,15 +711,10 @@
         assert_eq!(transport2.bound_url, None);
 
         let port1 = get_available_port(3125).expect("Must be able to find free port");
-<<<<<<< HEAD
-        let expected_transport1_address =
-            Url::parse(&format!("wss://127.0.0.1:{}", port1)).unwrap();
-=======
         let expected_transport1_address: Lib3hUri =
             Url::parse(&format!("wss://127.0.0.1:{}", port1))
                 .unwrap()
                 .into();
->>>>>>> 84f4448c
         t1_endpoint
             .request(
                 Span::fixme(),
@@ -797,11 +725,7 @@
                     // parent should see the bind event
                     assert_eq!(
                         format!(
-<<<<<<< HEAD
-                            "Response(Ok(Bind(BindResultData {{ bound_url: \"wss://127.0.0.1:{}/\" }})))",
-=======
                             "Response(Ok(Bind(BindResultData {{ bound_url: Lib3hUri(\"wss://127.0.0.1:{}/\") }})))",
->>>>>>> 84f4448c
                             port1.clone(),
                         ),
                         format!("{:?}", r)
@@ -812,15 +736,10 @@
             .unwrap();
 
         let port2 = get_available_port(3126).expect("Must be able to find free port");
-<<<<<<< HEAD
-        let expected_transport2_address =
-            Url::parse(&format!("wss://127.0.0.1:{}", port2)).unwrap();
-=======
         let expected_transport2_address: Lib3hUri =
             Url::parse(&format!("wss://127.0.0.1:{}", port2))
                 .unwrap()
                 .into();
->>>>>>> 84f4448c
         t2_endpoint
             .request(
                 Span::fixme(),
@@ -831,11 +750,7 @@
                     // parent should see the bind event
                     assert_eq!(
                         &format!(
-<<<<<<< HEAD
-                            "Response(Ok(Bind(BindResultData {{ bound_url: \"wss://127.0.0.1:{}/\" }})))",
-=======
                             "Response(Ok(Bind(BindResultData {{ bound_url: Lib3hUri(\"wss://127.0.0.1:{}/\") }})))",
->>>>>>> 84f4448c
                             port2.clone(),
                         ),
                         &format!("{:?}", r)
