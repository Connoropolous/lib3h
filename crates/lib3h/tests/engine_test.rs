--- conflicted
+++ resolved
@@ -91,7 +91,10 @@
     engine
 }
 
-<<<<<<< HEAD
+//fn basic_setup_mock<'a>(name: &str) -> RealEngine<'a> {
+//    basic_setup_mock_bootstrap(name, None)
+//}
+
 // FIXME
 //fn basic_setup_wss() -> RealEngine {
 //    let config = RealEngineConfig {
@@ -116,35 +119,6 @@
 //    println!("test_engine advertise: {}", p2p_binding);
 //    engine
 //}
-=======
-fn basic_setup_mock<'a>(name: &str) -> RealEngine<'a> {
-    basic_setup_mock_bootstrap(name, None)
-}
-
-fn basic_setup_wss<'a>() -> RealEngine<'a> {
-    let config = RealEngineConfig {
-        tls_config: TlsConfig::Unencrypted,
-        socket_type: "ws".into(),
-        bootstrap_nodes: vec![],
-        work_dir: String::new(),
-        log_level: 'd',
-        bind_url: Url::parse("wss://127.0.0.1:64519").unwrap(),
-        dht_gossip_interval: 200,
-        dht_timeout_threshold: 2000,
-        dht_custom_config: vec![],
-    };
-    let engine = RealEngine::new(
-        Box::new(SodiumCryptoSystem::new()),
-        config,
-        "test_engine_wss".into(),
-        MirrorDht::new_with_config,
-    )
-    .unwrap();
-    let p2p_binding = engine.advertise();
-    println!("test_engine advertise: {}", p2p_binding);
-    engine
-}
->>>>>>> 4e89c104
 
 //--------------------------------------------------------------------------------------------------
 // Utils
