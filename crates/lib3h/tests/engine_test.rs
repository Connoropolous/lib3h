#[macro_use]
mod utils;
#[macro_use]
extern crate lazy_static;
#[macro_use]
extern crate unwrap_to;
extern crate backtrace;
extern crate lib3h;
extern crate lib3h_protocol;
extern crate lib3h_sodium;

use lib3h::{
    dht::{dht_trait::Dht, mirror_dht::MirrorDht},
    engine::{RealEngine, RealEngineConfig},
    transport_wss::TlsConfig,
};
use lib3h_protocol::{
    data_types::*, network_engine::NetworkEngine, protocol_client::Lib3hClientProtocol,
    protocol_server::Lib3hServerProtocol,
};
use lib3h_sodium::SodiumCryptoSystem;
use url::Url;
use utils::constants::*;

//--------------------------------------------------------------------------------------------------
// Test suites
//--------------------------------------------------------------------------------------------------

type TwoEnginesTestFn = fn(alex: &mut Box<dyn NetworkEngine>, billy: &mut Box<dyn NetworkEngine>);

lazy_static! {
    pub static ref TWO_ENGINES_BASIC_TEST_FNS: Vec<(TwoEnginesTestFn, bool)> = vec![
        (setup_only, true),
        (basic_two_send_message, true),
        (basic_two_join_first, false),
    ];
}

//--------------------------------------------------------------------------------------------------
// Logging
//--------------------------------------------------------------------------------------------------

// for this to actually show log entries you also have to run the tests like this:
// RUST_LOG=lib3h=debug cargo test -- --nocapture
fn enable_logging_for_test(enable: bool) {
    if std::env::var("RUST_LOG").is_err() {
        std::env::set_var("RUST_LOG", "trace");
    }
    let _ = env_logger::builder()
        .default_format_timestamp(false)
        .default_format_module_path(false)
        .is_test(enable)
        .try_init();
}

//--------------------------------------------------------------------------------------------------
// Engine Setup
//--------------------------------------------------------------------------------------------------

<<<<<<< HEAD
fn basic_setup_mock_bootstrap(
    name: &str,
    bs: Option<Vec<Url>>,
) -> RealEngine<TransportMemory, MirrorDht> {
    let bootstrap_nodes = match bs {
        Some(s) => s,
        None => vec![],
    };
=======
fn basic_setup_mock(name: &str) -> RealEngine<MirrorDht> {
>>>>>>> cd93738a
    let config = RealEngineConfig {
        tls_config: TlsConfig::Unencrypted,
        socket_type: "mem".into(),
        bootstrap_nodes,
        work_dir: String::new(),
        log_level: 'd',
        bind_url: Url::parse(format!("mem://{}", name).as_str()).unwrap(),
        dht_gossip_interval: 100,
        dht_timeout_threshold: 1000,
        dht_custom_config: vec![],
    };
    let engine = RealEngine::new_mock(
        Box::new(SodiumCryptoSystem::new()),
        config,
        name.into(),
        MirrorDht::new_with_config,
    )
    .unwrap();
    let p2p_binding = engine.advertise();
    println!(
        "basic_setup_mock(): test engine for {}, advertise: {}",
        name, p2p_binding
    );
    engine
}

<<<<<<< HEAD
fn basic_setup_mock(name: &str) -> RealEngine<TransportMemory, MirrorDht> {
    basic_setup_mock_bootstrap(name, None)
}

fn basic_setup_wss() -> RealEngine<TransportWss<std::net::TcpStream>, MirrorDht> {
=======
fn basic_setup_wss<'a>() -> RealEngine<'a, MirrorDht> {
>>>>>>> cd93738a
    let config = RealEngineConfig {
        tls_config: TlsConfig::Unencrypted,
        socket_type: "ws".into(),
        bootstrap_nodes: vec![],
        work_dir: String::new(),
        log_level: 'd',
        bind_url: Url::parse("wss://127.0.0.1:64519").unwrap(),
        dht_gossip_interval: 200,
        dht_timeout_threshold: 2000,
        dht_custom_config: vec![],
    };
    let engine = RealEngine::new(
        Box::new(SodiumCryptoSystem::new()),
        config,
        "test_engine_wss".into(),
        MirrorDht::new_with_config,
    )
    .unwrap();
    let p2p_binding = engine.advertise();
    println!("test_engine advertise: {}", p2p_binding);
    engine
}

//--------------------------------------------------------------------------------------------------
// Utils
//--------------------------------------------------------------------------------------------------

fn print_two_engines_test_name(print_str: &str, test_fn: TwoEnginesTestFn) {
    print_test_name(print_str, test_fn as *mut std::os::raw::c_void);
}

/// Print name of test function
fn print_test_name(print_str: &str, test_fn: *mut std::os::raw::c_void) {
    backtrace::resolve(test_fn, |symbol| {
        let mut full_name = symbol.name().unwrap().as_str().unwrap().to_string();
        let mut test_name = full_name.split_off("engine_test::".to_string().len());
        test_name.push_str("()");
        println!("{}{}", print_str, test_name);
    });
}

//--------------------------------------------------------------------------------------------------
// Custom tests
//--------------------------------------------------------------------------------------------------

#[test]
fn basic_connect_test_mock() {
    enable_logging_for_test(true);
    // Setup
    let mut engine_a = basic_setup_mock("basic_connect_test_mock_node_a");
    let engine_b = basic_setup_mock("basic_connect_test_mock_node_b");
    // Get URL
    let url_b = engine_b.advertise();
    println!("url_b: {}", url_b);
    // Send Connect Command
    let connect_msg = ConnectData {
        request_id: "connect_a_1".into(),
        peer_uri: url_b.clone(),
        network_id: NETWORK_A_ID.clone(),
    };
    engine_a
        .post(Lib3hClientProtocol::Connect(connect_msg.clone()))
        .unwrap();
    println!("\nengine_a.process()...");
    let (did_work, srv_msg_list) = engine_a.process().unwrap();
    println!("engine_a: {:?}", srv_msg_list);
    match srv_msg_list.get(0).unwrap() {
        Lib3hServerProtocol::Connected(data) => {
            assert_eq!("connect_a_1", data.request_id);
        }
        _ => panic!("unexpected type: {:?}", srv_msg_list),
    }
    assert!(did_work);
}

#[test]
fn basic_connect_bootstrap_test_mock() {
    enable_logging_for_test(true);
    // Setup
    let engine_b = basic_setup_mock("basic_connect_bootstrap_test_node_b");
    // Get URL
    let url_b = engine_b.advertise();
    println!("url_b: {}", url_b);

    // Create a with b as a bootstrap
    let mut engine_a =
        basic_setup_mock_bootstrap("basic_connect_bootstrap_test_node_a", Some(vec![url_b]));

    println!("\nengine_a.process()...");
    let (did_work, srv_msg_list) = engine_a.process().unwrap();
    println!("engine_a: {:?}", srv_msg_list);
    assert!(did_work);
}

#[test]
fn basic_track_test_wss() {
    enable_logging_for_test(true);
    // Setup
    let mut engine = basic_setup_wss();
    basic_track_test(&mut engine);
}

#[test]
fn basic_track_test_mock() {
    enable_logging_for_test(true);
    // Setup
    let mut engine = basic_setup_mock("basic_track_test_mock");
    basic_track_test(&mut engine);
}

fn basic_track_test<D: Dht>(engine: &mut RealEngine<D>) {
    // Test
    let mut track_space = SpaceData {
        request_id: "track_a_1".into(),
        space_address: SPACE_ADDRESS_A.clone(),
        agent_id: ALEX_AGENT_ID.clone(),
    };
    // First track should succeed
    engine
        .post(Lib3hClientProtocol::JoinSpace(track_space.clone()))
        .unwrap();
    let (did_work, srv_msg_list) = engine.process().unwrap();
    assert!(did_work);
    assert_eq!(srv_msg_list.len(), 3);
    let res_msg = unwrap_to!(srv_msg_list[0] => Lib3hServerProtocol::SuccessResult);
    assert_eq!(res_msg.request_id, "track_a_1".to_string());
    assert_eq!(res_msg.space_address, *SPACE_ADDRESS_A);
    assert_eq!(res_msg.to_agent_id, *ALEX_AGENT_ID);
    println!(
        "SuccessResult info: {}",
        std::str::from_utf8(res_msg.result_info.as_slice()).unwrap()
    );
    let _ = unwrap_to!(srv_msg_list[1] => Lib3hServerProtocol::HandleGetGossipingEntryList);
    let _ = unwrap_to!(srv_msg_list[2] => Lib3hServerProtocol::HandleGetAuthoringEntryList);
    // Track same again, should fail
    track_space.request_id = "track_a_2".into();
    engine
        .post(Lib3hClientProtocol::JoinSpace(track_space))
        .unwrap();
    let (did_work, srv_msg_list) = engine.process().unwrap();
    assert!(did_work);
    assert_eq!(srv_msg_list.len(), 1);
    let res_msg = unwrap_to!(srv_msg_list[0] => Lib3hServerProtocol::FailureResult);
    assert_eq!(res_msg.request_id, "track_a_2".to_string());
    assert_eq!(res_msg.space_address, *SPACE_ADDRESS_A);
    assert_eq!(res_msg.to_agent_id, *ALEX_AGENT_ID);
    println!(
        "FailureResult info: {}",
        std::str::from_utf8(res_msg.result_info.as_slice()).unwrap()
    );
}

#[test]
fn basic_two_nodes_mock() {
    enable_logging_for_test(true);
    // Launch tests on each setup
    for (test_fn, can_setup) in TWO_ENGINES_BASIC_TEST_FNS.iter() {
        launch_two_nodes_test_with_memory_network(*test_fn, *can_setup).unwrap();
    }
}

// Do general test with config
fn launch_two_nodes_test_with_memory_network(
    test_fn: TwoEnginesTestFn,
    can_setup: bool,
) -> Result<(), ()> {
    println!("");
    print_two_engines_test_name("IN-MEMORY TWO ENGINES TEST: ", test_fn);
    println!("=======================");

    // Setup
    let mut alex: Box<dyn NetworkEngine> = Box::new(basic_setup_mock("alex"));
    let mut billy: Box<dyn NetworkEngine> = Box::new(basic_setup_mock("billy"));
    if can_setup {
        basic_two_setup(&mut alex, &mut billy);
    }

    // Execute test
    test_fn(&mut alex, &mut billy);

    // Wrap-up test
    println!("==================");
    print_two_engines_test_name("IN-MEMORY TWO ENGINES TEST END: ", test_fn);

    // Done
    Ok(())
}

/// Empty function that triggers the test suite
fn setup_only(_alex: &mut Box<dyn NetworkEngine>, _billy: &mut Box<dyn NetworkEngine>) {
    // n/a
}

///
fn basic_two_setup(alex: &mut Box<dyn NetworkEngine>, billy: &mut Box<dyn NetworkEngine>) {
    // Connect Alex to Billy
    let req_connect = ConnectData {
        request_id: "connect".to_string(),
        peer_uri: billy.advertise(),
        network_id: NETWORK_A_ID.clone(),
    };
    alex.post(Lib3hClientProtocol::Connect(req_connect.clone()))
        .unwrap();
    let (did_work, srv_msg_list) = alex.process().unwrap();
    assert!(did_work);
    assert_eq!(srv_msg_list.len(), 1);
    let connected_msg = unwrap_to!(srv_msg_list[0] => Lib3hServerProtocol::Connected);
    println!("connected_msg = {:?}", connected_msg);
    assert_eq!(connected_msg.uri, req_connect.peer_uri);
    // More process: Have Billy process P2p::PeerAddress of alex
    let (_did_work, _srv_msg_list) = billy.process().unwrap();
    let (_did_work, _srv_msg_list) = alex.process().unwrap();
    let (_did_work, _srv_msg_list) = billy.process().unwrap();

    // Alex joins space A
    println!("\n Alex joins space \n");
    let mut track_space = SpaceData {
        request_id: "track_a_1".into(),
        space_address: SPACE_ADDRESS_A.clone(),
        agent_id: ALEX_AGENT_ID.clone(),
    };
    alex.post(Lib3hClientProtocol::JoinSpace(track_space.clone()))
        .unwrap();
    let (_did_work, _srv_msg_list) = alex.process().unwrap();
    // More process
    let (_did_work, _srv_msg_list) = billy.process().unwrap();

    // Billy joins space A
    println!("\n Billy joins space \n");
    track_space.agent_id = BILLY_AGENT_ID.clone();
    billy
        .post(Lib3hClientProtocol::JoinSpace(track_space.clone()))
        .unwrap();
    let (_did_work, _srv_msg_list) = billy.process().unwrap();
    // More process
    let (_did_work, _srv_msg_list) = alex.process().unwrap();
    let (_did_work, _srv_msg_list) = billy.process().unwrap();
    let (_did_work, _srv_msg_list) = billy.process().unwrap();
    let (_did_work, _srv_msg_list) = alex.process().unwrap();

    println!("DONE basic_two_setup DONE \n\n\n");
}

//
fn basic_two_send_message(alex: &mut Box<dyn NetworkEngine>, billy: &mut Box<dyn NetworkEngine>) {
    // Create message
    let req_dm = DirectMessageData {
        space_address: SPACE_ADDRESS_A.clone(),
        request_id: "dm_1".to_string(),
        to_agent_id: BILLY_AGENT_ID.clone(),
        from_agent_id: ALEX_AGENT_ID.clone(),
        content: "wah".as_bytes().into(),
    };
    // Send
    println!("\nAlex sends DM to Billy...\n");
    alex.post(Lib3hClientProtocol::SendDirectMessage(req_dm.clone()))
        .unwrap();
    let (did_work, srv_msg_list) = alex.process().unwrap();
    assert!(did_work);
    assert_eq!(srv_msg_list.len(), 1);
    let msg_1 = &srv_msg_list[0];
    one_let!(Lib3hServerProtocol::SuccessResult(response) = msg_1 {
        assert_eq!(response.request_id, req_dm.request_id);
    });
    // Receive
    let (did_work, srv_msg_list) = billy.process().unwrap();
    assert!(did_work);
    assert_eq!(srv_msg_list.len(), 1);
    let msg = unwrap_to!(srv_msg_list[0] => Lib3hServerProtocol::HandleSendDirectMessage);
    assert_eq!(msg, &req_dm);
    let content = std::str::from_utf8(msg.content.as_slice()).unwrap();
    println!("HandleSendDirectMessage: {}", content);

    // Post response
    let mut res_dm = req_dm.clone();
    res_dm.to_agent_id = req_dm.from_agent_id.clone();
    res_dm.from_agent_id = req_dm.to_agent_id.clone();
    res_dm.content = format!("echo: {}", content).as_bytes().into();
    billy
        .post(Lib3hClientProtocol::HandleSendDirectMessageResult(
            res_dm.clone(),
        ))
        .unwrap();
    let (did_work, srv_msg_list) = billy.process().unwrap();
    assert!(did_work);
    assert_eq!(srv_msg_list.len(), 1);
    let msg_1 = &srv_msg_list[0];
    one_let!(Lib3hServerProtocol::SuccessResult(response) = msg_1 {
        assert_eq!(response.request_id, res_dm.request_id);
    });
    // Receive response
    let (did_work, srv_msg_list) = alex.process().unwrap();
    assert!(did_work);
    assert_eq!(srv_msg_list.len(), 1);
    let msg = unwrap_to!(srv_msg_list[0] => Lib3hServerProtocol::SendDirectMessageResult);
    assert_eq!(msg, &res_dm);
    let content = std::str::from_utf8(msg.content.as_slice()).unwrap();
    println!("SendDirectMessageResult: {}", content);
}

//
fn basic_two_join_first(alex: &mut Box<dyn NetworkEngine>, billy: &mut Box<dyn NetworkEngine>) {
    // Setup: Track before connecting

    // A joins space
    let mut track_space = SpaceData {
        request_id: "track_a_1".into(),
        space_address: SPACE_ADDRESS_A.clone(),
        agent_id: ALEX_AGENT_ID.clone(),
    };
    println!("\n Alex joins space \n");
    alex.post(Lib3hClientProtocol::JoinSpace(track_space.clone()))
        .unwrap();
    let (_did_work, _srv_msg_list) = alex.process().unwrap();

    // Billy joins space
    println!("\n Billy joins space \n");
    track_space.agent_id = BILLY_AGENT_ID.clone();
    billy
        .post(Lib3hClientProtocol::JoinSpace(track_space.clone()))
        .unwrap();
    let (_did_work, _srv_msg_list) = billy.process().unwrap();

    // Connect Alex to Billy
    let req_connect = ConnectData {
        request_id: "connect".to_string(),
        peer_uri: billy.advertise(),
        network_id: NETWORK_A_ID.clone(),
    };
    println!("\n Alex connects to Billy \n");
    alex.post(Lib3hClientProtocol::Connect(req_connect.clone()))
        .unwrap();
    let (did_work, srv_msg_list) = alex.process().unwrap();
    assert!(did_work);
    assert_eq!(srv_msg_list.len(), 1);
    let connected_msg = unwrap_to!(srv_msg_list[0] => Lib3hServerProtocol::Connected);
    println!("connected_msg = {:?}", connected_msg);
    assert_eq!(connected_msg.uri, req_connect.peer_uri);
    // More process: Have Billy process P2p::PeerAddress of alex
    let (_did_work, _srv_msg_list) = billy.process().unwrap();
    let (_did_work, _srv_msg_list) = alex.process().unwrap();
    let (_did_work, _srv_msg_list) = billy.process().unwrap();
    let (_did_work, _srv_msg_list) = alex.process().unwrap();
    let (_did_work, _srv_msg_list) = billy.process().unwrap();
    let (_did_work, _srv_msg_list) = alex.process().unwrap();

    println!("DONE Setup for basic_two_multi_join() DONE \n\n\n");

    // Do Send DM test
    basic_two_send_message(alex, billy);
}<|MERGE_RESOLUTION|>--- conflicted
+++ resolved
@@ -57,18 +57,11 @@
 // Engine Setup
 //--------------------------------------------------------------------------------------------------
 
-<<<<<<< HEAD
-fn basic_setup_mock_bootstrap(
-    name: &str,
-    bs: Option<Vec<Url>>,
-) -> RealEngine<TransportMemory, MirrorDht> {
+fn basic_setup_mock_bootstrap(name: &str, bs: Option<Vec<Url>>) -> RealEngine<MirrorDht> {
     let bootstrap_nodes = match bs {
         Some(s) => s,
         None => vec![],
     };
-=======
-fn basic_setup_mock(name: &str) -> RealEngine<MirrorDht> {
->>>>>>> cd93738a
     let config = RealEngineConfig {
         tls_config: TlsConfig::Unencrypted,
         socket_type: "mem".into(),
@@ -95,15 +88,11 @@
     engine
 }
 
-<<<<<<< HEAD
-fn basic_setup_mock(name: &str) -> RealEngine<TransportMemory, MirrorDht> {
+fn basic_setup_mock(name: &str) -> RealEngine<MirrorDht> {
     basic_setup_mock_bootstrap(name, None)
 }
 
-fn basic_setup_wss() -> RealEngine<TransportWss<std::net::TcpStream>, MirrorDht> {
-=======
 fn basic_setup_wss<'a>() -> RealEngine<'a, MirrorDht> {
->>>>>>> cd93738a
     let config = RealEngineConfig {
         tls_config: TlsConfig::Unencrypted,
         socket_type: "ws".into(),
