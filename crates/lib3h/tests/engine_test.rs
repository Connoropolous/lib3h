#[macro_use]
extern crate hexf;
#[macro_use]
mod utils;
#[macro_use]
extern crate lazy_static;
extern crate backtrace;
extern crate lib3h;
extern crate lib3h_protocol;
extern crate lib3h_sodium;
extern crate lib3h_zombie_actor as lib3h_ghost_actor;
extern crate regex;

#[macro_use]
extern crate log;
use lib3h_tracing::test_span;

use lib3h_ghost_actor::{wait_can_track_did_work, wait1_for_messages};

use holochain_tracing::Span;
use lib3h::{
    dht::mirror_dht::MirrorDht,
    engine::{EngineConfig, GhostEngine, TransportConfig},
    transport::websocket::tls::TlsConfig,
};

use lib3h_ghost_actor::prelude::*;

use crate::lib3h::engine::CanAdvertise;
use lib3h_protocol::{data_types::*, protocol::*};
use lib3h_sodium::SodiumCryptoSystem;
use std::path::PathBuf;
use url::Url;
use utils::constants::*;
//--------------------------------------------------------------------------------------------------
// Test suites
//--------------------------------------------------------------------------------------------------

//--------------------------------------------------------------------------------------------------
// Logging
//--------------------------------------------------------------------------------------------------

// for this to actually show log entries you also have to run the tests like this:
// RUST_LOG=lib3h=debug cargo test -- --nocapture
fn enable_logging_for_test(enable: bool) {
    if std::env::var("RUST_LOG").is_err() {
        std::env::set_var("RUST_LOG", "trace");
    }
    let _ = env_logger::builder()
        .default_format_timestamp(false)
        .default_format_module_path(false)
        .is_test(enable)
        .try_init();
}

//--------------------------------------------------------------------------------------------------
// Engine Setup
//--------------------------------------------------------------------------------------------------

<<<<<<< HEAD
fn basic_setup_mock_bootstrap<'engine>(name: &str, bs: Option<Vec<Url>>) -> GhostEngine<'engine> {
=======
fn basic_setup_mock_bootstrap(net: &str, name: &str, bs: Option<Vec<Url>>) -> WrappedGhostLib3h {
>>>>>>> 0841b007
    let bootstrap_nodes = match bs {
        Some(s) => s,
        None => vec![],
    };
    let config = EngineConfig {
        transport_configs: vec![TransportConfig::Memory(net.into())],
        bootstrap_nodes,
        work_dir: PathBuf::new(),
        log_level: 'd',
        bind_url: Url::parse(format!("mem://{}", name).as_str()).unwrap(),
        dht_gossip_interval: 100,
        dht_timeout_threshold: 1000,
        dht_custom_config: vec![],
    };
    let engine = GhostEngine::new(
        Span::fixme(),
        Box::new(SodiumCryptoSystem::new()),
        config,
        name.into(),
        MirrorDht::new_with_config,
    )
    .unwrap();
    let p2p_binding = engine.advertise();
<<<<<<< HEAD
    info!(
        "basic_setup_mock(): test engine for {}, advertise: {}",
        name, p2p_binding
=======
    println!(
        "basic_setup_mock(): test engine for {}:{}, advertise: {}",
        net, name, p2p_binding
>>>>>>> 0841b007
    );
    engine
}

<<<<<<< HEAD
fn basic_setup_mock<'engine>(name: &str) -> GhostEngine<'engine> {
    basic_setup_mock_bootstrap(name, None)
=======
fn basic_setup_mock(net: &str, name: &str) -> WrappedGhostLib3h {
    basic_setup_mock_bootstrap(net, name, None)
>>>>>>> 0841b007
}

fn basic_setup_wss(name: &str) -> GhostEngine {
    let config = EngineConfig {
        transport_configs: vec![TransportConfig::Websocket(TlsConfig::Unencrypted)],
        bootstrap_nodes: vec![],
        work_dir: PathBuf::new(),
        log_level: 'd',
        bind_url: Url::parse("wss://127.0.0.1:64519").unwrap(),
        dht_gossip_interval: 200,
        dht_timeout_threshold: 2000,
        dht_custom_config: vec![],
    };
    let engine = GhostEngine::new(
        Span::fixme(),
        Box::new(SodiumCryptoSystem::new()),
        config,
        name,
        MirrorDht::new_with_config,
    )
    .unwrap();
    let p2p_binding = engine.advertise();

    info!("test_engine advertise: {}", p2p_binding);
    engine
}

//--------------------------------------------------------------------------------------------------
// Utils
//--------------------------------------------------------------------------------------------------

//--------------------------------------------------------------------------------------------------
// Custom tests
//--------------------------------------------------------------------------------------------------

#[test]
<<<<<<< HEAD
=======
fn basic_connect_test_mock() {
    enable_logging_for_test(true);
    // Setup
    let mut engine_a: WrappedGhostLib3h =
        basic_setup_mock("basic_connect_test_mock_net", "basic_send_test_mock_node_a");
    let mut engine_b: WrappedGhostLib3h =
        basic_setup_mock("basic_connect_test_mock_net", "basic_send_test_mock_node_b");
    // Get URL
    let url_b = engine_b.advertise();
    println!("url_b: {}", url_b);
    // Send Connect Command
    let request_id: String = "".into();
    let connect_msg = ConnectData {
        request_id: request_id.clone(),
        peer_uri: url_b.clone(),
        network_id: NETWORK_A_ID.clone(),
    };
    engine_a
        .post(Lib3hClientProtocol::Connect(connect_msg.clone()))
        .unwrap();
    println!("\nengine_a.process()...");

    wait_connect!(engine_a, connect_msg, engine_b);
}

#[test]
#[ignore]
fn basic_connect_bootstrap_test_mock() {
    enable_logging_for_test(true);
    // Setup
    let engine_b = basic_setup_mock(
        "basic_connect_bootstrap_test_mock_net",
        "basic_connect_bootstrap_test_node_b",
    );
    // Get URL
    let url_b = engine_b.advertise();
    println!("url_b: {}", url_b);

    // Create a with b as a bootstrap
    let mut engine_a = basic_setup_mock_bootstrap(
        "basic_connect_bootstrap_test_mock_net",
        "basic_connect_bootstrap_test_node_a",
        Some(vec![url_b]),
    );

    println!("\nengine_a.process()...");
    let (did_work, srv_msg_list) = engine_a.process().unwrap();
    println!("engine_a: {:?}", srv_msg_list);
    assert!(did_work);
}

#[test]
>>>>>>> 0841b007
fn basic_track_test_wss() {
    enable_logging_for_test(true);
    // Setup
    let mut engine: GhostEngine = basic_setup_wss("wss_test_node");
    basic_track_test(&mut engine);
}

#[test]
fn basic_track_test_mock() {
    enable_logging_for_test(true);
    // Setup
<<<<<<< HEAD
    let mut engine: GhostEngine = basic_setup_mock("basic_track_test_mock");
=======
    let mut engine: WrappedGhostLib3h =
        basic_setup_mock("basic_track_test_mock", "basic_track_test_mock");
>>>>>>> 0841b007
    basic_track_test(&mut engine);
}

fn basic_track_test<'engine>(mut engine: &mut GhostEngine<'engine>) {
    // Test
    let mut track_space = SpaceData {
        request_id: "track_a_1".into(),
        space_address: SPACE_ADDRESS_A.clone(),
        agent_id: ALEX_AGENT_ID.clone(),
    };

    // First track should succeed
    let mut parent_endpoint = engine
        .take_parent_endpoint()
        .unwrap()
        .as_context_endpoint_builder()
        .request_id_prefix("parent")
        .build::<()>();

    parent_endpoint
        .publish(
            test_span("publish join space"),
            ClientToLib3h::JoinSpace(track_space.clone()),
        )
        .unwrap();
    let handle_get_gossip_entry_list_regex =
        "HandleGetGossipingEntryList\\(GetListData \\{ space_address: HashString\\(\"SPACE_A\"\\), provider_agent_id: HashString\\(\"alex\"\\), request_id: \"[\\w\\d_~]*\" \\}\\)";

    let handle_get_authoring_entry_list_regex =
        "HandleGetAuthoringEntryList\\(GetListData \\{ space_address: HashString\\(\"SPACE_A\"\\), provider_agent_id: HashString\\(\"alex\"\\), request_id: \"[\\w\\d_~]*\" \\}\\)";

    let regexes = vec![
        handle_get_authoring_entry_list_regex,
        handle_get_gossip_entry_list_regex,
    ];

    wait1_for_messages!(engine, parent_endpoint, regexes);

    // Track same again, should fail
    track_space.request_id = "track_a_2".into();

    let f : GhostCallback<(), _, _> = Box::new(|&mut _user_data, _cb_data| { Ok(())});
    parent_endpoint
        .request(
            test_span("publish join space again"),
            ClientToLib3h::JoinSpace(track_space.clone()),
            f
        )
        .unwrap();

    wait_can_track_did_work!(engine, user_data);

    /*
    let handle_failure_result = Box::new(Lib3hServerProtocolEquals(
        Lib3hServerProtocol::FailureResult(GenericResultData {
            request_id: "track_a_2".to_string(),
            space_address: SPACE_ADDRESS_A.clone(),
            to_agent_id: ALEX_AGENT_ID.clone(),
            result_info: "Unknown error encountered: \'Already joined space\'.".into(),
        }),
    ));

    assert_one_processed!(engine, engine, handle_failure_result);
<<<<<<< HEAD
=======
}

#[test]
#[ignore]
fn basic_two_nodes_mock() {
    enable_logging_for_test(true);
    // Launch tests on each setup
    for (test_fn, can_setup) in TWO_ENGINES_BASIC_TEST_FNS.iter() {
        launch_two_nodes_test_with_memory_network(*test_fn, *can_setup).unwrap();
    }
}

// Do general test with config
fn launch_two_nodes_test_with_memory_network(
    test_fn: TwoEnginesTestFn,
    can_setup: bool,
) -> Result<(), ()> {
    println!("");
    print_two_engines_test_name("IN-MEMORY TWO ENGINES TEST: ", test_fn);
    println!("=======================");

    // Setup
    let mut alex: WrappedGhostLib3h = basic_setup_mock("net", "alex");
    let mut billy: WrappedGhostLib3h = basic_setup_mock("net", "billy");
    if can_setup {
        basic_two_setup(&mut alex, &mut billy);
    }

    // Execute test
    test_fn(&mut alex, &mut billy);

    // Wrap-up test
    println!("==================");
    print_two_engines_test_name("IN-MEMORY TWO ENGINES TEST END: ", test_fn);

    // Done
    Ok(())
}

/// Empty function that triggers the test suite
fn setup_only(_alex: &mut WrappedGhostLib3h, _billy: &mut WrappedGhostLib3h) {
    // n/a
}

///
fn basic_two_setup(alex: &mut WrappedGhostLib3h, billy: &mut WrappedGhostLib3h) {
    // Connect Alex to Billy
    let req_connect = ConnectData {
        // TODO Should be able to specify a non blank string
        request_id: "".to_string(),
        peer_uri: billy.advertise(),
        network_id: NETWORK_A_ID.clone(),
    };

    alex.post(Lib3hClientProtocol::Connect(req_connect.clone()))
        .unwrap();

    wait_connect!(alex, req_connect, billy);

    // Alex joins space A
    println!("\n Alex joins space \n");
    let mut track_space = SpaceData {
        request_id: "track_a_1".into(),
        space_address: SPACE_ADDRESS_A.clone(),
        agent_id: ALEX_AGENT_ID.clone(),
    };

    track_space.agent_id = ALEX_AGENT_ID.clone();
    alex.post(Lib3hClientProtocol::JoinSpace(track_space.clone()))
        .unwrap();
    track_space.agent_id = BILLY_AGENT_ID.clone();
    billy
        .post(Lib3hClientProtocol::JoinSpace(track_space.clone()))
        .unwrap();

    // TODO check for join space response messages.

    wait_did_work!(alex, billy);
    wait_until_no_work!(alex, billy);

    println!("DONE basic_two_setup DONE \n\n\n");
}

//
fn basic_two_send_message(alex: &mut WrappedGhostLib3h, billy: &mut WrappedGhostLib3h) {
    // Create message
    let req_dm = DirectMessageData {
        space_address: SPACE_ADDRESS_A.clone(),
        request_id: "dm_1".to_string(),
        to_agent_id: BILLY_AGENT_ID.clone(),
        from_agent_id: ALEX_AGENT_ID.clone(),
        content: "wah".into(),
    };
    // Send
    println!("\nAlex sends DM to Billy...\n");
    alex.post(Lib3hClientProtocol::SendDirectMessage(req_dm.clone()))
        .unwrap();
    let is_success_result = Box::new(Lib3hServerProtocolEquals(
        Lib3hServerProtocol::SuccessResult(GenericResultData {
            request_id: req_dm.clone().request_id,
            space_address: SPACE_ADDRESS_A.clone(),
            to_agent_id: ALEX_AGENT_ID.clone(),
            result_info: "".into(),
        }),
    ));

    let handle_send_direct_message = Box::new(Lib3hServerProtocolEquals(
        Lib3hServerProtocol::HandleSendDirectMessage(req_dm.clone()),
    ));

    let processors = vec![is_success_result, handle_send_direct_message];
    // Send / Receive request
    assert_processed!(alex, billy, processors);

    // Post response
    let mut res_dm = req_dm.clone();
    res_dm.to_agent_id = req_dm.from_agent_id.clone();
    res_dm.from_agent_id = req_dm.to_agent_id.clone();
    res_dm.content = format!("echo: {}", req_dm.content).as_bytes().into();
    billy
        .post(Lib3hClientProtocol::HandleSendDirectMessageResult(
            res_dm.clone(),
        ))
        .unwrap();

    let is_success_result = Box::new(Lib3hServerProtocolEquals(
        Lib3hServerProtocol::SuccessResult(GenericResultData {
            request_id: res_dm.clone().request_id,
            space_address: SPACE_ADDRESS_A.clone(),
            to_agent_id: BILLY_AGENT_ID.clone(),
            result_info: "".into(),
        }),
    ));

    let handle_send_direct_message_result = Box::new(Lib3hServerProtocolEquals(
        Lib3hServerProtocol::SendDirectMessageResult(res_dm.clone()),
    ));

    let processors = vec![is_success_result, handle_send_direct_message_result];

    assert_processed!(alex, billy, processors);
}

//
fn basic_two_join_first(alex: &mut WrappedGhostLib3h, billy: &mut WrappedGhostLib3h) {
    // Setup: Track before connecting

    // A joins space
    let mut track_space = SpaceData {
        request_id: "track_a_1".into(),
        space_address: SPACE_ADDRESS_A.clone(),
        agent_id: ALEX_AGENT_ID.clone(),
    };
    println!("\n Alex joins space \n");
    alex.post(Lib3hClientProtocol::JoinSpace(track_space.clone()))
        .unwrap();
    let (_did_work, _srv_msg_list) = alex.process().unwrap();

    // Billy joins space
    println!("\n Billy joins space \n");
    track_space.agent_id = BILLY_AGENT_ID.clone();
    billy
        .post(Lib3hClientProtocol::JoinSpace(track_space.clone()))
        .unwrap();
    let (_did_work, _srv_msg_list) = billy.process().unwrap();

    // Connect Alex to Billy
    let req_connect = ConnectData {
        // TODO Should be able to set a non blank request id
        request_id: "".to_string(),
        peer_uri: billy.advertise(),
        network_id: NETWORK_A_ID.clone(),
    };
    println!("\n Alex connects to Billy \n");
    alex.post(Lib3hClientProtocol::Connect(req_connect.clone()))
        .unwrap();

    wait_connect!(alex, req_connect, billy);

    println!("DONE Setup for basic_two_multi_join() DONE \n\n\n");

    wait_until_no_work!(alex, billy);
>>>>>>> 0841b007

    */
}<|MERGE_RESOLUTION|>--- conflicted
+++ resolved
@@ -1,6 +1,5 @@
 #[macro_use]
 extern crate hexf;
-#[macro_use]
 mod utils;
 #[macro_use]
 extern crate lazy_static;
@@ -13,9 +12,9 @@
 
 #[macro_use]
 extern crate log;
-use lib3h_tracing::test_span;
-
-use lib3h_ghost_actor::{wait_can_track_did_work, wait1_for_messages};
+use holochain_tracing::test_span;
+
+use lib3h_ghost_actor::{wait_did_work, wait1_for_messages};
 
 use holochain_tracing::Span;
 use lib3h::{
@@ -57,11 +56,7 @@
 // Engine Setup
 //--------------------------------------------------------------------------------------------------
 
-<<<<<<< HEAD
-fn basic_setup_mock_bootstrap<'engine>(name: &str, bs: Option<Vec<Url>>) -> GhostEngine<'engine> {
-=======
-fn basic_setup_mock_bootstrap(net: &str, name: &str, bs: Option<Vec<Url>>) -> WrappedGhostLib3h {
->>>>>>> 0841b007
+fn basic_setup_mock_bootstrap<'engine>(net: &str, name: &str, bs: Option<Vec<Url>>) -> GhostEngine<'engine> {
     let bootstrap_nodes = match bs {
         Some(s) => s,
         None => vec![],
@@ -85,29 +80,18 @@
     )
     .unwrap();
     let p2p_binding = engine.advertise();
-<<<<<<< HEAD
     info!(
         "basic_setup_mock(): test engine for {}, advertise: {}",
         name, p2p_binding
-=======
-    println!(
-        "basic_setup_mock(): test engine for {}:{}, advertise: {}",
-        net, name, p2p_binding
->>>>>>> 0841b007
     );
     engine
 }
 
-<<<<<<< HEAD
-fn basic_setup_mock<'engine>(name: &str) -> GhostEngine<'engine> {
-    basic_setup_mock_bootstrap(name, None)
-=======
-fn basic_setup_mock(net: &str, name: &str) -> WrappedGhostLib3h {
+fn basic_setup_mock<'engine>(net: &str, name: &str) -> GhostEngine<'engine> {
     basic_setup_mock_bootstrap(net, name, None)
->>>>>>> 0841b007
-}
-
-fn basic_setup_wss(name: &str) -> GhostEngine {
+}
+
+fn basic_setup_wss<'engine>(name: &str) -> GhostEngine<'engine> {
     let config = EngineConfig {
         transport_configs: vec![TransportConfig::Websocket(TlsConfig::Unencrypted)],
         bootstrap_nodes: vec![],
@@ -141,61 +125,6 @@
 //--------------------------------------------------------------------------------------------------
 
 #[test]
-<<<<<<< HEAD
-=======
-fn basic_connect_test_mock() {
-    enable_logging_for_test(true);
-    // Setup
-    let mut engine_a: WrappedGhostLib3h =
-        basic_setup_mock("basic_connect_test_mock_net", "basic_send_test_mock_node_a");
-    let mut engine_b: WrappedGhostLib3h =
-        basic_setup_mock("basic_connect_test_mock_net", "basic_send_test_mock_node_b");
-    // Get URL
-    let url_b = engine_b.advertise();
-    println!("url_b: {}", url_b);
-    // Send Connect Command
-    let request_id: String = "".into();
-    let connect_msg = ConnectData {
-        request_id: request_id.clone(),
-        peer_uri: url_b.clone(),
-        network_id: NETWORK_A_ID.clone(),
-    };
-    engine_a
-        .post(Lib3hClientProtocol::Connect(connect_msg.clone()))
-        .unwrap();
-    println!("\nengine_a.process()...");
-
-    wait_connect!(engine_a, connect_msg, engine_b);
-}
-
-#[test]
-#[ignore]
-fn basic_connect_bootstrap_test_mock() {
-    enable_logging_for_test(true);
-    // Setup
-    let engine_b = basic_setup_mock(
-        "basic_connect_bootstrap_test_mock_net",
-        "basic_connect_bootstrap_test_node_b",
-    );
-    // Get URL
-    let url_b = engine_b.advertise();
-    println!("url_b: {}", url_b);
-
-    // Create a with b as a bootstrap
-    let mut engine_a = basic_setup_mock_bootstrap(
-        "basic_connect_bootstrap_test_mock_net",
-        "basic_connect_bootstrap_test_node_a",
-        Some(vec![url_b]),
-    );
-
-    println!("\nengine_a.process()...");
-    let (did_work, srv_msg_list) = engine_a.process().unwrap();
-    println!("engine_a: {:?}", srv_msg_list);
-    assert!(did_work);
-}
-
-#[test]
->>>>>>> 0841b007
 fn basic_track_test_wss() {
     enable_logging_for_test(true);
     // Setup
@@ -207,12 +136,7 @@
 fn basic_track_test_mock() {
     enable_logging_for_test(true);
     // Setup
-<<<<<<< HEAD
-    let mut engine: GhostEngine = basic_setup_mock("basic_track_test_mock");
-=======
-    let mut engine: WrappedGhostLib3h =
-        basic_setup_mock("basic_track_test_mock", "basic_track_test_mock");
->>>>>>> 0841b007
+    let mut engine: GhostEngine = basic_setup_mock("alex", "basic_track_test_mock");
     basic_track_test(&mut engine);
 }
 
@@ -254,7 +178,7 @@
     // Track same again, should fail
     track_space.request_id = "track_a_2".into();
 
-    let f : GhostCallback<(), _, _> = Box::new(|&mut _user_data, _cb_data| { Ok(())});
+    let f : GhostCallback<(), _, _> = Box::new(|&mut _user_data, _cb_data| { Ok(()) });
     parent_endpoint
         .request(
             test_span("publish join space again"),
@@ -263,7 +187,7 @@
         )
         .unwrap();
 
-    wait_can_track_did_work!(engine, user_data);
+    wait_did_work!(engine);
 
     /*
     let handle_failure_result = Box::new(Lib3hServerProtocolEquals(
@@ -273,194 +197,6 @@
             to_agent_id: ALEX_AGENT_ID.clone(),
             result_info: "Unknown error encountered: \'Already joined space\'.".into(),
         }),
-    ));
-
-    assert_one_processed!(engine, engine, handle_failure_result);
-<<<<<<< HEAD
-=======
-}
-
-#[test]
-#[ignore]
-fn basic_two_nodes_mock() {
-    enable_logging_for_test(true);
-    // Launch tests on each setup
-    for (test_fn, can_setup) in TWO_ENGINES_BASIC_TEST_FNS.iter() {
-        launch_two_nodes_test_with_memory_network(*test_fn, *can_setup).unwrap();
-    }
-}
-
-// Do general test with config
-fn launch_two_nodes_test_with_memory_network(
-    test_fn: TwoEnginesTestFn,
-    can_setup: bool,
-) -> Result<(), ()> {
-    println!("");
-    print_two_engines_test_name("IN-MEMORY TWO ENGINES TEST: ", test_fn);
-    println!("=======================");
-
-    // Setup
-    let mut alex: WrappedGhostLib3h = basic_setup_mock("net", "alex");
-    let mut billy: WrappedGhostLib3h = basic_setup_mock("net", "billy");
-    if can_setup {
-        basic_two_setup(&mut alex, &mut billy);
-    }
-
-    // Execute test
-    test_fn(&mut alex, &mut billy);
-
-    // Wrap-up test
-    println!("==================");
-    print_two_engines_test_name("IN-MEMORY TWO ENGINES TEST END: ", test_fn);
-
-    // Done
-    Ok(())
-}
-
-/// Empty function that triggers the test suite
-fn setup_only(_alex: &mut WrappedGhostLib3h, _billy: &mut WrappedGhostLib3h) {
-    // n/a
-}
-
-///
-fn basic_two_setup(alex: &mut WrappedGhostLib3h, billy: &mut WrappedGhostLib3h) {
-    // Connect Alex to Billy
-    let req_connect = ConnectData {
-        // TODO Should be able to specify a non blank string
-        request_id: "".to_string(),
-        peer_uri: billy.advertise(),
-        network_id: NETWORK_A_ID.clone(),
-    };
-
-    alex.post(Lib3hClientProtocol::Connect(req_connect.clone()))
-        .unwrap();
-
-    wait_connect!(alex, req_connect, billy);
-
-    // Alex joins space A
-    println!("\n Alex joins space \n");
-    let mut track_space = SpaceData {
-        request_id: "track_a_1".into(),
-        space_address: SPACE_ADDRESS_A.clone(),
-        agent_id: ALEX_AGENT_ID.clone(),
-    };
-
-    track_space.agent_id = ALEX_AGENT_ID.clone();
-    alex.post(Lib3hClientProtocol::JoinSpace(track_space.clone()))
-        .unwrap();
-    track_space.agent_id = BILLY_AGENT_ID.clone();
-    billy
-        .post(Lib3hClientProtocol::JoinSpace(track_space.clone()))
-        .unwrap();
-
-    // TODO check for join space response messages.
-
-    wait_did_work!(alex, billy);
-    wait_until_no_work!(alex, billy);
-
-    println!("DONE basic_two_setup DONE \n\n\n");
-}
-
-//
-fn basic_two_send_message(alex: &mut WrappedGhostLib3h, billy: &mut WrappedGhostLib3h) {
-    // Create message
-    let req_dm = DirectMessageData {
-        space_address: SPACE_ADDRESS_A.clone(),
-        request_id: "dm_1".to_string(),
-        to_agent_id: BILLY_AGENT_ID.clone(),
-        from_agent_id: ALEX_AGENT_ID.clone(),
-        content: "wah".into(),
-    };
-    // Send
-    println!("\nAlex sends DM to Billy...\n");
-    alex.post(Lib3hClientProtocol::SendDirectMessage(req_dm.clone()))
-        .unwrap();
-    let is_success_result = Box::new(Lib3hServerProtocolEquals(
-        Lib3hServerProtocol::SuccessResult(GenericResultData {
-            request_id: req_dm.clone().request_id,
-            space_address: SPACE_ADDRESS_A.clone(),
-            to_agent_id: ALEX_AGENT_ID.clone(),
-            result_info: "".into(),
-        }),
-    ));
-
-    let handle_send_direct_message = Box::new(Lib3hServerProtocolEquals(
-        Lib3hServerProtocol::HandleSendDirectMessage(req_dm.clone()),
-    ));
-
-    let processors = vec![is_success_result, handle_send_direct_message];
-    // Send / Receive request
-    assert_processed!(alex, billy, processors);
-
-    // Post response
-    let mut res_dm = req_dm.clone();
-    res_dm.to_agent_id = req_dm.from_agent_id.clone();
-    res_dm.from_agent_id = req_dm.to_agent_id.clone();
-    res_dm.content = format!("echo: {}", req_dm.content).as_bytes().into();
-    billy
-        .post(Lib3hClientProtocol::HandleSendDirectMessageResult(
-            res_dm.clone(),
-        ))
-        .unwrap();
-
-    let is_success_result = Box::new(Lib3hServerProtocolEquals(
-        Lib3hServerProtocol::SuccessResult(GenericResultData {
-            request_id: res_dm.clone().request_id,
-            space_address: SPACE_ADDRESS_A.clone(),
-            to_agent_id: BILLY_AGENT_ID.clone(),
-            result_info: "".into(),
-        }),
-    ));
-
-    let handle_send_direct_message_result = Box::new(Lib3hServerProtocolEquals(
-        Lib3hServerProtocol::SendDirectMessageResult(res_dm.clone()),
-    ));
-
-    let processors = vec![is_success_result, handle_send_direct_message_result];
-
-    assert_processed!(alex, billy, processors);
-}
-
-//
-fn basic_two_join_first(alex: &mut WrappedGhostLib3h, billy: &mut WrappedGhostLib3h) {
-    // Setup: Track before connecting
-
-    // A joins space
-    let mut track_space = SpaceData {
-        request_id: "track_a_1".into(),
-        space_address: SPACE_ADDRESS_A.clone(),
-        agent_id: ALEX_AGENT_ID.clone(),
-    };
-    println!("\n Alex joins space \n");
-    alex.post(Lib3hClientProtocol::JoinSpace(track_space.clone()))
-        .unwrap();
-    let (_did_work, _srv_msg_list) = alex.process().unwrap();
-
-    // Billy joins space
-    println!("\n Billy joins space \n");
-    track_space.agent_id = BILLY_AGENT_ID.clone();
-    billy
-        .post(Lib3hClientProtocol::JoinSpace(track_space.clone()))
-        .unwrap();
-    let (_did_work, _srv_msg_list) = billy.process().unwrap();
-
-    // Connect Alex to Billy
-    let req_connect = ConnectData {
-        // TODO Should be able to set a non blank request id
-        request_id: "".to_string(),
-        peer_uri: billy.advertise(),
-        network_id: NETWORK_A_ID.clone(),
-    };
-    println!("\n Alex connects to Billy \n");
-    alex.post(Lib3hClientProtocol::Connect(req_connect.clone()))
-        .unwrap();
-
-    wait_connect!(alex, req_connect, billy);
-
-    println!("DONE Setup for basic_two_multi_join() DONE \n\n\n");
-
-    wait_until_no_work!(alex, billy);
->>>>>>> 0841b007
-
-    */
-}+    ));*/
+
+}
