#[macro_use]
extern crate hexf;
mod utils;
#[macro_use]
extern crate lazy_static;
extern crate backtrace;
extern crate lib3h;
extern crate lib3h_protocol;
extern crate lib3h_sodium;
extern crate lib3h_zombie_actor as lib3h_ghost_actor;
extern crate regex;

#[macro_use]
extern crate log;
use holochain_tracing::test_span;

use lib3h_ghost_actor::{wait1_for_messages, wait_did_work};

use holochain_tracing::Span;
use lib3h::{
    dht::mirror_dht::MirrorDht,
    engine::{EngineConfig, GhostEngine, TransportConfig},
    transport::websocket::tls::TlsConfig,
};

use lib3h_ghost_actor::prelude::*;

use crate::lib3h::engine::CanAdvertise;
use lib3h_protocol::{data_types::*, protocol::*};
use lib3h_sodium::SodiumCryptoSystem;
use std::path::PathBuf;
use url::Url;
use utils::constants::*;
//--------------------------------------------------------------------------------------------------
// Test suites
//--------------------------------------------------------------------------------------------------

//--------------------------------------------------------------------------------------------------
// Logging
//--------------------------------------------------------------------------------------------------

// for this to actually show log entries you also have to run the tests like this:
// RUST_LOG=lib3h=debug cargo test -- --nocapture
fn enable_logging_for_test(enable: bool) {
    if std::env::var("RUST_LOG").is_err() {
        std::env::set_var("RUST_LOG", "trace");
    }
    let _ = env_logger::builder()
        .default_format_timestamp(false)
        .default_format_module_path(false)
        .is_test(enable)
        .try_init();
}

//--------------------------------------------------------------------------------------------------
// Engine Setup
//--------------------------------------------------------------------------------------------------

fn basic_setup_mock_bootstrap<'engine>(
    net: &str,
    name: &str,
    bs: Option<Vec<Url>>,
) -> GhostEngine<'engine> {
    let bootstrap_nodes = match bs {
        Some(s) => s,
        None => vec![],
    };
    let config = EngineConfig {
        transport_configs: vec![TransportConfig::Memory(net.into())],
        bootstrap_nodes,
        work_dir: PathBuf::new(),
        log_level: 'd',
        bind_url: Url::parse(format!("mem://{}", name).as_str()).unwrap(),
        dht_gossip_interval: 100,
        dht_timeout_threshold: 1000,
        dht_custom_config: vec![],
    };
    let engine = GhostEngine::new(
        Span::fixme(),
        Box::new(SodiumCryptoSystem::new()),
        config,
        name.into(),
        MirrorDht::new_with_config,
    )
    .unwrap();
    let p2p_binding = engine.advertise();
    info!(
        "basic_setup_mock(): test engine for {}, advertise: {}",
        name, p2p_binding
    );
    engine
}

fn basic_setup_mock<'engine>(net: &str, name: &str) -> GhostEngine<'engine> {
    basic_setup_mock_bootstrap(net, name, None)
}

fn basic_setup_wss<'engine>(name: &str) -> GhostEngine<'engine> {
    let config = EngineConfig {
        transport_configs: vec![TransportConfig::Websocket(TlsConfig::Unencrypted)],
        bootstrap_nodes: vec![],
        work_dir: PathBuf::new(),
        log_level: 'd',
        bind_url: Url::parse("wss://127.0.0.1:64519").unwrap(),
        dht_gossip_interval: 200,
        dht_timeout_threshold: 2000,
        dht_custom_config: vec![],
    };
    let engine = GhostEngine::new(
        Span::fixme(),
        Box::new(SodiumCryptoSystem::new()),
        config,
        name,
        MirrorDht::new_with_config,
    )
    .unwrap();
    let p2p_binding = engine.advertise();

    info!("test_engine advertise: {}", p2p_binding);
    engine
}

//--------------------------------------------------------------------------------------------------
// Utils
//--------------------------------------------------------------------------------------------------

//--------------------------------------------------------------------------------------------------
// Custom tests
//--------------------------------------------------------------------------------------------------

#[test]
fn basic_track_test_wss() {
    enable_logging_for_test(true);
    // Setup
    let mut engine: GhostEngine = basic_setup_wss("wss_test_node");
    basic_track_test(&mut engine);
}

#[test]
fn basic_track_test_mock() {
    enable_logging_for_test(true);
    // Setup
    let mut engine: GhostEngine = basic_setup_mock("alex", "basic_track_test_mock");
    basic_track_test(&mut engine);
}

fn basic_track_test<'engine>(mut engine: &mut GhostEngine<'engine>) {
    // Test
    let mut track_space = SpaceData {
        request_id: "track_a_1".into(),
        space_address: SPACE_ADDRESS_A.clone(),
        agent_id: ALEX_AGENT_ID.clone(),
    };

    // First track should succeed
    let mut parent_endpoint = engine
        .take_parent_endpoint()
        .unwrap()
        .as_context_endpoint_builder()
        .request_id_prefix("parent")
        .build::<()>();

    parent_endpoint
        .publish(
            test_span("publish join space"),
            ClientToLib3h::JoinSpace(track_space.clone()),
        )
        .unwrap();
    let handle_get_gossip_entry_list_regex =
        "HandleGetGossipingEntryList\\(GetListData \\{ space_address: HashString\\(\"SPACE_A\"\\), provider_agent_id: HashString\\(\"alex\"\\), request_id: \"[\\w\\d_~]*\" \\}\\)";

    let handle_get_authoring_entry_list_regex =
        "HandleGetAuthoringEntryList\\(GetListData \\{ space_address: HashString\\(\"SPACE_A\"\\), provider_agent_id: HashString\\(\"alex\"\\), request_id: \"[\\w\\d_~]*\" \\}\\)";

    let regexes = vec![
        handle_get_authoring_entry_list_regex,
        handle_get_gossip_entry_list_regex,
    ];

    wait1_for_messages!(engine, parent_endpoint, regexes);

    // Track same again, should fail
    track_space.request_id = "track_a_2".into();

    let f: GhostCallback<(), _, _> = Box::new(|&mut _user_data, _cb_data| Ok(()));
    parent_endpoint
        .request(
            test_span("publish join space again"),
            ClientToLib3h::JoinSpace(track_space.clone()),
            f,
        )
        .unwrap();

    wait_did_work!(engine);

    /*
    let handle_failure_result = Box::new(Lib3hServerProtocolEquals(
        Lib3hServerProtocol::FailureResult(GenericResultData {
            request_id: "track_a_2".to_string(),
            space_address: SPACE_ADDRESS_A.clone(),
            to_agent_id: ALEX_AGENT_ID.clone(),
            result_info: "Unknown error encountered: \'Already joined space\'.".into(),
        }),
<<<<<<< HEAD
    ));

    assert_one_processed!(engine, engine, handle_failure_result);
}

#[test]
#[ignore]
fn basic_two_nodes_mock() {
    enable_logging_for_test(true);
    // Launch tests on each setup
    for (test_fn, can_setup) in TWO_ENGINES_BASIC_TEST_FNS.iter() {
        launch_two_nodes_test_with_memory_network(*test_fn, *can_setup).unwrap();
    }
}

// Do general test with config
fn launch_two_nodes_test_with_memory_network(
    test_fn: TwoEnginesTestFn,
    can_setup: bool,
) -> Result<(), ()> {
    println!("");
    print_two_engines_test_name("IN-MEMORY TWO ENGINES TEST: ", test_fn);
    println!("=======================");

    // Setup
    let mut alex: WrappedGhostLib3h = basic_setup_mock("net", "alex");
    let mut billy: WrappedGhostLib3h = basic_setup_mock("net", "billy");
    if can_setup {
        basic_two_setup(&mut alex, &mut billy);
    }

    // Execute test
    test_fn(&mut alex, &mut billy);

    // Wrap-up test
    println!("==================");
    print_two_engines_test_name("IN-MEMORY TWO ENGINES TEST END: ", test_fn);

    // Done
    Ok(())
}

/// Empty function that triggers the test suite
fn setup_only(_alex: &mut WrappedGhostLib3h, _billy: &mut WrappedGhostLib3h) {
    // n/a
}

///
fn basic_two_setup(alex: &mut WrappedGhostLib3h, billy: &mut WrappedGhostLib3h) {
    // Connect Alex to Billy
    let req_connect = ConnectData {
        // TODO Should be able to specify a non blank string
        request_id: "".to_string(),
        peer_uri: billy.advertise(),
        network_id: NETWORK_A_ID.clone(),
    };

    alex.post(Lib3hClientProtocol::Connect(req_connect.clone()))
        .unwrap();

    wait_connect!(alex, req_connect, billy);

    // Alex joins space A
    println!("\n Alex joins space \n");
    let mut track_space = SpaceData {
        request_id: "track_a_1".into(),
        space_address: SPACE_ADDRESS_A.clone(),
        agent_id: ALEX_AGENT_ID.clone(),
    };

    track_space.agent_id = ALEX_AGENT_ID.clone();
    alex.post(Lib3hClientProtocol::JoinSpace(track_space.clone()))
        .unwrap();
    track_space.agent_id = BILLY_AGENT_ID.clone();
    billy
        .post(Lib3hClientProtocol::JoinSpace(track_space.clone()))
        .unwrap();

    // TODO check for join space response messages.

    wait_did_work!(alex);
    wait_did_work!(billy);
    wait_until_no_work!(alex);
    wait_until_no_work!(billy);

    println!("DONE basic_two_setup DONE \n\n\n");
}

//
fn basic_two_send_message(alex: &mut WrappedGhostLib3h, billy: &mut WrappedGhostLib3h) {
    // Create message
    let req_dm = DirectMessageData {
        space_address: SPACE_ADDRESS_A.clone(),
        request_id: "dm_1".to_string(),
        to_agent_id: BILLY_AGENT_ID.clone(),
        from_agent_id: ALEX_AGENT_ID.clone(),
        content: "wah".into(),
    };
    // Send
    println!("\nAlex sends DM to Billy...\n");
    alex.post(Lib3hClientProtocol::SendDirectMessage(req_dm.clone()))
        .unwrap();
    let is_success_result = Box::new(Lib3hServerProtocolEquals(
        Lib3hServerProtocol::SuccessResult(GenericResultData {
            request_id: req_dm.clone().request_id,
            space_address: SPACE_ADDRESS_A.clone(),
            to_agent_id: ALEX_AGENT_ID.clone(),
            result_info: "".into(),
        }),
    ));

    let handle_send_direct_message = Box::new(Lib3hServerProtocolEquals(
        Lib3hServerProtocol::HandleSendDirectMessage(req_dm.clone()),
    ));

    let processors = vec![is_success_result, handle_send_direct_message];
    // Send / Receive request
    assert_processed!(alex, billy, processors);

    // Post response
    let mut res_dm = req_dm.clone();
    res_dm.to_agent_id = req_dm.from_agent_id.clone();
    res_dm.from_agent_id = req_dm.to_agent_id.clone();
    res_dm.content = format!("echo: {}", req_dm.content).as_bytes().into();
    billy
        .post(Lib3hClientProtocol::HandleSendDirectMessageResult(
            res_dm.clone(),
        ))
        .unwrap();

    let is_success_result = Box::new(Lib3hServerProtocolEquals(
        Lib3hServerProtocol::SuccessResult(GenericResultData {
            request_id: res_dm.clone().request_id,
            space_address: SPACE_ADDRESS_A.clone(),
            to_agent_id: BILLY_AGENT_ID.clone(),
            result_info: "".into(),
        }),
    ));

    let handle_send_direct_message_result = Box::new(Lib3hServerProtocolEquals(
        Lib3hServerProtocol::SendDirectMessageResult(res_dm.clone()),
    ));

    let processors = vec![is_success_result, handle_send_direct_message_result];

    assert_processed!(alex, billy, processors);
}

//
fn basic_two_join_first(alex: &mut WrappedGhostLib3h, billy: &mut WrappedGhostLib3h) {
    // Setup: Track before connecting

    // A joins space
    let mut track_space = SpaceData {
        request_id: "track_a_1".into(),
        space_address: SPACE_ADDRESS_A.clone(),
        agent_id: ALEX_AGENT_ID.clone(),
    };
    println!("\n Alex joins space \n");
    alex.post(Lib3hClientProtocol::JoinSpace(track_space.clone()))
        .unwrap();
    let (_did_work, _srv_msg_list) = alex.process().unwrap();

    // Billy joins space
    println!("\n Billy joins space \n");
    track_space.agent_id = BILLY_AGENT_ID.clone();
    billy
        .post(Lib3hClientProtocol::JoinSpace(track_space.clone()))
        .unwrap();
    let (_did_work, _srv_msg_list) = billy.process().unwrap();

    // Connect Alex to Billy
    let req_connect = ConnectData {
        // TODO Should be able to set a non blank request id
        request_id: "".to_string(),
        peer_uri: billy.advertise(),
        network_id: NETWORK_A_ID.clone(),
    };
    println!("\n Alex connects to Billy \n");
    alex.post(Lib3hClientProtocol::Connect(req_connect.clone()))
        .unwrap();

    wait_connect!(alex, req_connect, billy);

    println!("DONE Setup for basic_two_multi_join() DONE \n\n\n");

    wait_until_no_work!(alex);
    wait_until_no_work!(billy);

    // Do Send DM test
    basic_two_send_message(alex, billy);
=======
    ));*/
>>>>>>> f4110fca
}<|MERGE_RESOLUTION|>--- conflicted
+++ resolved
@@ -201,199 +201,5 @@
             to_agent_id: ALEX_AGENT_ID.clone(),
             result_info: "Unknown error encountered: \'Already joined space\'.".into(),
         }),
-<<<<<<< HEAD
-    ));
-
-    assert_one_processed!(engine, engine, handle_failure_result);
-}
-
-#[test]
-#[ignore]
-fn basic_two_nodes_mock() {
-    enable_logging_for_test(true);
-    // Launch tests on each setup
-    for (test_fn, can_setup) in TWO_ENGINES_BASIC_TEST_FNS.iter() {
-        launch_two_nodes_test_with_memory_network(*test_fn, *can_setup).unwrap();
-    }
-}
-
-// Do general test with config
-fn launch_two_nodes_test_with_memory_network(
-    test_fn: TwoEnginesTestFn,
-    can_setup: bool,
-) -> Result<(), ()> {
-    println!("");
-    print_two_engines_test_name("IN-MEMORY TWO ENGINES TEST: ", test_fn);
-    println!("=======================");
-
-    // Setup
-    let mut alex: WrappedGhostLib3h = basic_setup_mock("net", "alex");
-    let mut billy: WrappedGhostLib3h = basic_setup_mock("net", "billy");
-    if can_setup {
-        basic_two_setup(&mut alex, &mut billy);
-    }
-
-    // Execute test
-    test_fn(&mut alex, &mut billy);
-
-    // Wrap-up test
-    println!("==================");
-    print_two_engines_test_name("IN-MEMORY TWO ENGINES TEST END: ", test_fn);
-
-    // Done
-    Ok(())
-}
-
-/// Empty function that triggers the test suite
-fn setup_only(_alex: &mut WrappedGhostLib3h, _billy: &mut WrappedGhostLib3h) {
-    // n/a
-}
-
-///
-fn basic_two_setup(alex: &mut WrappedGhostLib3h, billy: &mut WrappedGhostLib3h) {
-    // Connect Alex to Billy
-    let req_connect = ConnectData {
-        // TODO Should be able to specify a non blank string
-        request_id: "".to_string(),
-        peer_uri: billy.advertise(),
-        network_id: NETWORK_A_ID.clone(),
-    };
-
-    alex.post(Lib3hClientProtocol::Connect(req_connect.clone()))
-        .unwrap();
-
-    wait_connect!(alex, req_connect, billy);
-
-    // Alex joins space A
-    println!("\n Alex joins space \n");
-    let mut track_space = SpaceData {
-        request_id: "track_a_1".into(),
-        space_address: SPACE_ADDRESS_A.clone(),
-        agent_id: ALEX_AGENT_ID.clone(),
-    };
-
-    track_space.agent_id = ALEX_AGENT_ID.clone();
-    alex.post(Lib3hClientProtocol::JoinSpace(track_space.clone()))
-        .unwrap();
-    track_space.agent_id = BILLY_AGENT_ID.clone();
-    billy
-        .post(Lib3hClientProtocol::JoinSpace(track_space.clone()))
-        .unwrap();
-
-    // TODO check for join space response messages.
-
-    wait_did_work!(alex);
-    wait_did_work!(billy);
-    wait_until_no_work!(alex);
-    wait_until_no_work!(billy);
-
-    println!("DONE basic_two_setup DONE \n\n\n");
-}
-
-//
-fn basic_two_send_message(alex: &mut WrappedGhostLib3h, billy: &mut WrappedGhostLib3h) {
-    // Create message
-    let req_dm = DirectMessageData {
-        space_address: SPACE_ADDRESS_A.clone(),
-        request_id: "dm_1".to_string(),
-        to_agent_id: BILLY_AGENT_ID.clone(),
-        from_agent_id: ALEX_AGENT_ID.clone(),
-        content: "wah".into(),
-    };
-    // Send
-    println!("\nAlex sends DM to Billy...\n");
-    alex.post(Lib3hClientProtocol::SendDirectMessage(req_dm.clone()))
-        .unwrap();
-    let is_success_result = Box::new(Lib3hServerProtocolEquals(
-        Lib3hServerProtocol::SuccessResult(GenericResultData {
-            request_id: req_dm.clone().request_id,
-            space_address: SPACE_ADDRESS_A.clone(),
-            to_agent_id: ALEX_AGENT_ID.clone(),
-            result_info: "".into(),
-        }),
-    ));
-
-    let handle_send_direct_message = Box::new(Lib3hServerProtocolEquals(
-        Lib3hServerProtocol::HandleSendDirectMessage(req_dm.clone()),
-    ));
-
-    let processors = vec![is_success_result, handle_send_direct_message];
-    // Send / Receive request
-    assert_processed!(alex, billy, processors);
-
-    // Post response
-    let mut res_dm = req_dm.clone();
-    res_dm.to_agent_id = req_dm.from_agent_id.clone();
-    res_dm.from_agent_id = req_dm.to_agent_id.clone();
-    res_dm.content = format!("echo: {}", req_dm.content).as_bytes().into();
-    billy
-        .post(Lib3hClientProtocol::HandleSendDirectMessageResult(
-            res_dm.clone(),
-        ))
-        .unwrap();
-
-    let is_success_result = Box::new(Lib3hServerProtocolEquals(
-        Lib3hServerProtocol::SuccessResult(GenericResultData {
-            request_id: res_dm.clone().request_id,
-            space_address: SPACE_ADDRESS_A.clone(),
-            to_agent_id: BILLY_AGENT_ID.clone(),
-            result_info: "".into(),
-        }),
-    ));
-
-    let handle_send_direct_message_result = Box::new(Lib3hServerProtocolEquals(
-        Lib3hServerProtocol::SendDirectMessageResult(res_dm.clone()),
-    ));
-
-    let processors = vec![is_success_result, handle_send_direct_message_result];
-
-    assert_processed!(alex, billy, processors);
-}
-
-//
-fn basic_two_join_first(alex: &mut WrappedGhostLib3h, billy: &mut WrappedGhostLib3h) {
-    // Setup: Track before connecting
-
-    // A joins space
-    let mut track_space = SpaceData {
-        request_id: "track_a_1".into(),
-        space_address: SPACE_ADDRESS_A.clone(),
-        agent_id: ALEX_AGENT_ID.clone(),
-    };
-    println!("\n Alex joins space \n");
-    alex.post(Lib3hClientProtocol::JoinSpace(track_space.clone()))
-        .unwrap();
-    let (_did_work, _srv_msg_list) = alex.process().unwrap();
-
-    // Billy joins space
-    println!("\n Billy joins space \n");
-    track_space.agent_id = BILLY_AGENT_ID.clone();
-    billy
-        .post(Lib3hClientProtocol::JoinSpace(track_space.clone()))
-        .unwrap();
-    let (_did_work, _srv_msg_list) = billy.process().unwrap();
-
-    // Connect Alex to Billy
-    let req_connect = ConnectData {
-        // TODO Should be able to set a non blank request id
-        request_id: "".to_string(),
-        peer_uri: billy.advertise(),
-        network_id: NETWORK_A_ID.clone(),
-    };
-    println!("\n Alex connects to Billy \n");
-    alex.post(Lib3hClientProtocol::Connect(req_connect.clone()))
-        .unwrap();
-
-    wait_connect!(alex, req_connect, billy);
-
-    println!("DONE Setup for basic_two_multi_join() DONE \n\n\n");
-
-    wait_until_no_work!(alex);
-    wait_until_no_work!(billy);
-
-    // Do Send DM test
-    basic_two_send_message(alex, billy);
-=======
     ));*/
->>>>>>> f4110fca
 }