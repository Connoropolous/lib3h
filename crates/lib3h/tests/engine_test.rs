--- conflicted
+++ resolved
@@ -308,11 +308,7 @@
 fn basic_two_setup(alex: &mut Box<dyn NetworkEngine>, billy: &mut Box<dyn NetworkEngine>) {
     // Connect Alex to Billy
     let req_connect = ConnectData {
-<<<<<<< HEAD
-        // TODO bug in code requires this
-=======
         // TODO Should be able to specify a non blank string
->>>>>>> 21f80994
         request_id: "".to_string(),
         peer_uri: billy.advertise(),
         network_id: NETWORK_A_ID.clone(),
@@ -432,11 +428,6 @@
 
     // Connect Alex to Billy
     let req_connect = ConnectData {
-<<<<<<< HEAD
-        // TODO this is the only value which passes due to bugs in client
-=======
-        // TODO test request ids
->>>>>>> 21f80994
         request_id: "".to_string(),
         peer_uri: billy.advertise(),
         network_id: NETWORK_A_ID.clone(),
