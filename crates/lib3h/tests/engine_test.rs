--- conflicted
+++ resolved
@@ -14,11 +14,7 @@
 extern crate log;
 use holochain_tracing::test_span;
 
-<<<<<<< HEAD
-use lib3h_ghost_actor::wait1_for_messages;
-=======
 use lib3h_ghost_actor::{wait1_for_callback, wait1_for_messages};
->>>>>>> be5c8105
 
 use holochain_tracing::Span;
 use lib3h::{
@@ -186,33 +182,10 @@
     track_space.request_id = "track_a_2".into();
     let expected = "Response(Err(Lib3hError(Other(\"Already joined space\"))))";
 
-<<<<<<< HEAD
-    // let f: GhostCallback<Option<String>, _, _> = Box::new(|user_data, cb_data| {
-    //     // prints timeout for some reason..
-    //     user_data.replace(format!("{:?}", cb_data).to_string());
-    //     Ok(())
-    // });
-
-    // parent_endpoint
-    //     .request(
-    //         test_span("publish join space again"),
-    //         ClientToLib3h::JoinSpace(track_space.clone()),
-    //         f,
-    //     )
-    //     .unwrap();
-    // wait_did_work!(engine);
-    // wait_until_no_work!(parent_endpoint, user_data);
-    // let error_msg = "Response(Err(Lib3hError(Other(\"Already joined space\"))))";
-    // assert_eq!(
-    //     error_msg.to_string(),
-    //     user_data.unwrap_or("Callback not triggered".to_string())
-    // );
-=======
     wait1_for_callback!(
         engine,
         parent_endpoint,
         ClientToLib3h::JoinSpace(track_space),
         expected
     );
->>>>>>> be5c8105
 }