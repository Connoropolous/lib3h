extern crate lib3h;
extern crate lib3h_protocol;
#[macro_use]
extern crate lazy_static;
#[macro_use]
extern crate unwrap_to;
extern crate backtrace;

use lib3h::{
    dht::{dht_trait::Dht, mirror_dht::MirrorDht},
    engine::{RealEngine, RealEngineConfig},
    transport::{memory_mock::transport_memory::TransportMemory, transport_trait::Transport},
    transport_wss::TransportWss,
};
use lib3h_crypto_api::{FakeCryptoSystem, InsecureBuffer};
use lib3h_protocol::{
    data_types::*, network_engine::NetworkEngine, protocol_client::Lib3hClientProtocol,
    protocol_server::Lib3hServerProtocol, Address,
};

//--------------------------------------------------------------------------------------------------
// Typedefs
//--------------------------------------------------------------------------------------------------

type TwoNodesTestFn = fn(alex: &mut Box<dyn NetworkEngine>, billy: &mut Box<dyn NetworkEngine>);

//--------------------------------------------------------------------------------------------------
// Constants
//--------------------------------------------------------------------------------------------------

lazy_static! {
    pub static ref NETWORK_A_ID: String = "net_A".to_string();
    pub static ref ALEX_AGENT_ID: Address = "alex".to_string().into_bytes();
    pub static ref BILLY_AGENT_ID: Address = "billy".to_string().into_bytes();
    pub static ref SPACE_ADDRESS_A: Address = "SPACE_A".to_string().into_bytes();

    // List of tests
    pub static ref TWO_NODES_BASIC_TEST_FNS: Vec<TwoNodesTestFn> = vec![
        setup_only,
        basic_two_send_message,
    ];
}

//--------------------------------------------------------------------------------------------------
// Engine Setup
//--------------------------------------------------------------------------------------------------

<<<<<<< HEAD
fn basic_setup_mock(name: &str) -> RealEngine<TransportMemory, InsecureBuffer, FakeCryptoSystem> {
=======
fn basic_setup_mock(name: &str) -> RealEngine<TransportMemory, MirrorDht> {
>>>>>>> 83353486
    let config = RealEngineConfig {
        socket_type: "mem".into(),
        bootstrap_nodes: vec![],
        work_dir: String::new(),
        log_level: 'd',
        bind_url: format!("mem://{}", name),
        dht_custom_config: vec![],
    };
    let engine = RealEngine::new_mock(config, name.into(), MirrorDht::new_with_config).unwrap();
    let p2p_binding = engine.advertise();
    println!(
        "basic_setup_mock(): test engine for {}, advertise: {}",
        name, p2p_binding
    );
    engine
}

<<<<<<< HEAD
fn basic_setup_wss(
) -> RealEngine<TransportWss<std::net::TcpStream>, InsecureBuffer, FakeCryptoSystem> {
=======
fn basic_setup_wss() -> RealEngine<TransportWss<std::net::TcpStream>, MirrorDht> {
>>>>>>> 83353486
    let config = RealEngineConfig {
        socket_type: "ws".into(),
        bootstrap_nodes: vec![],
        work_dir: String::new(),
        log_level: 'd',
        bind_url: format!("FIXME"),
        dht_custom_config: vec![],
    };
    let engine =
        RealEngine::new(config, "test_engine_wss".into(), MirrorDht::new_with_config).unwrap();
    let p2p_binding = engine.advertise();
    println!("test_engine advertise: {}", p2p_binding);
    engine
}

//--------------------------------------------------------------------------------------------------
// Utils
//--------------------------------------------------------------------------------------------------

fn print_two_nodes_test_name(print_str: &str, test_fn: TwoNodesTestFn) {
    print_test_name(print_str, test_fn as *mut std::os::raw::c_void);
}

/// Print name of test function
fn print_test_name(print_str: &str, test_fn: *mut std::os::raw::c_void) {
    backtrace::resolve(test_fn, |symbol| {
        let mut full_name = symbol.name().unwrap().as_str().unwrap().to_string();
        let mut test_name = full_name.split_off("integration_test::".to_string().len());
        test_name.push_str("()");
        println!("{}{}", print_str, test_name);
    });
}

//--------------------------------------------------------------------------------------------------
// Custom tests
//--------------------------------------------------------------------------------------------------

#[test]
fn basic_connect_test_mock() {
    // Setup
    let mut engine_a = basic_setup_mock("basic_send_test_mock_node_a");
    let engine_b = basic_setup_mock("basic_send_test_mock_node_b");
    engine_a.run().unwrap();
    engine_b.run().unwrap();
    // Get URL
    let url_b = engine_b.advertise();
    println!("url_b: {}", url_b);
    // Send Connect Command
    let connect_msg = ConnectData {
        request_id: "connect_a_1".into(),
        peer_transport: url_b.clone(),
        network_id: NETWORK_A_ID.clone(),
    };
    engine_a
        .post(Lib3hClientProtocol::Connect(connect_msg.clone()))
        .unwrap();
    println!("\nengine_a.process()...");
    let (did_work, srv_msg_list) = engine_a.process().unwrap();
    println!("engine_a: {:?}", srv_msg_list);
    assert!(did_work);
    engine_a.terminate().unwrap();
    engine_b.terminate().unwrap();
}

#[test]
fn basic_track_test_wss() {
    // Setup
    let mut engine = basic_setup_wss();
    basic_track_test(&mut engine);
}

#[test]
fn basic_track_test_mock() {
    // Setup
    let mut engine = basic_setup_mock("basic_track_test_mock");
    basic_track_test(&mut engine);
}

<<<<<<< HEAD
fn basic_track_test<T: Transport>(engine: &mut RealEngine<T, InsecureBuffer, FakeCryptoSystem>) {
=======
fn basic_track_test<T: Transport, D: Dht>(engine: &mut RealEngine<T, D>) {
>>>>>>> 83353486
    // Start
    engine.run().unwrap();

    // Test
    let mut track_space = SpaceData {
        request_id: "track_a_1".into(),
        space_address: SPACE_ADDRESS_A.clone(),
        agent_id: ALEX_AGENT_ID.clone(),
    };
    // First track should succeed
    engine
        .post(Lib3hClientProtocol::JoinSpace(track_space.clone()))
        .unwrap();
    let (did_work, srv_msg_list) = engine.process().unwrap();
    assert!(did_work);
    assert_eq!(srv_msg_list.len(), 1);
    let res_msg = unwrap_to!(srv_msg_list[0] => Lib3hServerProtocol::SuccessResult);
    assert_eq!(res_msg.request_id, "track_a_1".to_string());
    assert_eq!(res_msg.space_address, SPACE_ADDRESS_A.as_slice());
    assert_eq!(res_msg.to_agent_id, ALEX_AGENT_ID.as_slice());
    println!(
        "SuccessResult info: {}",
        std::str::from_utf8(res_msg.result_info.as_slice()).unwrap()
    );
    // Track same again, should fail
    track_space.request_id = "track_a_2".into();
    engine
        .post(Lib3hClientProtocol::JoinSpace(track_space))
        .unwrap();
    let (did_work, srv_msg_list) = engine.process().unwrap();
    assert!(did_work);
    assert_eq!(srv_msg_list.len(), 1);
    let res_msg = unwrap_to!(srv_msg_list[0] => Lib3hServerProtocol::FailureResult);
    assert_eq!(res_msg.request_id, "track_a_2".to_string());
    assert_eq!(res_msg.space_address, SPACE_ADDRESS_A.as_slice());
    assert_eq!(res_msg.to_agent_id, ALEX_AGENT_ID.as_slice());
    println!(
        "FailureResult info: {}",
        std::str::from_utf8(res_msg.result_info.as_slice()).unwrap()
    );
    // Done
    engine.terminate().unwrap();
}

#[test]
fn basic_two_nodes_mock() {
    // Launch tests on each setup
    for test_fn in TWO_NODES_BASIC_TEST_FNS.iter() {
        launch_two_nodes_test_with_memory_network(*test_fn).unwrap();
    }
}

// Do general test with config
fn launch_two_nodes_test_with_memory_network(test_fn: TwoNodesTestFn) -> Result<(), ()> {
    println!("");
    print_two_nodes_test_name("IN-MEMORY TWO NODE TEST: ", test_fn);
    println!("=======================");

    // Setup
    let mut alex: Box<dyn NetworkEngine> = Box::new(basic_setup_mock("alex"));
    let mut billy: Box<dyn NetworkEngine> = Box::new(basic_setup_mock("billy"));
    basic_two_setup(&mut alex, &mut billy);

    // Execute test
    test_fn(&mut alex, &mut billy);

    // Wrap-up test
    println!("==================");
    print_two_nodes_test_name("IN-MEMORY TEST END: ", test_fn);
    // Terminate nodes
    alex.terminate().unwrap();
    billy.terminate().unwrap();

    Ok(())
}

/// Empty function that triggers the test suite
fn setup_only(_alex: &mut Box<dyn NetworkEngine>, _billy: &mut Box<dyn NetworkEngine>) {
    // n/a
}

///
fn basic_two_setup(alex: &mut Box<dyn NetworkEngine>, billy: &mut Box<dyn NetworkEngine>) {
    // Start
    alex.run().unwrap();
    billy.run().unwrap();

    // Connect A to B
    let req_connect = ConnectData {
        request_id: "connect".to_string(),
        peer_transport: billy.advertise(),
        network_id: NETWORK_A_ID.clone(),
    };
    alex.post(Lib3hClientProtocol::Connect(req_connect.clone()))
        .unwrap();
    let (did_work, srv_msg_list) = alex.process().unwrap();
    assert!(did_work);
    assert_eq!(srv_msg_list.len(), 1);
    let connected_msg = unwrap_to!(srv_msg_list[0] => Lib3hServerProtocol::Connected);
    println!("connected_msg = {:?}", connected_msg);
    assert_eq!(connected_msg.network_transport, req_connect.peer_transport);
    // More process: Have Billy process P2p::PeerAddress of alex
    let (_did_work, _srv_msg_list) = billy.process().unwrap();
    let (_did_work, _srv_msg_list) = alex.process().unwrap();

    // A joins space
    let mut track_space = SpaceData {
        request_id: "track_a_1".into(),
        space_address: SPACE_ADDRESS_A.clone(),
        agent_id: ALEX_AGENT_ID.clone(),
    };
    alex.post(Lib3hClientProtocol::JoinSpace(track_space.clone()))
        .unwrap();
    let (_did_work, _srv_msg_list) = alex.process().unwrap();

    // More process?
    let (_did_work, _srv_msg_list) = billy.process().unwrap();
    //let (_did_work, _srv_msg_list) = alex.process().unwrap();
    // More process?

    // Billy
    track_space.agent_id = BILLY_AGENT_ID.clone();
    billy
        .post(Lib3hClientProtocol::JoinSpace(track_space.clone()))
        .unwrap();
    let (_did_work, _srv_msg_list) = billy.process().unwrap();

    // More process?
    let (_did_work, _srv_msg_list) = alex.process().unwrap();
    //    let (_did_work, _srv_msg_list) = billy.process().unwrap();
    //    let (_did_work, _srv_msg_list) = alex.process().unwrap();
    // More process?

    println!("DONE basic_two_setup DONE \n\n\n");
}

//
fn basic_two_send_message(alex: &mut Box<dyn NetworkEngine>, billy: &mut Box<dyn NetworkEngine>) {
    let req_dm = DirectMessageData {
        space_address: SPACE_ADDRESS_A.clone(),
        request_id: "dm_1".to_string(),
        to_agent_id: BILLY_AGENT_ID.clone(),
        from_agent_id: ALEX_AGENT_ID.clone(),
        content: "wah".as_bytes().to_vec(),
    };
    alex.post(Lib3hClientProtocol::SendDirectMessage(req_dm.clone()))
        .unwrap();
    let (did_work, srv_msg_list) = alex.process().unwrap();
    assert!(did_work);
    assert_eq!(srv_msg_list.len(), 0);
    let (did_work, srv_msg_list) = billy.process().unwrap();
    assert!(did_work);
    assert_eq!(srv_msg_list.len(), 1);
    let msg = unwrap_to!(srv_msg_list[0] => Lib3hServerProtocol::HandleSendDirectMessage);
    assert_eq!(msg, &req_dm);
    let content = std::str::from_utf8(msg.content.as_slice()).unwrap();
    println!("HandleSendDirectMessage: {}", content);

    // TODO: Post response
    //    let mut res_dm = req_dm.clone();
    //    res_dm.to_agent_id = req_dm.from_agent_id.clone();
    //    res_dm.from_agent_id = req_dm.to_agent_id.clone();
    //    res_dm.content = format!("echo: {}", content).as_bytes().to_vec();
    //    billy.post(Lib3hClientProtocol::HandleSendDirectMessageResult(res_dm.clone()))
    //        .unwrap();
    //    let (did_work, srv_msg_list) = billy.process().unwrap();
    //    assert!(did_work);
    //    assert_eq!(srv_msg_list.len(), 0);
    //    let (did_work, srv_msg_list) = alex.process().unwrap();
    //    assert!(did_work);
    //    assert_eq!(srv_msg_list.len(), 1);
    //    let msg = unwrap_to!(srv_msg_list[0] => Lib3hServerProtocol::SendDirectMessageResult);
    //    assert_eq!(msg, &res_dm);
    //    let content = std::str::from_utf8(msg.content.as_slice()).unwrap();
    //    println!("SendDirectMessageResult: {}", content);
}<|MERGE_RESOLUTION|>--- conflicted
+++ resolved
@@ -45,11 +45,9 @@
 // Engine Setup
 //--------------------------------------------------------------------------------------------------
 
-<<<<<<< HEAD
-fn basic_setup_mock(name: &str) -> RealEngine<TransportMemory, InsecureBuffer, FakeCryptoSystem> {
-=======
-fn basic_setup_mock(name: &str) -> RealEngine<TransportMemory, MirrorDht> {
->>>>>>> 83353486
+fn basic_setup_mock(
+    name: &str,
+) -> RealEngine<TransportMemory, MirrorDht, InsecureBuffer, FakeCryptoSystem> {
     let config = RealEngineConfig {
         socket_type: "mem".into(),
         bootstrap_nodes: vec![],
@@ -67,12 +65,8 @@
     engine
 }
 
-<<<<<<< HEAD
 fn basic_setup_wss(
-) -> RealEngine<TransportWss<std::net::TcpStream>, InsecureBuffer, FakeCryptoSystem> {
-=======
-fn basic_setup_wss() -> RealEngine<TransportWss<std::net::TcpStream>, MirrorDht> {
->>>>>>> 83353486
+) -> RealEngine<TransportWss<std::net::TcpStream>, MirrorDht, InsecureBuffer, FakeCryptoSystem> {
     let config = RealEngineConfig {
         socket_type: "ws".into(),
         bootstrap_nodes: vec![],
@@ -151,11 +145,9 @@
     basic_track_test(&mut engine);
 }
 
-<<<<<<< HEAD
-fn basic_track_test<T: Transport>(engine: &mut RealEngine<T, InsecureBuffer, FakeCryptoSystem>) {
-=======
-fn basic_track_test<T: Transport, D: Dht>(engine: &mut RealEngine<T, D>) {
->>>>>>> 83353486
+fn basic_track_test<T: Transport, D: Dht>(
+    engine: &mut RealEngine<T, D, InsecureBuffer, FakeCryptoSystem>,
+) {
     // Start
     engine.run().unwrap();
 
