#[macro_use]
mod utils;
#[macro_use]
extern crate lazy_static;
#[macro_use]
extern crate unwrap_to;
extern crate backtrace;
#[macro_use]
extern crate log;
extern crate holochain_persistence_api;
extern crate lib3h;
extern crate lib3h_protocol;
extern crate multihash;

mod node_mock;
mod test_suites;

use lib3h::{
    dht::mirror_dht::MirrorDht,
<<<<<<< HEAD
    engine::{GhostEngine, RealEngineConfig},
=======
    engine::{ghost_engine_wrapper::WrappedGhostLib3h, EngineConfig, GhostEngine},
>>>>>>> 223e9733
    error::Lib3hResult,
};
use lib3h_protocol::Address;
use node_mock::NodeMock;
use test_suites::{
    three_basic::*, two_basic::*, two_connection::*, two_get_lists::*, two_spaces::*,
};
use url::Url;
use utils::constants::*;

//--------------------------------------------------------------------------------------------------
// Logging
//--------------------------------------------------------------------------------------------------

// for this to actually show log entries you also have to run the tests like this:
// RUST_LOG=lib3h=debug cargo test -- --nocapture
fn enable_logging_for_test(enable: bool) {
    // wait a bit because of non monotonic clock,
    // otherwise we could get negative substraction panics
    // TODO #211
    std::thread::sleep(std::time::Duration::from_millis(5));
    if std::env::var("RUST_LOG").is_err() {
        std::env::set_var("RUST_LOG", "trace");
    }
    let _ = env_logger::builder()
        .default_format_timestamp(false)
        .default_format_module_path(false)
        .is_test(enable)
        .try_init();
}

//--------------------------------------------------------------------------------------------------
// Engine factories
//--------------------------------------------------------------------------------------------------

<<<<<<< HEAD
fn construct_mock_engine(
    config: &RealEngineConfig,
    name: &str,
) -> Lib3hResult<Box<dyn NetworkEngine>> {
    let engine = GhostEngine::new_mock(
=======
fn construct_mock_engine(config: &EngineConfig, name: &str) -> Lib3hResult<WrappedGhostLib3h> {
    let engine: GhostEngine = GhostEngine::new_mock(
>>>>>>> 223e9733
        Box::new(lib3h_sodium::SodiumCryptoSystem::new()),
        config.clone(),
        name.into(),
        MirrorDht::new_with_config,
    )
    .unwrap();
    let engine = WrappedGhostLib3h::new(name, engine);
    let p2p_binding = engine.advertise();
    println!(
        "construct_mock_engine(): test engine for {}, advertise: {}",
        name, p2p_binding
    );
    Ok(engine)
}

//--------------------------------------------------------------------------------------------------
// Node Setup
//--------------------------------------------------------------------------------------------------

pub type NodeFactory = fn(name: &str, agent_id_arg: Address) -> NodeMock;

fn setup_memory_node(name: &str, agent_id_arg: Address, fn_name: &str) -> NodeMock {
    let fn_name = fn_name.replace("::", "__");
    let config = EngineConfig {
        //tls_config: TlsConfig::Unencrypted,
        socket_type: "mem".into(),
        bootstrap_nodes: vec![],
        work_dir: String::new(),
        log_level: 'd',
        bind_url: Url::parse(format!("mem://{}/{}", fn_name, name).as_str()).unwrap(),
        dht_gossip_interval: 500,
        dht_timeout_threshold: 3000,
        dht_custom_config: vec![],
    };
    NodeMock::new_with_config(name, agent_id_arg, config, construct_mock_engine)
}

// FIXME
//fn setup_wss_node(
//    name: &str,
//    agent_id_arg: Address,
//    tls_config: TlsConfig,
//    fn_name: &str,
//) -> NodeMock {
//    let fn_name = fn_name.replace("::", "__");
//    let port = generate_port();
//    let protocol = match tls_config {
//        TlsConfig::Unencrypted => "ws",
//        TlsConfig::SuppliedCertificate(_) | TlsConfig::FakeServer => "wss",
//    };
//    let bind_url = Url::parse(format!("{}://127.0.0.1:{}/{}", protocol, port, fn_name).as_str())
//        .expect("invalid web socket url");
//
//    let config = EngineConfig {
//        tls_config: tls_config,
//        socket_type: protocol.into(),
//        bootstrap_nodes: vec![],
//        work_dir: String::new(),
//        log_level: 'd',
//        bind_url,
//        dht_gossip_interval: 500,
//        dht_timeout_threshold: 3005,
//        dht_custom_config: vec![],
//    };
//    NodeMock::new_with_config(name, agent_id_arg, config, construct_mock_engine)
//}

//--------------------------------------------------------------------------------------------------
// Utils
//--------------------------------------------------------------------------------------------------

/// Get function name as a String by using backtrace
fn fn_name(test_fn: *mut std::os::raw::c_void) -> String {
    let mut fn_name = String::new();
    backtrace::resolve(test_fn, |symbol| {
        let mut full_name = symbol.name().unwrap().as_str().unwrap().to_string();
        fn_name = full_name.split_off("integration_test::test_suites::".to_string().len());
    });
    fn_name
}

/// Print name of test function
fn print_test_name(print_str: &str, test_fn: *mut std::os::raw::c_void) {
    let mut fn_name = fn_name(test_fn);
    fn_name.push_str("()");
    println!("{}{}", print_str, fn_name);
}

//--------------------------------------------------------------------------------------------------
// Test launchers
//--------------------------------------------------------------------------------------------------

// -- Memory Transport Tests --
#[test]
#[ignore]
fn test_two_memory_nodes_basic_suite() {
    enable_logging_for_test(true);
    for (test_fn, can_setup) in TWO_NODES_BASIC_TEST_FNS.iter() {
        launch_two_memory_nodes_test(*test_fn, *can_setup).unwrap();
    }
}

#[test]
#[ignore]
fn test_two_memory_nodes_get_lists_suite() {
    enable_logging_for_test(true);
    for (test_fn, can_setup) in TWO_NODES_GET_LISTS_TEST_FNS.iter() {
        launch_two_memory_nodes_test(*test_fn, *can_setup).unwrap();
    }
}

#[test]
#[ignore]
fn test_two_memory_nodes_spaces_suite() {
    enable_logging_for_test(true);
    for (test_fn, can_setup) in TWO_NODES_SPACES_TEST_FNS.iter() {
        launch_two_memory_nodes_test(*test_fn, *can_setup).unwrap();
    }
}

#[test]
#[ignore]
fn test_three_memory_nodes_basic_suite() {
    enable_logging_for_test(true);
    for (test_fn, can_setup) in THREE_NODES_BASIC_TEST_FNS.iter() {
        launch_three_memory_nodes_test(*test_fn, *can_setup).unwrap();
    }
}
#[test]
#[ignore]
fn test_two_memory_nodes_connection_suite() {
    enable_logging_for_test(true);
    for (test_fn, can_setup) in TWO_NODES_CONNECTION_TEST_FNS.iter() {
        launch_two_memory_nodes_test(*test_fn, *can_setup).unwrap();
    }
}

// Do general test with config
fn launch_two_memory_nodes_test(test_fn: TwoNodesTestFn, can_setup: bool) -> Result<(), ()> {
    let test_fn_ptr = test_fn as *mut std::os::raw::c_void;
    println!("");
    print_test_name("IN-MEMORY TWO NODES TEST: ", test_fn_ptr);
    println!("========================");

    // Setup
    let mut alex = setup_memory_node("alex", ALEX_AGENT_ID.clone(), &fn_name(test_fn_ptr));
    let mut billy = setup_memory_node("billy", BILLY_AGENT_ID.clone(), &fn_name(test_fn_ptr));
    if can_setup {
        setup_two_nodes(&mut alex, &mut billy);
    }

    // Execute test
    test_fn(&mut alex, &mut billy);

    // Wrap-up test
    println!("========================");
    print_test_name("IN-MEMORY TWO NODES TEST END: ", test_fn_ptr);

    // Done
    Ok(())
}

// Do general test with config
fn launch_three_memory_nodes_test(test_fn: ThreeNodesTestFn, can_setup: bool) -> Result<(), ()> {
    let test_fn_ptr = test_fn as *mut std::os::raw::c_void;
    println!("");
    print_test_name("IN-MEMORY THREE NODES TEST: ", test_fn_ptr);
    println!("==========================");

    // Setup
    let mut alex = setup_memory_node("alex", ALEX_AGENT_ID.clone(), &fn_name(test_fn_ptr));
    let mut billy = setup_memory_node("billy", BILLY_AGENT_ID.clone(), &fn_name(test_fn_ptr));
    let mut camille = setup_memory_node("camille", CAMILLE_AGENT_ID.clone(), &fn_name(test_fn_ptr));
    if can_setup {
        setup_three_nodes(&mut alex, &mut billy, &mut camille);
    }

    // Execute test
    test_fn(&mut alex, &mut billy, &mut camille);

    // Wrap-up test
    println!("==========================");
    print_test_name("IN-MEMORY THREE NODES TEST END: ", test_fn_ptr);

    // Done
    Ok(())
}

// -- Wss Transport Tests --
// FIXME
//#[test]
//fn test_two_wss_nodes_basic_suite() {
//    enable_logging_for_test(true);
//    for (test_fn, can_setup) in TWO_NODES_BASIC_TEST_FNS.iter() {
//        launch_two_wss_nodes_test(*test_fn, TlsConfig::Unencrypted, *can_setup).unwrap();
//    }
//}
//
//#[test]
//fn test_two_wss_nodes_get_lists_suite() {
//    enable_logging_for_test(true);
//    for (test_fn, can_setup) in TWO_NODES_GET_LISTS_TEST_FNS.iter() {
//        launch_two_wss_nodes_test(*test_fn, TlsConfig::Unencrypted, *can_setup).unwrap();
//    }
//}
//
//#[test]
//fn test_two_wss_nodes_spaces_suite() {
//    enable_logging_for_test(true);
//    for (test_fn, can_setup) in TWO_NODES_SPACES_TEST_FNS.iter() {
//        launch_two_wss_nodes_test(*test_fn, TlsConfig::Unencrypted, *can_setup).unwrap();
//    }
//}
//
//#[test]
//fn test_three_wss_nodes_basic_suite() {
//    enable_logging_for_test(true);
//    for (test_fn, can_setup) in THREE_NODES_BASIC_TEST_FNS.iter() {
//        launch_three_wss_nodes_test(*test_fn, TlsConfig::Unencrypted, *can_setup).unwrap();
//    }
//}
//
//#[test]
//fn test_two_wss_nodes_connection_suite() {
//    enable_logging_for_test(true);
//    for (test_fn, can_setup) in TWO_NODES_CONNECTION_TEST_FNS.iter() {
//        launch_two_wss_nodes_test(*test_fn, TlsConfig::Unencrypted, *can_setup).unwrap();
//    }
//}
//
//// -- Wss+Tls Transport Tests --
//#[test]
//fn test_two_wss_tls_nodes_basic_suite() {
//    enable_logging_for_test(true);
//    for (test_fn, can_setup) in TWO_NODES_BASIC_TEST_FNS.iter() {
//        launch_two_wss_nodes_test(*test_fn, TlsConfig::FakeServer, *can_setup).unwrap();
//    }
//}
//
//#[test]
//fn test_two_wss_tls_nodes_get_lists_suite() {
//    enable_logging_for_test(true);
//    for (test_fn, can_setup) in TWO_NODES_GET_LISTS_TEST_FNS.iter() {
//        launch_two_wss_nodes_test(*test_fn, TlsConfig::FakeServer, *can_setup).unwrap();
//    }
//}
//
//#[test]
//fn test_two_wss_tls_nodes_spaces_suite() {
//    enable_logging_for_test(true);
//    for (test_fn, can_setup) in TWO_NODES_SPACES_TEST_FNS.iter() {
//        launch_two_wss_nodes_test(*test_fn, TlsConfig::FakeServer, *can_setup).unwrap();
//    }
//}
//
//#[test]
//fn test_three_wss_tls_nodes_basic_suite() {
//    enable_logging_for_test(true);
//    for (test_fn, can_setup) in THREE_NODES_BASIC_TEST_FNS.iter() {
//        launch_three_wss_nodes_test(*test_fn, TlsConfig::FakeServer, *can_setup).unwrap();
//    }
//}
//
//#[test]
//fn test_two_wss_tls_nodes_connection_suite() {
//    enable_logging_for_test(true);
//    for (test_fn, can_setup) in TWO_NODES_CONNECTION_TEST_FNS.iter() {
//        launch_two_wss_nodes_test(*test_fn, TlsConfig::FakeServer, *can_setup).unwrap();
//    }
//}
//
//// Do general test with config
//fn launch_two_wss_nodes_test(
//    test_fn: TwoNodesTestFn,
//    tls_config: TlsConfig,
//    can_setup: bool,
//) -> Result<(), ()> {
//    let test_fn_ptr = test_fn as *mut std::os::raw::c_void;
//    println!("");
//    print_test_name(
//        format!("WSS TWO NODES TEST ({:?}): ", tls_config.clone()).as_str(),
//        test_fn_ptr,
//    );
//    println!("========================");
//
//    // Setup
//    let mut alex = setup_wss_node(
//        "alex",
//        ALEX_AGENT_ID.clone(),
//        tls_config.clone(),
//        &fn_name(test_fn_ptr),
//    );
//    let mut billy = setup_wss_node(
//        "billy",
//        BILLY_AGENT_ID.clone(),
//        tls_config.clone(),
//        &fn_name(test_fn_ptr),
//    );
//    if can_setup {
//        setup_two_nodes(&mut alex, &mut billy);
//    }
//
//    // Execute test
//    test_fn(&mut alex, &mut billy);
//
//    // Wrap-up test
//    println!("========================");
//    print_test_name(
//        format!("WSS TWO NODES TEST END ({:?}):", tls_config.clone()).as_str(),
//        test_fn_ptr,
//    );
//
//    // Done
//    Ok(())
//}
//
//// Do general test with config
//fn launch_three_wss_nodes_test(
//    test_fn: ThreeNodesTestFn,
//    tls_config: TlsConfig,
//    can_setup: bool,
//) -> Result<(), ()> {
//    let test_fn_ptr = test_fn as *mut std::os::raw::c_void;
//    println!("");
//    print_test_name(
//        format!("WSS THREE NODES TEST ({:?}):", tls_config.clone()).as_str(),
//        test_fn_ptr,
//    );
//
//    println!("==========================");
//
//    // Setup
//    let mut alex = setup_wss_node(
//        "alex",
//        ALEX_AGENT_ID.clone(),
//        tls_config.clone(),
//        &fn_name(test_fn_ptr),
//    );
//    let mut billy = setup_wss_node(
//        "billy",
//        BILLY_AGENT_ID.clone(),
//        tls_config.clone(),
//        &fn_name(test_fn_ptr),
//    );
//    let mut camille = setup_wss_node(
//        "camille",
//        CAMILLE_AGENT_ID.clone(),
//        tls_config.clone(),
//        &fn_name(test_fn_ptr),
//    );
//    if can_setup {
//        setup_three_nodes(&mut alex, &mut billy, &mut camille);
//    }
//
//    // Execute test
//    test_fn(&mut alex, &mut billy, &mut camille);
//
//    // Wrap-up test
//    println!("==========================");
//    print_test_name(
//        format!("WSS THREE NODES TEST END ({:?}):", tls_config.clone()).as_str(),
//        test_fn_ptr,
//    );
//
//    // Done
//    Ok(())
//}<|MERGE_RESOLUTION|>--- conflicted
+++ resolved
@@ -17,11 +17,7 @@
 
 use lib3h::{
     dht::mirror_dht::MirrorDht,
-<<<<<<< HEAD
-    engine::{GhostEngine, RealEngineConfig},
-=======
     engine::{ghost_engine_wrapper::WrappedGhostLib3h, EngineConfig, GhostEngine},
->>>>>>> 223e9733
     error::Lib3hResult,
 };
 use lib3h_protocol::Address;
@@ -57,16 +53,8 @@
 // Engine factories
 //--------------------------------------------------------------------------------------------------
 
-<<<<<<< HEAD
-fn construct_mock_engine(
-    config: &RealEngineConfig,
-    name: &str,
-) -> Lib3hResult<Box<dyn NetworkEngine>> {
-    let engine = GhostEngine::new_mock(
-=======
 fn construct_mock_engine(config: &EngineConfig, name: &str) -> Lib3hResult<WrappedGhostLib3h> {
     let engine: GhostEngine = GhostEngine::new_mock(
->>>>>>> 223e9733
         Box::new(lib3h_sodium::SodiumCryptoSystem::new()),
         config.clone(),
         name.into(),
