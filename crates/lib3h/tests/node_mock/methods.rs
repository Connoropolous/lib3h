--- conflicted
+++ resolved
@@ -47,7 +47,6 @@
 
 /// Connection & Space managing
 impl NodeMock {
-<<<<<<< HEAD
     /// Disconnect the NetworkEngine by destroying it.
     pub fn disconnect(&mut self) {
         let mut dummy_config = self.config.clone();
@@ -90,13 +89,8 @@
         Ok(())
     }
 }
-
-/// Connection & Space managing
-impl NodeMock {
-    pub fn connect_to(&mut self, uri: &Url) -> Lib3hResult<()> {
-=======
+    /// Connect to another peer via its uri
     pub fn connect_to(&mut self, uri: &Url) -> Lib3hProtocolResult<()> {
->>>>>>> 520692eb
         let req_connect = ConnectData {
             request_id: self.generate_request_id(),
             peer_uri: uri.clone(),
