--- conflicted
+++ resolved
@@ -55,17 +55,10 @@
         let mut dummy_config = self.config.clone();
         dummy_config.bind_url =
             Url::parse(&format!("{}/dummy", self.config.bind_url.as_str())).unwrap();
-<<<<<<< HEAD
-        self.engine = (self.engine_factory)(&dummy_config, "__dummy")
-            .expect("Failed to create dummy GhostEngine");
-        self.engine = (self.engine_factory)(&self.config, &self.name)
-            .expect("Failed to re-create GhostEngine");
-=======
         self.engine =
             (self.engine_factory)(&dummy_config, "__dummy").expect("Failed to create dummy Engine");
         self.engine =
             (self.engine_factory)(&self.config, &self.name).expect("Failed to re-create Engine");
->>>>>>> 223e9733
         self.my_advertise = self.engine.advertise();
     }
 
