pub mod chain_store;
pub mod entry_store;
pub mod methods;

use self::chain_store::ChainStore;
use lib3h::{
    engine::{ghost_engine_wrapper::WrappedGhostLib3h, EngineConfig},
    error::Lib3hResult,
};
use lib3h_protocol::{protocol_server::Lib3hServerProtocol, Address};
use std::collections::{HashMap, HashSet};
use url::Url;

static TIMEOUT_MS: usize = 5000;

pub type EngineFactory = fn(config: &EngineConfig, name: &str) -> Lib3hResult<WrappedGhostLib3h>;

/// Mock of a node handling one agent with multiple Spaces
/// i.e. a conductor mock
pub struct NodeMock {
    /// Temp dir used for persistence
    /// Need to hold the tempdir to keep it alive, otherwise we will get a dir error.
    //_maybe_temp_dir: Option<tempfile::TempDir>,
    /// The Node's networking engine
    pub engine: WrappedGhostLib3h,
    /// Config used by the engine
    pub config: EngineConfig,
    /// Factory used to create the engine
    engine_factory: EngineFactory,
    /// The node's simulated agentId
    pub agent_id: Address,
    /// The node's uri
    my_advertise: Url,
    /// This node's handle
    pub name: String,
    /// Keep track of the URIs used when calling `connect()`
    /// in order to do `reconnect()`
    connected_list: HashSet<Url>,

    /// Sent messages logs
    request_log: Vec<String>,
    request_count: usize,
    /// Received messages logs
    recv_msg_log: Vec<Lib3hServerProtocol>,

    /// Datastores per Space
    chain_store_list: HashMap<Address, ChainStore>,
    /// List of joined spaces
    joined_space_list: HashSet<Address>,
    /// Space currently in use
    pub current_space: Option<Address>,
}

/// Constructors
impl NodeMock {
    pub fn new_with_config(
        name: &str,
        agent_id_arg: Address,
        config: EngineConfig,
        engine_factory: EngineFactory,
        //_maybe_temp_dir: Option<tempfile::TempDir>,
    ) -> Self {
        debug!(
            "new NodeMock '{:?}' with config: {:?}",
            agent_id_arg, config,
        );

<<<<<<< HEAD
        let engine = engine_factory(&config, name).expect("Failed to create GhostEngine");
=======
        let engine = engine_factory(&config, name).expect("Failed to create Engine");
>>>>>>> 223e9733
        let my_advertise = engine.advertise();
        NodeMock {
            // _maybe_temp_dir,
            engine,
            config,
            engine_factory,
            agent_id: agent_id_arg.clone(),
            request_log: Vec::new(),
            request_count: 0,
            recv_msg_log: Vec::new(),
            chain_store_list: HashMap::new(),
            joined_space_list: HashSet::new(),
            current_space: None,
            my_advertise,
            name: name.to_string(),
            connected_list: HashSet::new(),
        }
    }
}<|MERGE_RESOLUTION|>--- conflicted
+++ resolved
@@ -65,11 +65,7 @@
             agent_id_arg, config,
         );
 
-<<<<<<< HEAD
-        let engine = engine_factory(&config, name).expect("Failed to create GhostEngine");
-=======
         let engine = engine_factory(&config, name).expect("Failed to create Engine");
->>>>>>> 223e9733
         let my_advertise = engine.advertise();
         NodeMock {
             // _maybe_temp_dir,
