use crate::{
    node_mock::{test_join_space, NodeMock},
    utils::constants::*,
};

pub type MultiNodeTestFn = fn(nodes: &mut Vec<NodeMock>);

lazy_static! {
    pub static ref MIRROR_TEST_FNS: Vec<(MultiNodeTestFn, bool)> =
        vec![(test_setup_only, true),
             (test_mirror_from_center, true),
             (test_mirror_from_edge, true),
        ];
}

//--------------------------------------------------------------------------------------------------
// Test setup
//--------------------------------------------------------------------------------------------------

#[allow(dead_code)]
pub fn setup_mirror_nodes(nodes: &mut Vec<NodeMock>) {
    // Connect nodes
    assert!(nodes.len() > 0);
<<<<<<< HEAD
    let mut node0 = nodes.remove(0);
=======


/*    let mut node0 = nodes.remove(0);

    // Connect nodes
>>>>>>> 1dc29038
    for node in nodes.iter_mut() {
        let connect_data = node.connect_to(&node0.advertise()).unwrap();
        wait_connect!(node, connect_data, node0);
        node.wait_until_no_work();
    }
    node0.wait_until_no_work();
    nodes.insert(0, node0);
     */

    nodes_join_space(nodes);
    process_nodes(nodes);
    println!(
        "DONE setup_mirror_nodes() DONE \n\n =================================================\n"
    );
}

fn nodes_join_space(nodes: &mut Vec<NodeMock>) {
    for node in nodes {
        test_join_space(node, &SPACE_ADDRESS_A);
    }
}

//--------------------------------------------------------------------------------------------------
// Tests
//--------------------------------------------------------------------------------------------------

/// Empty function that triggers the test suite
#[allow(dead_code)]
fn test_setup_only(_nodes: &mut Vec<NodeMock>) {
    // n/a
}

fn test_mirror_from_center(nodes: &mut Vec<NodeMock>) {
    let entry = {
        let mut node0 = nodes.remove(0);
        let mut node1 = nodes.remove(0);
        // node0 publishes data on the network
        let entry = node0
            .author_entry(&ENTRY_ADDRESS_1, vec![ASPECT_CONTENT_1.clone()], true)
            .unwrap();

        let expected = "HandleStoreEntryAspect\\(StoreEntryAspectData \\{ request_id: \"[\\w\\d_~]+\", space_address: HashString\\(\"\\w+\"\\), provider_agent_id: HashString\\(\"mirror_node0\"\\), entry_address: HashString\\(\"entry_addr_1\"\\), entry_aspect: EntryAspectData \\{ aspect_address: HashString\\(\"[\\w\\d]+\"\\), type_hint: \"NodeMock\", aspect: \"hello-1\", publish_ts: \\d+ \\} \\}\\)";

        let _results = assert2_msg_matches!(node0, node1, expected);

        assert_eq!(entry, node0.get_entry(&ENTRY_ADDRESS_1).unwrap());
        nodes.insert(0, node1);
        nodes.insert(0, node0);
        entry
    };

    process_nodes(nodes);

    for node in nodes {
        println!("checking if {} has entry...", node.name());
        assert_eq!(entry, node.get_entry(&ENTRY_ADDRESS_1).unwrap());
        println!("yes!");
    }
}

fn test_mirror_from_edge(nodes: &mut Vec<NodeMock>) {
    let entry = {
        let mut node0 = nodes.remove(0);
        let mut noden = nodes.pop().unwrap();
        // node0 publishes data on the network
        let entry = noden
            .author_entry(&ENTRY_ADDRESS_1, vec![ASPECT_CONTENT_1.clone()], true)
            .unwrap();

        let expected = "HandleStoreEntryAspect\\(StoreEntryAspectData \\{ request_id: \"[\\w\\d_~]+\", space_address: HashString\\(\"\\w+\"\\), provider_agent_id: HashString\\(\"mirror_node0\"\\), entry_address: HashString\\(\"entry_addr_1\"\\), entry_aspect: EntryAspectData \\{ aspect_address: HashString\\(\"[\\w\\d]+\"\\), type_hint: \"NodeMock\", aspect: \"hello-1\", publish_ts: \\d+ \\} \\}\\)";

        let _results = assert2_msg_matches!(node0, noden, expected);

        assert_eq!(entry, node0.get_entry(&ENTRY_ADDRESS_1).unwrap());
        nodes.push(noden);
        nodes.insert(0, node0);
        entry
    };

    process_nodes(nodes);

    for node in nodes {
        println!("checking if {} has entry...", node.name());
        assert_eq!(entry, node.get_entry(&ENTRY_ADDRESS_1).unwrap());
        println!("yes!");
    }
}

fn process_nodes(nodes: &mut Vec<NodeMock>) {
    for _i in 0..50 {
        process_nodes_inner(nodes);
    }
}
fn process_nodes_inner(nodes: &mut Vec<NodeMock>) {
    for node in nodes {
        //wait_engine_wrapper_until_no_work!(node);
        let _result = node.process();
    }
}<|MERGE_RESOLUTION|>--- conflicted
+++ resolved
@@ -21,15 +21,7 @@
 pub fn setup_mirror_nodes(nodes: &mut Vec<NodeMock>) {
     // Connect nodes
     assert!(nodes.len() > 0);
-<<<<<<< HEAD
     let mut node0 = nodes.remove(0);
-=======
-
-
-/*    let mut node0 = nodes.remove(0);
-
-    // Connect nodes
->>>>>>> 1dc29038
     for node in nodes.iter_mut() {
         let connect_data = node.connect_to(&node0.advertise()).unwrap();
         wait_connect!(node, connect_data, node0);
@@ -37,7 +29,6 @@
     }
     node0.wait_until_no_work();
     nodes.insert(0, node0);
-     */
 
     nodes_join_space(nodes);
     process_nodes(nodes);
