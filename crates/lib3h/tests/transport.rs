#[macro_use]
extern crate detach;
#[macro_use]
extern crate lazy_static;
extern crate lib3h_zombie_actor as lib3h_ghost_actor;

use detach::prelude::*;
use holochain_tracing::{test_span, Span};
use lib3h::transport::{error::*, protocol::*};
use lib3h_ghost_actor::prelude::*;
use lib3h_protocol::{data_types::Opaque, uri::Lib3hUri};
use std::{
    collections::{HashMap, HashSet},
    sync::RwLock,
};
use url::Url;

// We need an "internet" that a transport can bind to that will
// deliver messages to bound transports, we'll call it the Mockernet
pub struct Mockernet {
    bindings: HashMap<Lib3hUri, Tube>,
    connections: HashMap<Lib3hUri, HashSet<Lib3hUri>>,
    errors: Vec<(Lib3hUri, String)>,
}

// These are the events that the mockernet can generate that must by handled
// by any mockernet client.
pub enum MockernetEvent {
    Connection { from: Lib3hUri },
    Message { from: Lib3hUri, payload: Opaque },
    Error(String),
}

// The Mockernet is a Series-of-Tubes, which is the technical term for the
// sets of crossbeam channels in the bindings that mockernet shuttles
// data between.
pub struct Tube {
    sender: crossbeam_channel::Sender<(Lib3hUri, Opaque)>,
    receiver: crossbeam_channel::Receiver<(Lib3hUri, Opaque)>,
}
impl Tube {
    pub fn new() -> Self {
        let (sender, receiver) = crossbeam_channel::unbounded::<(Lib3hUri, Opaque)>();
        Tube { sender, receiver }
    }
}
impl Mockernet {
    pub fn new() -> Self {
        Mockernet {
            bindings: HashMap::new(),
            connections: HashMap::new(),
            errors: Vec::new(),
        }
    }

    /// create a binding to the mockernet, without one you can't send or receive
    pub fn bind(&mut self, url: Lib3hUri) -> bool {
        if self.bindings.contains_key(&url) {
            false
        } else {
            self.bindings.insert(url.into(), Tube::new());
            true
        }
    }

    /// remove a binding, this is should trigger an error event
    pub fn unbind(&mut self, url: Lib3hUri) {
        if self.bindings.contains_key(&url) {
            self.bindings.remove(&url);
            self.errors
                .push((url.clone(), format!("{} has become unbound", &url)));
        }
    }

    /// send a message to anyone on the Mockernet
    pub fn send_to(&mut self, to: Lib3hUri, from: Lib3hUri, payload: Opaque) -> Result<(), String> {
        {
            let _src = self
                .bindings
                .get(&from)
                .ok_or(format!("{} not bound", from))?;
            let dst = self.bindings.get(&to).ok_or(format!("{} not bound", to))?;
            dst.sender
                .send((from.clone(), payload))
                .map_err(|e| format!("{}", e))?;
        }
        self.connect(from.clone(), to.clone());
        Ok(())
    }

    /// check to see, for a given Url, if there are any events waiting
    pub fn process_for(&mut self, address: Lib3hUri) -> Result<Vec<MockernetEvent>, String> {
        let mut events = Vec::new();

        // push any errors for this url into the events
        let errors: Vec<_> = self.errors.drain(0..).collect();
        for (url, err) in &errors {
            if url == &address {
                events.push(MockernetEvent::Error(err.into()));
            } else {
                self.errors.push((url.clone(), err.clone()))
            }
        }

        let ref mut binding = match self.bindings.get(&address) {
            None => {
                if errors.len() == 0 {
                    return Err(format!("{} not bound", address));
                }
                return Ok(events);
            }
            Some(binding) => binding,
        };

        loop {
            match binding.receiver.try_recv() {
                Ok((from, payload)) => {
                    if !self.are_connected(&address, &from) {
                        events.push(MockernetEvent::Connection { from: from.clone() });
                    }
                    events.push(MockernetEvent::Message { from, payload });
                }
                Err(crossbeam_channel::TryRecvError::Empty) => break,
                Err(err) => return Err(format!("{:?}", err)),
            }
        }
        Ok(events)
    }

    /// record a connection
    pub fn connect(&mut self, from: Lib3hUri, to: Lib3hUri) {
        if let Some(cmap) = self.connections.get_mut(&from) {
            cmap.insert(to);
        } else {
            let mut cmap = HashSet::new();
            cmap.insert(to);
            self.connections.insert(from, cmap);
        }
    }

    /// check to see if two nodes are connected
    pub fn are_connected(&self, from: &Lib3hUri, to: &Lib3hUri) -> bool {
        match self.connections.get(from) {
            None => return false,
            Some(cmap) => cmap.contains(to),
        }
    }
}

lazy_static! {
    pub static ref MOCKERNET: RwLock<Mockernet> = RwLock::new(Mockernet::new());
}

struct TestTransport {
    // instance name of this transport
    name: String,
    // our parent channel endpoint
    bound_url: Option<Lib3hUri>,
    endpoint_parent: Option<TransportActorParentEndpoint>,
    // our self channel endpoint
    endpoint_self: Detach<
        GhostContextEndpoint<
            TestTransport,
            RequestToParent,
            RequestToParentResponse,
            RequestToChild,
            RequestToChildResponse,
            TransportError,
        >,
    >,
}

impl
    GhostActor<
        RequestToParent,
        RequestToParentResponse,
        RequestToChild,
        RequestToChildResponse,
        TransportError,
    > for TestTransport
{
    // START BOILER PLATE--------------------------

    fn take_parent_endpoint(&mut self) -> Option<TransportActorParentEndpoint> {
        std::mem::replace(&mut self.endpoint_parent, None)
    }
    // END BOILER PLATE--------------------------

    fn process_concrete(&mut self) -> GhostResult<WorkWasDone> {
        detach_run!(&mut self.endpoint_self, |es| es.process(self))?;
        for msg in self.endpoint_self.as_mut().drain_messages() {
            self.handle_RequestToChild(msg)?;
        }
        self.handle_events_from_mockernet()?;
        Ok(false.into())
    }
}

impl TestTransport {
    pub fn new(name: &str) -> Self {
        let (endpoint_parent, endpoint_self) = create_ghost_channel();
        let endpoint_parent = Some(endpoint_parent);
        let endpoint_self = Detach::new(
            endpoint_self
                .as_context_endpoint_builder()
                .request_id_prefix(&format!("{}_to_parent_", name))
                .build(),
        );
        TestTransport {
            name: name.to_string(),
            bound_url: None,
            endpoint_parent,
            endpoint_self,
        }
    }

    /// private dispatcher for messages coming from our parent
    #[allow(non_snake_case)]
    fn handle_RequestToChild(&mut self, mut msg: ToChildMessage) -> TransportResult<()> {
        match msg.take_message().expect("exists") {
            RequestToChild::Bind { spec } => {
                let mut mockernet = MOCKERNET.write().unwrap();
                let response = if mockernet.bind(spec.clone()) {
                    Ok(RequestToChildResponse::Bind(BindResultData {
                        bound_url: spec.clone(),
                    }))
                } else {
                    Err(TransportError::new("already bound".to_string()))
                };
                self.bound_url = Some(spec);
                msg.respond(response)?;
            }
            RequestToChild::SendMessage { uri, payload } => {
                if self.bound_url.is_none() {
                    msg.respond(Err(TransportError::new(format!("{} not bound", self.name))))?;
                } else {
                    let mut mockernet = MOCKERNET.write().unwrap();
                    // return error if not bound.
                    let response = match mockernet.send_to(
                        uri,
                        self.bound_url.as_ref().unwrap().clone(),
                        payload,
                    ) {
                        Err(err) => Err(TransportError::new(err)),
                        Ok(()) => Ok(RequestToChildResponse::SendMessageSuccess),
                    };
                    msg.respond(response)?;
                }
            }
        }
        Ok(())
    }

    fn handle_events_from_mockernet(&mut self) -> GhostResult<()> {
        let mut mockernet = MOCKERNET.write().unwrap();
        let our_url = self.bound_url.as_ref().unwrap();
        if let Ok(events) = mockernet.process_for(our_url.clone()) {
            for e in events {
                let span = Span::fixme();
                match e {
                    MockernetEvent::Message { from, payload } => {
                        self.endpoint_self
                            .publish(span, RequestToParent::ReceivedData { uri: from, payload })?;
                    }
                    MockernetEvent::Connection { from } => {
                        self.endpoint_self
                            .publish(span, RequestToParent::IncomingConnection { uri: from })?;
                    }
                    MockernetEvent::Error(err) => {
                        self.endpoint_self.publish(
                            span,
                            RequestToParent::ErrorOccured {
                                uri: our_url.clone(),
                                error: TransportError::new(err),
                            },
                        )?;
                    }
                }
            }
        }
        Ok(())
    }
}

// owner object for the transport tests with a log into which
// results can go for testing purposes
struct TestTransportOwner {
    log: Vec<String>,
}
impl TestTransportOwner {
    fn new() -> Self {
        TestTransportOwner { log: Vec::new() }
    }
}

#[test]
fn ghost_transport() {
    // create an object that can be used to hold state data in callbacks to the transports
    let mut owner = TestTransportOwner::new();

    let mut t1: TransportActorParentWrapper<TestTransportOwner, TestTransport> =
        GhostParentWrapper::new(
            TestTransport::new("t1"),
            "t1_requests", // prefix for request ids in the tracker
        );
    assert_eq!(t1.as_ref().name, "t1");
    let mut t2: TransportActorParentWrapper<TestTransportOwner, TestTransport> =
        GhostParentWrapper::new(
            TestTransport::new("t2"),
            "t2_requests", // prefix for request ids in the tracker
        );
    assert_eq!(t2.as_ref().name, "t2");

    // bind t1 to the network
    t1.request(
        test_span(""),
        RequestToChild::Bind {
            spec: Url::parse("mocknet://t1").expect("can parse url").into(),
        },
        // callback should simply log the response
        Box::new(|owner, response| {
            owner.log.push(format!("{:?}", response));
            Ok(())
        }),
    )
    .unwrap();
    t1.process(&mut owner).expect("should process");
    assert_eq!(
        "\"Response(Ok(Bind(BindResultData { bound_url: Lib3hUri(\\\"mocknet://t1/\\\") })))\"",
        format!("{:?}", owner.log[0])
    );

    // lets do some things to test out returning of error messages, i.e. sending messages
    // to someone not bount to the network
    t1.request(
        test_span(""),
        RequestToChild::SendMessage {
            uri: Url::parse("mocknet://t2").expect("can parse url").into(),
            payload: "won't be received!".into(),
        },
        // callback should simply log the response
        Box::new(|owner, response| {
            owner.log.push(format!("{:?}", response));
            Ok(())
        }),
    )
    .unwrap();

    t1.process(&mut owner).expect("should process");
    assert_eq!(
        "\"Response(Err(TransportError(Other(\\\"mocknet://t2/ not bound\\\"))))\"",
        format!("{:?}", owner.log[1])
    );

    // bind t2 to the network
    t2.request(
        test_span(""),
        RequestToChild::Bind {
            spec: Url::parse("mocknet://t2").expect("can parse url").into(),
        },
        // callback should simply log the response
        Box::new(|owner, response| {
            owner.log.push(format!("{:?}", response));
            Ok(())
        }),
    )
    .unwrap();
    t2.process(&mut owner).expect("should process");
    assert_eq!(
        "\"Response(Ok(Bind(BindResultData { bound_url: Lib3hUri(\\\"mocknet://t2/\\\") })))\"",
        format!("{:?}", owner.log[2])
    );

    t1.request(
        test_span(""),
        RequestToChild::SendMessage {
            uri: Url::parse("mocknet://t2").expect("can parse url").into(),
            payload: "foo".into(),
        },
        // callback should simply log the response
        Box::new(|owner, response| {
            owner.log.push(format!("{:?}", response));
            Ok(())
        }),
    )
    .unwrap();

    // we should get back an Ok on having sent the message when t1 gets processed
    t1.process(&mut owner).expect("should process");
    assert_eq!(
        "\"Response(Ok(SendMessageSuccess))\"",
        format!("{:?}", owner.log[3])
    );

    // and when we drain messages from t2 we should see both the incoming connection from t1
    // and the message itself
    t2.process(&mut owner).expect("should process");
    let mut messages = t2.drain_messages();
    assert_eq!(messages.len(), 2);
    assert_eq!(
        "IncomingConnection { uri: Lib3hUri(\"mocknet://t1/\") }",
        format!("{:?}", messages[0].take_message().expect("exists"))
    );
    assert_eq!(
        "ReceivedData { uri: Lib3hUri(\"mocknet://t1/\"), payload: \"foo\" }",
        format!("{:?}", messages[1].take_message().expect("exists"))
    );

    {
        let mut mockernet = MOCKERNET.write().unwrap();
        mockernet.unbind(Url::parse("mocknet://t1").expect("can parse url").into());
    }
    t1.process(&mut owner).expect("should process");
    let mut messages = t1.drain_messages();
    assert_eq!(messages.len(), 1);
    assert_eq!(
<<<<<<< HEAD
        "ErrorOccured { uri: \"mocknet://t1/\", error: TransportError(Other(\"mocknet://t1/ has become unbound\")) }",
=======
        "ErrorOccured { uri: Lib3hUri(\"mocknet://t1/\"), error: TransportError(\"mocknet://t1/ has become unbound\") }",
>>>>>>> 81ae3fbd
        format!("{:?}", messages[0].take_message().expect("exists"))
    );
}<|MERGE_RESOLUTION|>--- conflicted
+++ resolved
@@ -414,11 +414,7 @@
     let mut messages = t1.drain_messages();
     assert_eq!(messages.len(), 1);
     assert_eq!(
-<<<<<<< HEAD
-        "ErrorOccured { uri: \"mocknet://t1/\", error: TransportError(Other(\"mocknet://t1/ has become unbound\")) }",
-=======
-        "ErrorOccured { uri: Lib3hUri(\"mocknet://t1/\"), error: TransportError(\"mocknet://t1/ has become unbound\") }",
->>>>>>> 81ae3fbd
+        "ErrorOccured { uri: Lib3hUri(\"mocknet://t1/\"), error: TransportError(Other(\"mocknet://t1/ has become unbound\")) }",
         format!("{:?}", messages[0].take_message().expect("exists"))
     );
 }