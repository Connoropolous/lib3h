#[macro_use]
extern crate detach;
#[macro_use]
extern crate lazy_static;

use detach::prelude::*;
use lib3h::transport::{error::*, protocol::*};
use lib3h_ghost_actor::prelude::*;
use lib3h_protocol::data_types::Opaque;
use lib3h_tracing::{test_span, Lib3hSpan};
use std::{
    collections::{HashMap, HashSet},
    sync::RwLock,
};
use url::Url;

// We need an "internet" that a transport can bind to that will
// deliver messages to bound transports, we'll call it the Mockernet
pub struct Mockernet {
    bindings: HashMap<Url, Tube>,
    connections: HashMap<Url, HashSet<Url>>,
    errors: Vec<(Url, String)>,
}

// These are the events that the mockernet can generate that must by handled
// by any mockernet client.
pub enum MockernetEvent {
    Connection { from: Url },
    Message { from: Url, payload: Opaque },
    Error(String),
}

// The Mockernet is a Series-of-Tubes, which is the technical term for the
// sets of crossbeam channels in the bindings that mockernet shuttles
// data between.
pub struct Tube {
    sender: crossbeam_channel::Sender<(Url, Opaque)>,
    receiver: crossbeam_channel::Receiver<(Url, Opaque)>,
}
impl Tube {
    pub fn new() -> Self {
        let (sender, receiver) = crossbeam_channel::unbounded::<(Url, Opaque)>();
        Tube { sender, receiver }
    }
}
impl Mockernet {
    pub fn new() -> Self {
        Mockernet {
            bindings: HashMap::new(),
            connections: HashMap::new(),
            errors: Vec::new(),
        }
    }

    /// create a binding to the mockernet, without one you can't send or receive
    pub fn bind(&mut self, url: Url) -> bool {
        if self.bindings.contains_key(&url) {
            false
        } else {
            self.bindings.insert(url, Tube::new());
            true
        }
    }

    /// remove a binding, this is should trigger an error event
    pub fn unbind(&mut self, url: Url) {
        if self.bindings.contains_key(&url) {
            self.bindings.remove(&url);
            self.errors
                .push((url.clone(), format!("{} has become unbound", &url)));
        }
    }

    /// send a message to anyone on the Mockernet
    pub fn send_to(&mut self, to: Url, from: Url, payload: Opaque) -> Result<(), String> {
        {
            let _src = self
                .bindings
                .get(&from)
                .ok_or(format!("{} not bound", from))?;
            let dst = self.bindings.get(&to).ok_or(format!("{} not bound", to))?;
            dst.sender
                .send((from.clone(), payload))
                .map_err(|e| format!("{}", e))?;
        }
        self.connect(from.clone(), to.clone());
        Ok(())
    }

    /// check to see, for a given Url, if there are any events waiting
    pub fn process_for(&mut self, address: Url) -> Result<Vec<MockernetEvent>, String> {
        let mut events = Vec::new();

        // push any errors for this url into the events
        let errors: Vec<_> = self.errors.drain(0..).collect();
        for (url, err) in &errors {
            if url == &address {
                events.push(MockernetEvent::Error(err.into()));
            } else {
                self.errors.push((url.clone(), err.clone()))
            }
        }

        let ref mut binding = match self.bindings.get(&address) {
            None => {
                if errors.len() == 0 {
                    return Err(format!("{} not bound", address));
                }
                return Ok(events);
            }
            Some(binding) => binding,
        };

        loop {
            match binding.receiver.try_recv() {
                Ok((from, payload)) => {
                    if !self.are_connected(&address, &from) {
                        events.push(MockernetEvent::Connection { from: from.clone() });
                    }
                    events.push(MockernetEvent::Message { from, payload });
                }
                Err(crossbeam_channel::TryRecvError::Empty) => break,
                Err(err) => return Err(format!("{:?}", err)),
            }
        }
        Ok(events)
    }

    /// record a connection
    pub fn connect(&mut self, from: Url, to: Url) {
        if let Some(cmap) = self.connections.get_mut(&from) {
            cmap.insert(to);
        } else {
            let mut cmap = HashSet::new();
            cmap.insert(to);
            self.connections.insert(from, cmap);
        }
    }

    /// check to see if two nodes are connected
    pub fn are_connected(&self, from: &Url, to: &Url) -> bool {
        match self.connections.get(from) {
            None => return false,
            Some(cmap) => cmap.contains(to),
        }
    }
}

lazy_static! {
    pub static ref MOCKERNET: RwLock<Mockernet> = RwLock::new(Mockernet::new());
}

struct TestTransport {
    // instance name of this transport
    name: String,
    // our parent channel endpoint
    bound_url: Option<Url>,
    endpoint_parent: Option<TransportActorParentEndpoint>,
    // our self channel endpoint
    endpoint_self: Detach<
        GhostContextEndpoint<
            TestTransport,
            RequestToParent,
            RequestToParentResponse,
            RequestToChild,
            RequestToChildResponse,
            TransportError,
        >,
    >,
}

impl
    GhostActor<
        RequestToParent,
        RequestToParentResponse,
        RequestToChild,
        RequestToChildResponse,
        TransportError,
    > for TestTransport
{
    // START BOILER PLATE--------------------------

    fn take_parent_endpoint(&mut self) -> Option<TransportActorParentEndpoint> {
        std::mem::replace(&mut self.endpoint_parent, None)
    }
    // END BOILER PLATE--------------------------

    fn process_concrete(&mut self) -> GhostResult<WorkWasDone> {
        detach_run!(&mut self.endpoint_self, |es| es.process(self))?;
        for msg in self.endpoint_self.as_mut().drain_messages() {
            self.handle_RequestToChild(msg)?;
        }
        self.handle_events_from_mockernet()?;
        Ok(false.into())
    }
}

impl TestTransport {
    pub fn new(name: &str) -> Self {
        let (endpoint_parent, endpoint_self) = create_ghost_channel();
        let endpoint_parent = Some(endpoint_parent);
        let endpoint_self = Detach::new(
            endpoint_self
                .as_context_endpoint_builder()
                .request_id_prefix(&format!("{}_to_parent_", name))
                .build(),
        );
        TestTransport {
            name: name.to_string(),
            bound_url: None,
            endpoint_parent,
            endpoint_self,
        }
    }

    /// private dispatcher for messages coming from our parent
    #[allow(non_snake_case)]
    fn handle_RequestToChild(&mut self, mut msg: ToChildMessage) -> TransportResult<()> {
        match msg.take_message().expect("exists") {
            RequestToChild::Bind { spec } => {
                let mut mockernet = MOCKERNET.write().unwrap();
                let response = if mockernet.bind(spec.clone()) {
                    Ok(RequestToChildResponse::Bind(BindResultData {
                        bound_url: spec.clone(),
                    }))
                } else {
                    Err(TransportError::new("already bound".to_string()))
                };
                self.bound_url = Some(spec);
                msg.respond(response)?;
            }
            RequestToChild::SendMessage { uri, payload } => {
                if self.bound_url.is_none() {
                    msg.respond(Err(TransportError::new(format!("{} not bound", self.name))))?;
                } else {
                    let mut mockernet = MOCKERNET.write().unwrap();
                    // return error if not bound.
                    let response = match mockernet.send_to(
                        uri,
                        self.bound_url.as_ref().unwrap().clone(),
                        payload,
                    ) {
                        Err(err) => Err(TransportError::new(err)),
                        Ok(()) => Ok(RequestToChildResponse::SendMessageSuccess),
                    };
                    msg.respond(response)?;
                }
            }
        }
        Ok(())
    }

    fn handle_events_from_mockernet(&mut self) -> GhostResult<()> {
        let mut mockernet = MOCKERNET.write().unwrap();
        let our_url = self.bound_url.as_ref().unwrap();
        if let Ok(events) = mockernet.process_for(our_url.clone()) {
            for e in events {
                match e {
                    MockernetEvent::Message { from, payload } => {
<<<<<<< HEAD
                        self.endpoint_self.publish(
                            Lib3hSpan::todo(),
                            RequestToParent::ReceivedData {
                                address: from,
                                payload,
                            },
                        )?;
                    }
                    MockernetEvent::Connection { from } => {
                        self.endpoint_self.publish(
                            Lib3hSpan::todo(),
                            RequestToParent::IncomingConnection { address: from },
                        )?;
                    }
                    MockernetEvent::Error(err) => {
                        self.endpoint_self.publish(
                            Lib3hSpan::todo(),
                            RequestToParent::TransportError {
                                error: TransportError::new(err),
                            },
                        )?;
=======
                        self.endpoint_self
                            .publish(RequestToParent::ReceivedData { uri: from, payload })?;
                    }
                    MockernetEvent::Connection { from } => {
                        self.endpoint_self
                            .publish(RequestToParent::IncomingConnection { uri: from })?;
                    }
                    MockernetEvent::Error(err) => {
                        self.endpoint_self.publish(RequestToParent::ErrorOccured {
                            uri: our_url.clone(),
                            error: TransportError::new(err),
                        })?;
>>>>>>> 390df65d
                    }
                }
            }
        }
        Ok(())
    }
}

// owner object for the transport tests with a log into which
// results can go for testing purposes
struct TestTransportOwner {
    log: Vec<String>,
}
impl TestTransportOwner {
    fn new() -> Self {
        TestTransportOwner { log: Vec::new() }
    }
}

#[test]
fn ghost_transport() {
    // create an object that can be used to hold state data in callbacks to the transports
    let mut owner = TestTransportOwner::new();

    let mut t1: TransportActorParentWrapper<TestTransportOwner, TestTransport> =
        GhostParentWrapper::new(
            TestTransport::new("t1"),
            "t1_requests", // prefix for request ids in the tracker
        );
    assert_eq!(t1.as_ref().name, "t1");
    let mut t2: TransportActorParentWrapper<TestTransportOwner, TestTransport> =
        GhostParentWrapper::new(
            TestTransport::new("t2"),
            "t2_requests", // prefix for request ids in the tracker
        );
    assert_eq!(t2.as_ref().name, "t2");

    // bind t1 to the network
    t1.request(
        test_span(""),
        RequestToChild::Bind {
            spec: Url::parse("mocknet://t1").expect("can parse url"),
        },
        // callback should simply log the response
        Box::new(|owner, response| {
            owner.log.push(format!("{:?}", response));
            Ok(())
        }),
    )
    .unwrap();
    t1.process(&mut owner).expect("should process");
    assert_eq!(
        "\"Response(Ok(Bind(BindResultData { bound_url: \\\"mocknet://t1/\\\" })))\"",
        format!("{:?}", owner.log[0])
    );

    // lets do some things to test out returning of error messages, i.e. sending messages
    // to someone not bount to the network
    t1.request(
        test_span(""),
        RequestToChild::SendMessage {
            uri: Url::parse("mocknet://t2").expect("can parse url"),
            payload: "won't be received!".into(),
        },
        // callback should simply log the response
        Box::new(|owner, response| {
            owner.log.push(format!("{:?}", response));
            Ok(())
        }),
    )
    .unwrap();

    t1.process(&mut owner).expect("should process");
    assert_eq!(
        "\"Response(Err(TransportError(\\\"mocknet://t2/ not bound\\\")))\"",
        format!("{:?}", owner.log[1])
    );

    // bind t2 to the network
    t2.request(
        test_span(""),
        RequestToChild::Bind {
            spec: Url::parse("mocknet://t2").expect("can parse url"),
        },
        // callback should simply log the response
        Box::new(|owner, response| {
            owner.log.push(format!("{:?}", response));
            Ok(())
        }),
    )
    .unwrap();
    t2.process(&mut owner).expect("should process");
    assert_eq!(
        "\"Response(Ok(Bind(BindResultData { bound_url: \\\"mocknet://t2/\\\" })))\"",
        format!("{:?}", owner.log[2])
    );

    t1.request(
        test_span(""),
        RequestToChild::SendMessage {
            uri: Url::parse("mocknet://t2").expect("can parse url"),
            payload: "foo".into(),
        },
        // callback should simply log the response
        Box::new(|owner, response| {
            owner.log.push(format!("{:?}", response));
            Ok(())
        }),
    )
    .unwrap();

    // we should get back an Ok on having sent the message when t1 gets processed
    t1.process(&mut owner).expect("should process");
    assert_eq!(
        "\"Response(Ok(SendMessageSuccess))\"",
        format!("{:?}", owner.log[3])
    );

    // and when we drain messages from t2 we should see both the incoming connection from t1
    // and the message itself
    t2.process(&mut owner).expect("should process");
    let mut messages = t2.drain_messages();
    assert_eq!(messages.len(), 2);
    assert_eq!(
        "IncomingConnection { uri: \"mocknet://t1/\" }",
        format!("{:?}", messages[0].take_message().expect("exists"))
    );
    assert_eq!(
        "ReceivedData { uri: \"mocknet://t1/\", payload: \"foo\" }",
        format!("{:?}", messages[1].take_message().expect("exists"))
    );

    {
        let mut mockernet = MOCKERNET.write().unwrap();
        mockernet.unbind(Url::parse("mocknet://t1").expect("can parse url"));
    }
    t1.process(&mut owner).expect("should process");
    let mut messages = t1.drain_messages();
    assert_eq!(messages.len(), 1);
    assert_eq!(
        "ErrorOccured { uri: \"mocknet://t1/\", error: TransportError(\"mocknet://t1/ has become unbound\") }",
        format!("{:?}", messages[0].take_message().expect("exists"))
    );
}<|MERGE_RESOLUTION|>--- conflicted
+++ resolved
@@ -255,44 +255,24 @@
         let our_url = self.bound_url.as_ref().unwrap();
         if let Ok(events) = mockernet.process_for(our_url.clone()) {
             for e in events {
+                let span = Lib3hSpan::todo();
                 match e {
                     MockernetEvent::Message { from, payload } => {
-<<<<<<< HEAD
-                        self.endpoint_self.publish(
-                            Lib3hSpan::todo(),
-                            RequestToParent::ReceivedData {
-                                address: from,
-                                payload,
-                            },
-                        )?;
+                        self.endpoint_self
+                            .publish(span, RequestToParent::ReceivedData { uri: from, payload })?;
                     }
                     MockernetEvent::Connection { from } => {
-                        self.endpoint_self.publish(
-                            Lib3hSpan::todo(),
-                            RequestToParent::IncomingConnection { address: from },
-                        )?;
+                        self.endpoint_self
+                            .publish(span, RequestToParent::IncomingConnection { uri: from })?;
                     }
                     MockernetEvent::Error(err) => {
                         self.endpoint_self.publish(
-                            Lib3hSpan::todo(),
-                            RequestToParent::TransportError {
+                            span,
+                            RequestToParent::ErrorOccured {
+                                uri: our_url.clone(),
                                 error: TransportError::new(err),
                             },
                         )?;
-=======
-                        self.endpoint_self
-                            .publish(RequestToParent::ReceivedData { uri: from, payload })?;
-                    }
-                    MockernetEvent::Connection { from } => {
-                        self.endpoint_self
-                            .publish(RequestToParent::IncomingConnection { uri: from })?;
-                    }
-                    MockernetEvent::Error(err) => {
-                        self.endpoint_self.publish(RequestToParent::ErrorOccured {
-                            uri: our_url.clone(),
-                            error: TransportError::new(err),
-                        })?;
->>>>>>> 390df65d
                     }
                 }
             }
