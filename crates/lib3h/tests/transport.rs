--- conflicted
+++ resolved
@@ -270,8 +270,8 @@
                     MockernetEvent::Error(err) => {
                         self.endpoint_self.publish(RequestToParent::ErrorOccured {
                             uri: our_url.clone(),
-                            error: TransportError::new(err),
-                        })?;
+                                error: TransportError::new(err),
+                            })?;
                     }
                 }
             }
@@ -333,13 +333,8 @@
     t1.request(
         TestTrace::new(),
         RequestToChild::SendMessage {
-<<<<<<< HEAD
             uri: Url::parse("mocknet://t2").expect("can parse url"),
-            payload: b"won't be received!".to_vec(),
-=======
-            address: Url::parse("mocknet://t2").expect("can parse url"),
             payload: "won't be received!".into(),
->>>>>>> 4e89c104
         },
         // callback should simply log the response
         Box::new(|owner, response| {
@@ -377,13 +372,8 @@
     t1.request(
         TestTrace::new(),
         RequestToChild::SendMessage {
-<<<<<<< HEAD
             uri: Url::parse("mocknet://t2").expect("can parse url"),
-            payload: b"foo".to_vec(),
-=======
-            address: Url::parse("mocknet://t2").expect("can parse url"),
             payload: "foo".into(),
->>>>>>> 4e89c104
         },
         // callback should simply log the response
         Box::new(|owner, response| {
