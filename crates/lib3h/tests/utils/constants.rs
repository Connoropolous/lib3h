use holochain_persistence_api::hash::HashString;
use lib3h_protocol::Address;
use multihash::Hash;

lazy_static! {
    /// Networks
    pub static ref NETWORK_A_ID: String = "net_A".to_string();
    /// Agents
<<<<<<< HEAD
    pub static ref ALEX_AGENT_ID: Address = "alex".into();
    pub static ref BILLY_AGENT_ID: Address = "billy".into();
=======
    pub static ref ALEX_AGENT_ID: Address = "alex".to_string().into_bytes();
    pub static ref BILLY_AGENT_ID: Address = "billy".to_string().into_bytes();
    pub static ref CAMILLE_AGENT_ID: Address = "camille".to_string().into_bytes();
>>>>>>> 612c6497
    /// Spaces
    pub static ref SPACE_ADDRESS_A: Address = "SPACE_A".into();
    pub static ref SPACE_ADDRESS_B: Address = "SPACE_B".into();
    /// Entries
    pub static ref ENTRY_ADDRESS_1: Address = "entry_addr_1".into();
    pub static ref ENTRY_ADDRESS_2: Address = "entry_addr_2".into();
    pub static ref ENTRY_ADDRESS_3: Address = "entry_addr_3".into();
    /// Aspects
    pub static ref ASPECT_CONTENT_1: Vec<u8> = "hello-1".as_bytes().to_vec();
    pub static ref ASPECT_CONTENT_2: Vec<u8> = "l-2".as_bytes().to_vec();
    pub static ref ASPECT_CONTENT_3: Vec<u8> = "ChainHeader-3".as_bytes().to_vec();
    pub static ref ASPECT_ADDRESS_1: Address = generate_address(&*ASPECT_CONTENT_1);
    pub static ref ASPECT_ADDRESS_2: Address = generate_address(&*ASPECT_CONTENT_2);
    pub static ref ASPECT_ADDRESS_3: Address = generate_address(&*ASPECT_CONTENT_3);
}

//--------------------------------------------------------------------------------------------------
// Generators
//--------------------------------------------------------------------------------------------------

pub fn generate_address(content: &[u8]) -> Address {
    HashString::encode_from_bytes(content, Hash::SHA2256)
}

#[allow(dead_code)]
pub fn generate_agent_id(i: u32) -> String {
    format!("agent_{}", i)
}

#[allow(dead_code)]
pub fn generate_space_address(i: u32) -> Address {
    format!("SPACE_{}", i).into()
}

#[allow(dead_code)]
pub fn generate_entry(i: u32) -> (Address, Vec<u8>) {
    let address = format!("entry_addr_{}", i);
    let content = format!("hello-{}", i);
    (address.into(), content.as_bytes().to_vec())
}<|MERGE_RESOLUTION|>--- conflicted
+++ resolved
@@ -6,14 +6,9 @@
     /// Networks
     pub static ref NETWORK_A_ID: String = "net_A".to_string();
     /// Agents
-<<<<<<< HEAD
     pub static ref ALEX_AGENT_ID: Address = "alex".into();
     pub static ref BILLY_AGENT_ID: Address = "billy".into();
-=======
-    pub static ref ALEX_AGENT_ID: Address = "alex".to_string().into_bytes();
-    pub static ref BILLY_AGENT_ID: Address = "billy".to_string().into_bytes();
-    pub static ref CAMILLE_AGENT_ID: Address = "camille".to_string().into_bytes();
->>>>>>> 612c6497
+    pub static ref CAMILLE_AGENT_ID: Address = "camille".into();
     /// Spaces
     pub static ref SPACE_ADDRESS_A: Address = "SPACE_A".into();
     pub static ref SPACE_ADDRESS_B: Address = "SPACE_B".into();
