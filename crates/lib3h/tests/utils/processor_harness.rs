--- conflicted
+++ resolved
@@ -392,52 +392,6 @@
     }))
 }
 
-<<<<<<< HEAD
-/// Waits for work to be done. Will interrupt the program if no work was done and should_abort
-/// is true
-#[allow(unused_macros)]
-macro_rules! wait_did_work {
-    ($engine1:ident, //&mut Vec<&mut Box<dyn NetworkEngine>>,
-     $engine2:ident,
-     $should_abort: expr
-    ) => {{
-        let p1: Box<dyn $crate::utils::processor_harness::Processor> = Box::new($crate::utils::processor_harness::DidWorkAssert(
-            $engine1.name(),
-        ));
-        let p2: Box<dyn $crate::utils::processor_harness::Processor> = Box::new($crate::utils::processor_harness::DidWorkAssert(
-            $engine2.name(),
-        ));
-        let processors: Vec<Box<dyn $crate::utils::processor_harness::Processor>> = vec![p1, p2];
-        assert_processed!($engine1, $engine2, processors, $should_abort)
-    }};
-    ($engine1:ident, $engine2:ident) => {
-        wait_did_work!($engine1, $engine2, true)
-    };
-}
-
-/// Continues processing the engine until no work is being done.
-#[allow(unused_macros)]
-macro_rules! wait_until_no_work {
-    ($engine1: ident, $engine2:ident) => {{
-        let mut result;
-        loop {
-            result = wait_did_work!($engine1, $engine2, false);
-            if result.is_empty() {
-                break;
-            } else {
-                if result.iter().find(|x| x.did_work).is_some() {
-                    continue;
-                } else {
-                    break;
-                }
-            }
-        }
-        result
-    }};
-}
-
-=======
->>>>>>> 3540c478
 #[allow(unused_macros)]
 macro_rules! wait_connect {
     (
