/// A test harness for network engines. Provides specialized assertion functions
/// to verify predicates have passed, calling the engine process function as many
/// times a necessary until success (up to a hard coded number of iterations, currently).
use predicates::prelude::*;

<<<<<<< HEAD
use lib3h_protocol::{data_types::*, protocol_server::Lib3hServerProtocol, uri::Lib3hUri};
=======
use lib3h_protocol::protocol_server::Lib3hServerProtocol;
>>>>>>> f7fc24d3

use crate::utils::seeded_prng::SeededBooleanPrng;

use std::sync::Mutex;

#[allow(dead_code)]
pub const MAX_PROCESSING_LOOPS: usize = 100;

#[allow(dead_code)]
pub const MAX_DID_WEIGHT_LOOPS: usize = 20;

lazy_static! {
pub static ref BOOLEAN_PRNG: Mutex<SeededBooleanPrng> = {

        // generate a random seed here
        // if you see an error "sometimes" manually paste the seed from the logs in here and
        // hardcode it for debugging
        // e.g. something like
        let seed = [1, 2];
        // let seed = [12290055440097485507, 11402434335878553749];
        // let seed = [rand::random::<u64>(), rand::random::<u64>()];
        // let seed = [1840432774656682167, 15353179927896983378];

        println!("seed is: {:?}", &seed);
        let seeded_boolean_prng = SeededBooleanPrng::from(seed);

        Mutex::new(seeded_boolean_prng)

    };

}

/// Represents all useful state after a single call to an engine's process function
#[derive(Clone, Debug)]
#[allow(dead_code)]
pub struct ProcessorResult {
    /// Whether the engine denoted by engine_name reported doing work or not
    pub did_work: bool,
    /// The name of the engine which produced these results
    pub engine_name: String,
    /// All events produced by the last call to process for engine by denoted by engine_name
    pub events: Vec<Lib3hServerProtocol>,
    /// All previously processed results, regardless of engine name
    pub previous: Vec<ProcessorResult>,
}

/// An assertion style processor which provides a
/// predicate over ProcessorResult (the eval function) and a
/// test function which will break control flow similar to
/// how calling assert! or assert_eq! would.
pub trait Processor: Predicate<ProcessorResult> {
    /// Test the predicate function. Should interrupt control
    /// flow with a useful error if self.eval(args) is false.
    fn test(&self, args: &ProcessorResult);
}

/// Asserts some extracted data from ProcessorResult is equal to an expected instance.
pub trait AssertEquals<T: PartialEq + std::fmt::Debug> {
    /// User defined function for extracting a collection data of a specific
    /// type from the processor arguments
    fn extracted(&self, args: &ProcessorResult) -> Vec<T>;

    /// The expected value to compare to the actual value to
    fn expected(&self) -> T;
}

impl<T: PartialEq + std::fmt::Debug> std::fmt::Display for dyn AssertEquals<T> {
    fn fmt(&self, f: &mut std::fmt::Formatter) -> std::fmt::Result {
        write!(f, "{}", "assert_equals")
    }
}

impl<T> predicates::reflection::PredicateReflection for dyn AssertEquals<T> where
    T: PartialEq + std::fmt::Debug
{
}

impl<T> Predicate<ProcessorResult> for dyn AssertEquals<T>
where
    T: PartialEq + std::fmt::Debug,
{
    fn eval(&self, args: &ProcessorResult) -> bool {
        let extracted = self.extracted(args);
        extracted
            .iter()
            .find(|actual| **actual == self.expected())
            .is_some()
    }
}

impl<T> Processor for dyn AssertEquals<T>
where
    T: PartialEq + std::fmt::Debug,
{
    fn test(&self, args: &ProcessorResult) -> () {
        let extracted = self.extracted(args);
        let actual = extracted.iter().find(|actual| **actual == self.expected());
        assert_eq!(Some(&self.expected()), actual.or(extracted.first()));
    }
}

/// Asserts some extracted data from ProcessorResult matches a regular expression
/// Will invoke `assert_eq!(regex, format!("{:?}", actual))` upon failure for easy
/// to compare output
pub trait AssertRegex<T: std::fmt::Debug> {
    /// User defined function for extracting a collection data of a specific
    /// type from the processor arguments
    fn extracted(&self, args: &ProcessorResult) -> Vec<T>;

    /// The regex value to match against the actual value
    fn expected(&self) -> regex::Regex;
}

impl<T> Predicate<ProcessorResult> for dyn AssertRegex<T>
where
    T: std::fmt::Debug,
{
    fn eval(&self, args: &ProcessorResult) -> bool {
        let extracted = self.extracted(args);
        extracted
            .iter()
            .find(|actual| self.expected().is_match(format!("{:?}", **actual).as_str()))
            .is_some()
    }
}

impl<T> Processor for dyn AssertRegex<T>
where
    T: std::fmt::Debug,
{
    fn test(&self, args: &ProcessorResult) -> () {
        if !self.eval(args) {
            let actual = self
                .extracted(args)
                .first()
                .map(|a| format!("{:?}", a))
                .unwrap_or("None".to_string());
            assert_eq!(self.expected().as_str(), actual.as_str())
        }
    }
}

impl<T: std::fmt::Debug> std::fmt::Display for dyn AssertRegex<T> {
    fn fmt(&self, f: &mut std::fmt::Formatter) -> std::fmt::Result {
        write!(f, "{}", "assert_regex")
    }
}

impl<T> predicates::reflection::PredicateReflection for dyn AssertRegex<T> where T: std::fmt::Debug {}

/// Asserts some extracted data from ProcessorResult passes a predicate.
pub trait Assert<T> {
    fn extracted(&self, args: &ProcessorResult) -> Vec<T>;

    fn assert_inner(&self, args: &T) -> bool;
}

impl<T> Predicate<ProcessorResult> for dyn Assert<T> {
    fn eval(&self, args: &ProcessorResult) -> bool {
        let extracted = self.extracted(args);
        extracted
            .iter()
            .find(|actual| self.assert_inner(*actual))
            .is_some()
    }
}

impl<T> Processor for dyn Assert<T> {
    fn test(&self, args: &ProcessorResult) -> () {
        assert!(self.eval(args))
    }
}

impl<T> predicates::reflection::PredicateReflection for dyn Assert<T> {}

impl<T> std::fmt::Display for dyn Assert<T> {
    fn fmt(&self, f: &mut std::fmt::Formatter) -> std::fmt::Result {
        write!(f, "{}", "assert_processed")
    }
}

/// Asserts that the actual is equal to the given expected
#[allow(dead_code)]
#[derive(PartialEq, Debug)]
pub struct Lib3hServerProtocolEquals(pub Lib3hServerProtocol);

impl AssertEquals<Lib3hServerProtocol> for Lib3hServerProtocolEquals {
    fn extracted(&self, args: &ProcessorResult) -> Vec<Lib3hServerProtocol> {
        args.events.iter().map(|x| x.clone()).collect()
    }
    fn expected(&self) -> Lib3hServerProtocol {
        self.0.clone()
    }
}

impl std::fmt::Display for Lib3hServerProtocolEquals {
    fn fmt(&self, f: &mut std::fmt::Formatter) -> std::fmt::Result {
        write!(f, "{:?}", self)
    }
}

impl predicates::reflection::PredicateReflection for Lib3hServerProtocolEquals {}

impl Predicate<ProcessorResult> for Lib3hServerProtocolEquals {
    fn eval(&self, args: &ProcessorResult) -> bool {
        let extracted = self.extracted(args);
        extracted
            .iter()
            .find(|actual| **actual == self.expected())
            .is_some()
    }
}

impl Processor for Lib3hServerProtocolEquals {
    fn test(&self, args: &ProcessorResult) {
        let extracted = self.extracted(args);
        let actual = extracted.iter().find(|actual| **actual == self.expected());
        assert_eq!(Some(&self.expected()), actual.or(extracted.first()));
    }
}

/// Asserts that the actual matches the given regular expression
#[allow(dead_code)]
#[derive(Debug)]
pub struct Lib3hServerProtocolRegex(pub regex::Regex);

impl AssertRegex<Lib3hServerProtocol> for Lib3hServerProtocolRegex {
    fn extracted(&self, args: &ProcessorResult) -> Vec<Lib3hServerProtocol> {
        args.events.iter().map(|x| x.clone()).collect()
    }

    fn expected(&self) -> regex::Regex {
        self.0.clone()
    }
}

impl Predicate<ProcessorResult> for Lib3hServerProtocolRegex {
    fn eval(&self, args: &ProcessorResult) -> bool {
        let extracted = self.extracted(args);
        extracted
            .iter()
            .find(|actual| self.expected().is_match(format!("{:?}", **actual).as_str()))
            .is_some()
    }
}

impl Processor for Lib3hServerProtocolRegex {
    fn test(&self, args: &ProcessorResult) -> () {
        if !self.eval(args) {
            let actual = self
                .extracted(args)
                .first()
                .map(|a| format!("{:?}", a))
                .unwrap_or("None".to_string());
            assert_eq!(self.expected().as_str(), actual.as_str())
        }
    }
}

impl std::fmt::Display for Lib3hServerProtocolRegex {
    fn fmt(&self, f: &mut std::fmt::Formatter) -> std::fmt::Result {
        write!(f, "{:?}", self)
    }
}

impl predicates::reflection::PredicateReflection for Lib3hServerProtocolRegex {}

/// Asserts using an arbitrary predicate over a lib3h server protocol event
#[allow(dead_code)]
pub struct Lib3hServerProtocolAssert(pub Box<dyn Predicate<Lib3hServerProtocol>>);

impl Assert<Lib3hServerProtocol> for Lib3hServerProtocolAssert {
    fn extracted(&self, args: &ProcessorResult) -> Vec<Lib3hServerProtocol> {
        args.events.iter().map(|x| x.clone()).collect()
    }

    fn assert_inner(&self, x: &Lib3hServerProtocol) -> bool {
        self.0.eval(&x)
    }
}

impl Predicate<ProcessorResult> for Lib3hServerProtocolAssert {
    fn eval(&self, args: &ProcessorResult) -> bool {
        let extracted = self.extracted(args);
        extracted
            .iter()
            .find(|actual| self.assert_inner(*actual))
            .is_some()
    }
}

impl Processor for Lib3hServerProtocolAssert {
    fn test(&self, args: &ProcessorResult) -> () {
        assert!(self.eval(args))
    }
}

impl std::fmt::Display for Lib3hServerProtocolAssert {
    fn fmt(&self, f: &mut std::fmt::Formatter) -> std::fmt::Result {
        write!(f, "{:?}", "Lib3hServer protocol assertion")
    }
}

impl predicates::reflection::PredicateReflection for Lib3hServerProtocolAssert {}

/// Asserts work was done
#[allow(dead_code)]
#[derive(PartialEq, Debug)]
pub struct DidWorkAssert(pub String /* engine name */);
impl Processor for DidWorkAssert {
    fn test(&self, args: &ProcessorResult) {
        assert!(args.engine_name == self.0);
        assert!(args.did_work);
    }
}

impl Predicate<ProcessorResult> for DidWorkAssert {
    fn eval(&self, args: &ProcessorResult) -> bool {
        args.engine_name == self.0 && args.did_work
    }
}

impl std::fmt::Display for DidWorkAssert {
    fn fmt(&self, f: &mut std::fmt::Formatter) -> std::fmt::Result {
        write!(f, "{:?} did work", self.0)
    }
}

impl predicates::reflection::PredicateReflection for DidWorkAssert {}

#[allow(unused_macros)]
/// Convenience function that asserts only one particular equality predicate
/// (over a lib3h server protocol message)
/// passes for two engine wrappers. See `assert2_processed` for more information.
/// `equal_to` is compared to the actual and aborts if not actual.
macro_rules! assert2_msg_eq {
    ($engine1:ident,
     $engine2:ident,
     $equal_to:expr
    ) => {{
        let p = Box::new($crate::utils::processor_harness::Lib3hServerProtocolEquals(
            $equal_to,
        ));
        assert2_processed!($engine1, $engine2, p)
    }};
}

#[allow(unused_macros)]
#[macro_export]
/// Convenience function that asserts only one particular equality predicate
/// (over a lib3h server protocol message)
/// passes for two engine wrappers. See `assert_processed` for
/// more information. `regex` is matched against the actual value and aborts if not present
macro_rules! assert2_msg_matches {
    ($engine1:ident,
     $engine2:ident,
     $regex:expr
    ) => {{
        let p = Box::new($crate::utils::processor_harness::Lib3hServerProtocolRegex(
            regex::Regex::new($regex)
                .expect(format!("[assert2_msg_matches] Invalid regex: {:?}", $regex).as_str()),
        ));
        $crate::assert2_processed!($engine1, $engine2, p)
    }};
}

#[allow(unused_macros)]
#[macro_export]
/// Convenience function that asserts only one particular msg matches
/// a regular expression over a lib3h server protocol message.
/// This is a simplified version of `assert2_msg_matches` for one engine only.
macro_rules! assert_msg_matches {
    ($engine:ident,
     $regex:expr
    ) => {
        // TODO Hack make a single engine version
        $crate::assert2_msg_matches($engine, $engine, $regex)
    };
}

#[allow(unused_macros)]
#[macro_export]
/// Convenience function that asserts all regular expressions match
/// over a set of lib3h server protocol messages for two engine wrappers.
macro_rules! assert2_msg_matches_all {
    ($engine1:ident,
     $engine2:ident,
     $regexes:expr
    ) => {{
        let processors = $regexes
            .into_iter()
            .map(|re| {
                Box::new($crate::utils::processor_harness::Lib3hServerProtocolRegex(
                    regex::Regex::new(re)
                        .expect(format!("[assert2_msg_matches_all] Regex must be syntactically correct: {:?}", re).as_str()),
                ))
            })
            .collect();
        $crate::assert2_processed!($engine1, $engine2, processors)
    }};
}

#[allow(unused_macros)]
#[macro_export]
/// Convenience function that asserts all regular expressions match
/// over a set of lib3h server protocol messages for one engine wrapper.
macro_rules! assert_msg_matches_all {
    ($engine:ident,
     $regexes:expr
    ) => {
        $crate: utils::processor_harness::assert2_msg_matches_all!($engine, $engine, $regexes)
    };
}

/// Internal function to process one engine of a possibly
/// multiple engine scenario
#[allow(unused_macros)]
#[macro_export]
macro_rules! process_one_engine {
    ($engine: ident,
  $previous: ident,
  $errors: ident
  ) => {{
        let (did_work, events) = $engine
            .process()
            .map_err(|err| dbg!(err))
            .unwrap_or((false, vec![]));
        if events.is_empty() {
        } else {
            let events = dbg!(events);
            let processor_result = $crate::utils::processor_harness::ProcessorResult {
                did_work,
                events,
                engine_name: $engine.name(),
                previous: $previous.clone(),
            };
            let mut failed = Vec::new();

            for (processor, _orig_processor_result) in $errors.drain(..) {
                let result = processor.eval(&processor_result.clone());
                if result {
                    // Simulate the succesful assertion behavior
                    processor.test(&processor_result.clone());
                // processor passed!
                } else {
                    // Cache the assertion error and trigger it later if we never
                    // end up passing
                    failed.push((processor, Some(processor_result.clone())));
                }
            }
            $errors.append(&mut failed);
            if !processor_result.events.is_empty() {
                $previous.push(processor_result.clone());
            }
        }
    }};
}

/// Asserts that a collection of engines produce events
/// matching a set of predicate functions. For the program
/// to continue executing all processors must pass.
///
/// Multiple calls to process() will be made as needed for
/// the passed in processors to pass. It will failure after
/// MAX_PROCESSING_LOOPS iterations regardless.
///
/// Returns all observed processor results for use by
/// subsequent tests.
///
/// This is a public function but most likely won't be used in preferred
/// over a specialized form for specific processor implementations.
#[allow(unused_macros)]
#[macro_export]
macro_rules! assert2_processed_all {
    ($engine1:ident,
     $engine2:ident,
     $processors:expr
    ) => {{
        let mut previous = Vec::new();
        let mut errors: Vec<(
            Box<dyn $crate::utils::processor_harness::Processor>,
            Option<$crate::utils::processor_harness::ProcessorResult>,
        )> = Vec::new();

        for p in $processors {
            errors.push((p, None))
        }

        // each epoc represents one "random" engine processing once
        for epoc in 0..$crate::utils::processor_harness::MAX_PROCESSING_LOOPS {
            let b = $crate::utils::processor_harness::BOOLEAN_PRNG
                .lock()
                .expect("could not acquire lock on boolean prng")
                .next()
                .expect("could not generate a new seeded prng value");
            println!(
                "seed: {:?}, epoc: {:?}, prng: {:?}, previous: {:?}",
                $crate::utils::processor_harness::BOOLEAN_PRNG
                    .lock()
                    .expect("could not acquire lock on boolean prng")
                    .seed,
                epoc,
                b,
                previous
            );

            // pick either engine1 or engine2 with equal probability
            if b {
                $crate::process_one_engine!($engine1, previous, errors);
            } else {
                $crate::process_one_engine!($engine2, previous, errors);
            }
            if errors.is_empty() {
                break;
            }
        }

        for (p, args) in errors {
            if let Some(args) = args {
                p.test(&args)
            } else {
                // Make degenerate result which should fail
                p.test(&$crate::utils::processor_harness::ProcessorResult {
                    engine_name: "none".into(),
                    previous: vec![],
                    events: vec![],
                    did_work: false,
                })
            }
        }
        previous
    }};
}
<<<<<<< HEAD
/// Creates a processor that verifies a connected data response is produced
/// by an engine
#[allow(dead_code)]
pub fn is_connected(request_id: &str, uri: Lib3hUri) -> Lib3hServerProtocolEquals {
    Lib3hServerProtocolEquals(Lib3hServerProtocol::Connected(ConnectedData {
        request_id: request_id.into(),
        uri,
    }))
=======

/// Asserts that two engines produce events
/// matching just one predicate function. For the program
/// to continue executing all processors must pass.
///
/// Multiple calls to process() will be made as needed for
/// the passed in processors to pass. It will failure after
/// MAX_PROCESSING_LOOPS iterations regardless.
///
/// Returns all observed processor results for use by
/// subsequent tests.
#[allow(unused_macros)]
#[macro_export]
macro_rules! assert2_processed {
    ($engine1:ident,
     $engine2:ident,
     $processor:expr
    ) => {{
        let processors = vec![$processor];
        $crate::assert2_processed_all!($engine1, $engine2, processors)
    }};
}

/// Asserts that one engine produces events
/// matching a set of predicate functions. For the program
/// to continue executing all processors must pass.
///
/// Multiple calls to process() will be made as needed for
/// the passed in processors to pass. It will failure after
/// MAX_PROCESSING_LOOPS iterations regardless.
///
/// Returns all observed processor results for use by
/// subsequent tests.
#[allow(unused_macros)]
#[macro_export]
macro_rules! assert_processed_all {
    ($engine:ident,
     $processors:expr
    ) => {
        // HACK make a singular version
        $crate::assert2_processed_all!($engine, $engine, $processors)
    };
}

/// Asserts that one engine produces events
/// matching just one predicate function. For the program
/// to continue executing all processors must pass.
///
/// Multiple calls to process() will be made as needed for
/// the passed in processors to pass. It will failure after
/// MAX_PROCESSING_LOOPS iterations regardless.
///
/// Returns all observed processor results for use by
/// subsequent tests.
#[allow(unused_macros)]
#[macro_export]
macro_rules! assert_processed {
    ($engine:ident,
     $processor:expr
    ) => {
        // HACK make a singular version
        $crate::assert2_processed!($engine, $engine, $processor)
    };
>>>>>>> f7fc24d3
}

/// `wait_connect!(a, connect_data, b)` waits until engine w4rapper `a` connects
/// using `connect_data` to engine wrapper `b`.
#[allow(unused_macros)]
#[macro_export]
macro_rules! wait_connect {
    (
        $me:ident,
        $connect_data: expr,
        $other: ident
    ) => {{
        let _connect_data = $connect_data;
        let re = regex::Regex::new("ConnectedData").expect("valid regex");
        let assertion = Box::new(predicates::prelude::predicate::function(move |x| {
            let to_match = format!("{:?}", x);
            re.is_match(&to_match)
        }));

        let predicate: Box<dyn $crate::utils::processor_harness::Processor> = Box::new(
            $crate::utils::processor_harness::Lib3hServerProtocolAssert(assertion),
        );

        let result = assert2_processed!($me, $other, predicate);
        result
    }};
}

/// Waits for work to be done. Will interrupt the program if no work was done and should_abort
/// is true
#[allow(unused_macros)]
#[macro_export]
macro_rules! wait_engine_wrapper_did_work {
    ($engine: ident,
     $should_abort: expr
    ) => {{
        let timeout = std::time::Duration::from_millis(2000);
        $crate::wait_engine_wrapper_did_work!($engine, $should_abort, timeout)
    }};
    ($engine:ident) => {
        $crate::wait_engine_wrapper_did_work!($engine, true)
    };
    ($engine: ident,
     $should_abort: expr,
     $timeout : expr
      ) => {{
        let mut did_work = false;
        let clock = std::time::SystemTime::now();

        for epoc in 0..$crate::utils::processor_harness::MAX_PROCESSING_LOOPS {
            let (did_work_now, results) = $engine
                .process()
                .map_err(|e| error!("ghost actor processing error: {:?}", e))
                .unwrap_or((false, vec![]));
            did_work = did_work_now;
            if did_work {
                break;
            }
            let elapsed = clock.elapsed().unwrap();
            if elapsed > $timeout {
                break;
            }
            trace!("[{}] wait_engine_wrapper_did_work: {:?}", epoc, results);
            std::thread::sleep(std::time::Duration::from_millis(1))
        }
        if $should_abort {
            assert!(did_work);
        }
        did_work
    }};
}

/// Continues processing the engine wrapper until no more work is observed
#[allow(unused_macros)]
#[macro_export]
macro_rules! wait_engine_wrapper_until_no_work {
    ($engine: ident) => {{
        let mut did_work;
        loop {
            did_work = $crate::wait_engine_wrapper_did_work!($engine, false);
            if !did_work {
                break;
            }
        }
        did_work
    }};
}<|MERGE_RESOLUTION|>--- conflicted
+++ resolved
@@ -3,11 +3,7 @@
 /// times a necessary until success (up to a hard coded number of iterations, currently).
 use predicates::prelude::*;
 
-<<<<<<< HEAD
-use lib3h_protocol::{data_types::*, protocol_server::Lib3hServerProtocol, uri::Lib3hUri};
-=======
 use lib3h_protocol::protocol_server::Lib3hServerProtocol;
->>>>>>> f7fc24d3
 
 use crate::utils::seeded_prng::SeededBooleanPrng;
 
@@ -541,16 +537,6 @@
         previous
     }};
 }
-<<<<<<< HEAD
-/// Creates a processor that verifies a connected data response is produced
-/// by an engine
-#[allow(dead_code)]
-pub fn is_connected(request_id: &str, uri: Lib3hUri) -> Lib3hServerProtocolEquals {
-    Lib3hServerProtocolEquals(Lib3hServerProtocol::Connected(ConnectedData {
-        request_id: request_id.into(),
-        uri,
-    }))
-=======
 
 /// Asserts that two engines produce events
 /// matching just one predicate function. For the program
@@ -614,7 +600,6 @@
         // HACK make a singular version
         $crate::assert2_processed!($engine, $engine, $processor)
     };
->>>>>>> f7fc24d3
 }
 
 /// `wait_connect!(a, connect_data, b)` waits until engine w4rapper `a` connects
