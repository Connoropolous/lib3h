--- conflicted
+++ resolved
@@ -741,12 +741,9 @@
         $other: ident
     ) => {{
         let _connect_data = $connect_data;
-<<<<<<< HEAD
-      $crate::assert2_msg_matches!($me, $other, "Connected\\(ConnectedData \\{ request_id: \"client_to_lib3_response_.*\", uri: Lib3hUri\\(\".*\"\\) \\}\\)");
-=======
+
         $crate::assert2_msg_matches!($me, $other,
-            "Connected\\(ConnectedData \\{ request_id: \"client_to_lib3_response_.*\", uri: Lib3hUri\\(\"transportid:Hc.*\"\\) \\}\\)")
->>>>>>> 65e61a65
+            "Connected\\(ConnectedData \\{ request_id: \"client_to_lib3_response_.*\", uri: Lib3hUri\\(\".*\"\\) \\}\\)");
     }};
 }
 
