--- conflicted
+++ resolved
@@ -13,12 +13,7 @@
 repository = "https://github.com/holochain/lib3h"
 
 [dependencies]
-<<<<<<< HEAD
-holochain_persistence_api = "=0.0.5"
-=======
-failure = "=0.1.5"
 holochain_persistence_api = "=0.0.6"
->>>>>>> 1fbb1345
 rmp-serde = "=0.13.7"
 serde = "=1.0.89"
 serde_derive = "=1.0.89"
