--- conflicted
+++ resolved
@@ -215,11 +215,7 @@
 #[derive(Debug, Clone, PartialEq, Deserialize, Serialize)]
 pub struct UnboundData {
     /// Specify which binding was unbound
-<<<<<<< HEAD
-    pub uri: Url,
-=======
     pub uri: Lib3hUri,
->>>>>>> 84f4448c
 }
 
 //--------------------------------------------------------------------------------------------------
