//! This module provides the api definition for working with lib3h

extern crate holochain_persistence_api;
extern crate serde;
#[macro_use]
extern crate serde_derive;
extern crate rmp_serde;
// extern crate lib3h;

pub mod data_types;
pub mod network_engine;
pub mod protocol_client;
pub mod protocol_server;

/// string encoded address type
pub type Address = holochain_persistence_api::hash::HashString;

/// type name for a bool indicating if work was done during a `process()`
pub type DidWork = bool;

<<<<<<< HEAD
// /// TODO: To replace with our own custom Error handling
// use failure::Error;
// pub type Lib3hResult<T> = Result<T, Error>;
pub mod error;
// pub use error::
// use error::Lib3hProtocolResult as Lib3hResult;
=======
/// TODO #58 - To replace with our own custom Error handling
use failure::Error;
pub type Lib3hResult<T> = Result<T, Error>;
>>>>>>> 1fbb1345
<|MERGE_RESOLUTION|>--- conflicted
+++ resolved
@@ -18,15 +18,4 @@
 /// type name for a bool indicating if work was done during a `process()`
 pub type DidWork = bool;
 
-<<<<<<< HEAD
-// /// TODO: To replace with our own custom Error handling
-// use failure::Error;
-// pub type Lib3hResult<T> = Result<T, Error>;
-pub mod error;
-// pub use error::
-// use error::Lib3hProtocolResult as Lib3hResult;
-=======
-/// TODO #58 - To replace with our own custom Error handling
-use failure::Error;
-pub type Lib3hResult<T> = Result<T, Error>;
->>>>>>> 1fbb1345
+pub mod error;