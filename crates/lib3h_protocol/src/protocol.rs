--- conflicted
+++ resolved
@@ -180,11 +180,7 @@
             }
             Lib3hServerProtocol::Disconnected(_disconnected_data) => {
                 Ok(Lib3hToClient::Unbound(UnboundData {
-<<<<<<< HEAD
-                    uri: Url::parse("none:").unwrap(),
-=======
                     uri: Lib3hUri::with_undefined(),
->>>>>>> 84f4448c
                 }))
             }
             Lib3hServerProtocol::SendDirectMessageResult(direct_message_data) => {
