--- conflicted
+++ resolved
@@ -19,11 +19,8 @@
 log = "0.4.8"
 zeroize = "0.10.0"
 url = "=2.1.0"
-<<<<<<< HEAD
 nanoid = "0.2.0"
-=======
 lib3h_protocol = { version = "=0.0.10", path = "../lib3h_protocol" }
->>>>>>> 81ae3fbd
 
 [dev-dependencies]
 lib3h = { version = "=0.0.10", path = "../lib3h" }
