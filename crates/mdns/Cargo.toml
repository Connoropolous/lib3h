[package]
name = "lib3h_mdns"
version = "0.0.10"
authors = ["Holochain Core Dev Team <devcore@holochain.org>"]
edition = "2018"
description = "lib3h mdns LAN discovery module"
keywords = ["holochain", "holo", "mdns", "network-programming"]
categories = ["network-programming"]
license = "Apache-2.0"
readme = "README.md"
documentation = "https://docs.rs/lib3h_mdns"
repository = "https://github.com/holochain/lib3h"

[dependencies]
byteorder = "=1.3.1"
net2 = "=0.2.33"
hostname = "^0.1"
regex = "1.1.2"
log = "0.4.8"
zeroize = "0.10.0"
url = "=2.1.0"
nanoid = "0.2.0"
<<<<<<< HEAD
=======
lib3h_protocol = { version = "=0.0.10", path = "../lib3h_protocol" }
>>>>>>> 84f4448c

[dev-dependencies]
lib3h = { version = "=0.0.10", path = "../lib3h" }
lib3h_sodium = { version = "=0.0.10", path = "../sodium" }
get_if_addrs = "0.5.3"<|MERGE_RESOLUTION|>--- conflicted
+++ resolved
@@ -20,10 +20,7 @@
 zeroize = "0.10.0"
 url = "=2.1.0"
 nanoid = "0.2.0"
-<<<<<<< HEAD
-=======
 lib3h_protocol = { version = "=0.0.10", path = "../lib3h_protocol" }
->>>>>>> 84f4448c
 
 [dev-dependencies]
 lib3h = { version = "=0.0.10", path = "../lib3h" }
