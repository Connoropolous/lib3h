//! lib3h mDNS LAN discovery module
//!
//! Our simple use case is the following:
//! ```rust
//! use lib3h_mdns as mdns;
//! use lib3h_protocol::discovery::Discovery;
//! use std::{thread, time::Duration};
//!
//! let mut mdns = mdns::MulticastDnsBuilder::new()
//!     // Let's define our own networkId (the network we operate on) and how to access us
//!     .own_record("holonaute.holo.host", &["wss://192.168.0.87:88088?a=hc0"])
//!     // Sets the interval between two automatic queries
//!     .query_interval_ms(1_000)
//!     .bind_port(8585)
//!     .build()
//!     .expect("Fail to build mDNS.");
//!
//! // Make myself known on the network and find a name for myself
//! mdns.advertise()
//!     .expect("Fail to advertise my existence to the world.");
//!
//! // Let's listen to the network for a few moments...
//! for _ in 0..5 {
//!     mdns.discover();
//!     println!("mDNS neighbourhood : {:#?}", &mdns.records());
//!
//!     thread::sleep(Duration::from_millis(100));
//! }
//! ```

#![feature(try_trait)]
#![feature(never_type)]
#![feature(drain_filter)]

extern crate lib3h_protocol;

use log::{debug, error, trace};
// Used to clean our buffer to avoid mixing messages together.
use url::Url;
use zeroize::Zeroize;

use std::{
    net::{self, SocketAddr, ToSocketAddrs},
    time::Instant,
};

use lib3h_protocol::{
    discovery::{error::DiscoveryResult, Discovery},
    uri::Lib3hUri,
};

pub mod error;
pub use error::{MulticastDnsError, MulticastDnsResult};

pub mod dns;
pub use dns::*;

pub mod builder;
pub use builder::MulticastDnsBuilder;

pub mod record;
use record::{MapRecord, Record};

// 20 byte IP header would mean 65_507... but funky configs can increase that
// const READ_BUF_SIZE: usize = 60_000;
// however... we don't want to accept any packets that big...
// let's stick with one common block size
const READ_BUF_SIZE: usize = 4_096;

/// Delay between probe query, 250ms by default.
const _PROBE_QUERY_DELAY_MS: u64 = 250;

/// Listening port of this mDNS service.
const SERVICE_LISTENER_PORT: u16 = 8585;

/// Threshold value used to getting ourselves out of a potential
/// infinite loop during probe
const _FAIL_SAFE_TRESHOLD: u16 = 1_000;

/// mDNS multicast IPv4 address.
const MDNS_MULCAST_IPV4_ADRESS: &str = "224.0.0.251";

/// Default bind adress.
const DEFAULT_BIND_ADRESS: &str = "0.0.0.0";

/// Default "time to live" value for a new record.
const DEFAULT_TTL: u32 = 255;

/// Default amount of time between two queries.
const DEFAULT_QUERY_INTERVAL_MS: u128 = 30_000;

/// an mdns instance that can send and receive dns packets on LAN UDP multicast
pub struct MulticastDns {
    /// Our IP address bound to UDP Socket, default to `0.0.0.0`
    pub(crate) bind_address: String,
    /// Port used by the mDNS protocol. mDNS use the `5353` by default
    pub(crate) bind_port: u16,
    /// If true, multicast packets will be looped back to the local socket
    pub(crate) multicast_loop: bool,
    /// Time to Live: default to `255`
    pub(crate) multicast_ttl: u32,
    /// Multicast address used by the mDNS protocol: `224.0.0.251`
    pub(crate) multicast_address: String,
    /// Determine if we need to query / announce.
    pub(crate) timestamp: Instant,
    /// The amount of time we should wait between two queries.
    pub(crate) query_interval_ms: u128,
    /// The socket used by the mDNS service protocol to send packets
    pub(crate) send_socket: net::UdpSocket,
    /// The socket used to receive mDNS packets
    pub(crate) recv_socket: net::UdpSocket,
    /// The buffer used to store the packet to send/receive messages
    buffer: [u8; READ_BUF_SIZE],
    /// Reference the host's record
    pub(crate) own_map_record: MapRecord,
    /// The lookup table where the neighbors are stored
    pub(crate) map_record: MapRecord,
}

impl MulticastDns {
    /// IP address of the mDNS server.
    pub fn address(&self) -> &str {
        &self.bind_address
    }

    /// the mDNS service port on the machine.
    pub fn port(&self) -> u16 {
        self.bind_port
    }

    /// Returns wether multicasting is set to loop or not.
    pub fn multicast_loop(&self) -> bool {
        self.multicast_loop
    }

    /// Returns the time to live value.
    pub fn multicast_ttl(&self) -> u32 {
        self.multicast_ttl
    }

    /// Returns the multicast address used by mDNS
    pub fn multicast_address(&self) -> &str {
        &self.multicast_address
    }

    /// Returns the lookup table of records as a [HashMap](std::collections::HashMap).
    pub fn records(&self) -> &MapRecord {
        &self.map_record
    }

    /// Returns a vector of all the url we own through every NetworkId.
    pub fn own_urls(&self) -> Vec<String> {
        self.own_map_record
            .iter()
            .flat_map(|(_, v)| v.iter().map(|r| r.url.clone()).collect::<Vec<String>>())
            .collect()
    }

    /// Returns all the urls for every NetworkId.
    pub fn urls(&self) -> Vec<Lib3hUri> {
        self.map_record
            .iter()
            .flat_map(|(_, v)| {
                v.iter()
                    .filter_map(|r| match Url::parse(&r.url) {
                        Ok(url) => Some(url.into()),
                        Err(_) => None,
                    })
                    .collect::<Vec<Lib3hUri>>()
            })
            .collect()
    }

    /// Returns all the NetworkIds we are currently in.
    pub fn own_networkids(&self) -> Vec<&str> {
        self.own_map_record.keys().map(|k| k.as_str()).collect()
    }

    /// Returns the amount of time we wait between two queries.
    pub fn query_interval_ms(&self) -> u128 {
        self.query_interval_ms
    }

    /// Insert a new record to our cache.
<<<<<<< HEAD
=======
    pub fn insert_own_record(&mut self, netid: &str, records: &[&str]) {
        let records: Vec<Record> = records
            .iter()
            .map(|rec| Record::new(netid, rec, 255))
            .collect();
        self.own_map_record.insert(netid.to_string(), records);
    }

    /// Insert a new record to our cache.
>>>>>>> 84f4448c
    pub fn insert_record(&mut self, netid: &str, records: &[&str]) {
        let records: Vec<Record> = records
            .iter()
            .map(|rec| Record::new(netid, rec, 255))
            .collect();
        self.map_record.insert(netid.to_string(), records);
    }

    /// Update our cache of resource records.
    pub fn update_cache(&mut self, other_map_record: &MapRecord) {
        self.map_record.update(other_map_record);
    }

    /// Broadcasts a DNS message.
    pub fn broadcast_message(&self, dmesg: &DnsMessage) -> Result<usize, MulticastDnsError> {
        let addr = (self.multicast_address.as_ref(), self.bind_port)
            .to_socket_addrs()?
            .next()?;
        let data = dmesg.to_raw()?;

        Ok(self.send_socket.send_to(&data, &addr)?)
    }

    /// Broadcasts a packet.
    pub fn broadcast(&self, data: &[u8]) -> Result<usize, MulticastDnsError> {
        let addr = (self.multicast_address.as_ref(), self.bind_port)
            .to_socket_addrs()?
            .next()?;

        Ok(self.send_socket.send_to(&data, &addr)?)
    }

    /// try to receive a dns packet.
    /// will return None rather than blocking if none are queued
    pub fn recv(&mut self) -> MulticastDnsResult<Option<(Vec<u8>, SocketAddr)>> {
        self.clear_buffer();

        match self.recv_socket.recv_from(&mut self.buffer) {
            Ok((0, _)) => Ok(None),
            Ok((num_bytes, addr)) => {
                debug!(
                    "Received '{}' bytes: {:?}",
                    num_bytes,
                    &self.buffer.to_vec()[..num_bytes]
                );
                let packet = self.buffer[..num_bytes].to_vec();
                Ok(Some((packet, addr)))
            }
            Err(e) => {
                if e.kind() == std::io::ErrorKind::WouldBlock {
                    Ok(None)
                } else {
                    Err(e.into())
                }
            }
        }
    }

    /// Clean our buffer of bytes from previous messages.
    pub fn clear_buffer(&mut self) {
        self.buffer.zeroize();
    }

    /// Clean our cache by removing the out of live records.
    pub fn prune_cache(&mut self) {
        // Get the entry of the dead records to remove them safely afterward
        // let mut dead_entry_list: Vec<String> = Vec::with_capacity(self.map_record.len());
        for (_, records) in self.map_record.iter_mut() {
            let _: Vec<Record> = records.drain_filter(|r| r.ttl == 0).collect();
        }
    }

    /// Update the `time to live` of every cached record.
    pub fn update_ttl(&mut self) {
        let own_urls = self.own_urls();
        for (_netid, records) in self.map_record.iter_mut() {
            for record in records {
                if !own_urls.contains(&record.url) && record.ttl > 0 {
                    record.ttl -= 1;
                }
            }
        }
    }

    /// mDNS Querier, implementing the "One-Shot Multicast DNS Queries" from the standard.
    pub fn query(&mut self) -> MulticastDnsResult<()> {
        if let Some(query_message) = self.build_query_message() {
            self.broadcast_message(&query_message)?;
            self.broadcast_message(&query_message)?;
            self.broadcast_message(&query_message)?;
        }

        Ok(())
    }

    /// A mDNS Responder that listen to the network in order to repond to the queries.
    fn responder(&mut self) -> MulticastDnsResult<()> {
        // Process all elements of the UDP socket stack
        loop {
            match self.recv() {
                Ok(Some((packet, sender_addr))) => {
                    let dmesg = DnsMessage::from_raw(&packet)?;

                    // Here we update our cache with the responses gathered from the network
                    if dmesg.nb_answers > 0 {
                        if let Some(new_map_record) = MapRecord::from_dns_message(&dmesg) {
                            let own_networkids: Vec<String> = self
                                .own_networkids()
                                .iter()
                                .map(|v| v.to_string())
                                .collect();

                            // Only update our cache with the answers for our own NetworkId
                            for (netid, new_records) in new_map_record.iter() {
                                // Let's only operate on the networks we belong to
                                if own_networkids.contains(netid) {
                                    let tmp_new_map_record =
                                        MapRecord::with_record(netid, new_records);
                                    self.update_cache(&tmp_new_map_record);
                                }
                            }
                        }
                    }
                    // According to the standard: "Multicast DNS responses MUST NOT contain
                    // any questions in the Question Section.  Any questions in the
                    // Question Section of a received Multicast DNS response MUST be silently ignored

                    // We send response only for record we have authority on.
                    // We send the response directly to the sender instead of broadcasting it to
                    // avoid any unnecessary burden on the network.
                    else if dmesg.nb_questions > 0 {
                        let question_list: Vec<&str> = dmesg
                            .questions
                            .iter()
                            .filter_map(|q| {
                                // Filter out all the queries that are not INET + CNAME
                                if q.query_class == 1 && q.query_type == 5 {
                                    Some(q.domain_name.as_str())
                                } else {
                                    None
                                }
                            })
                            .collect();
                        if let Some(response) =
                            self.own_map_record.to_dns_response_message(&question_list)
                        {
                            self.send_socket.send_to(&response.to_raw()?, sender_addr)?;
                            // As the direct send message to the querier tends to fail on a local
                            // machine during our tests, we broadcast the response as well for
                            // safety reasons
                            self.broadcast_message(&response)?;
                        }
                    }
                }
                Ok(None) => {
                    trace!(">> Nothing on the UDP stack");
                    break;
                }
                Err(e) => {
                    error!(
                        "Something went wrong while processing the UDP stack during update: '{}'",
                        e
                    );
                    break;
                }
            }
        }
        Ok(())
    }

    /// Builds mDNS probe packet with the proper bit set up in order to check if a host record is
    /// available.
    /// Not used çin our implementation because we don't need to be fully standart compliant.
    fn _build_probe_packet(&self) -> DnsMessage {
        let questions: Vec<QuerySection> = self
            .own_map_record
            .keys()
            .map(|k| QuerySection::new(k))
            .collect();
        DnsMessage {
            nb_questions: questions.len() as u16,
            questions,
            ..Default::default()
        }
    }

    /// Builds a query DNS message to be used by one-shot mDNS implementation.
    pub fn build_query_message(&self) -> Option<DnsMessage> {
        if self.own_map_record.is_empty() {
            None
        } else {
            let mut questions = Vec::new();
            for (_netid, records) in self.own_map_record.iter() {
                for rec in records {
                    questions.push(rec.to_question_section());
                }
            }

            Some(DnsMessage {
                nb_questions: questions.len() as u16,
                questions,
                ..Default::default()
            })
        }
    }

    /// Sends unsolicited mDNS responses containing our node's resource records in the "Answer
    /// Section" of a DNS packet.
    fn announcing(&mut self) -> MulticastDnsResult<()> {
        let own_net_id_list = self.own_networkids();

        if let Some(dmesg) = self
            .own_map_record
            .to_dns_response_message(&own_net_id_list)
        {
            // Sends at least 2 time an unsolicited response, up to 8 times maximum (according to
            // the standard https://tools.ietf.org/html/rfc6762#section-8.3)
            self.broadcast_message(&dmesg)?;
            self.broadcast_message(&dmesg)?;
            self.broadcast_message(&dmesg)?;
        }
        Ok(())
    }
}

impl Discovery for MulticastDns {
    /// Make yourself known on the network.
    fn advertise(&mut self) -> DiscoveryResult<()> {
        self.query()?;
        self.announcing()?;
        Ok(())
    }

    /// Read the UDP stack and update our cache accordingly.
    fn discover(&mut self) -> DiscoveryResult<Vec<Lib3hUri>> {
        self.responder()?;

        // We should query (and announce in the same time because we will anwser to our query in the
        // next iteration) "every amount of time"
        if self.timestamp.elapsed().as_millis() > self.query_interval_ms {
            self.query()?;
            self.timestamp = Instant::now();
        }

        self.update_ttl();
        self.prune_cache();

        Ok(self.urls())
    }

    /// Release itself from the available participants in a network.
    fn release(&mut self) -> DiscoveryResult<()> {
        for (_netid, records) in self.own_map_record.iter_mut() {
            for rec in records.iter_mut() {
                // Since we want to leave the network space, we set our "time to live" to zero and let
                // other know about it
                rec.ttl = 0;
            }
        }

        let net_ids = self.own_networkids();
        if let Some(release_dmesg) = self.own_map_record.to_dns_response_message(&net_ids) {
            self.broadcast_message(&release_dmesg)?;
            self.broadcast_message(&release_dmesg)?;
            self.broadcast_message(&release_dmesg)?;
            self.broadcast_message(&release_dmesg)?;
        }

        Ok(())
    }

    /// Clear our cache from resource records.
    fn flush(&mut self) -> DiscoveryResult<()> {
        self.map_record.clear();
        Ok(())
    }
}

#[cfg(test)]
mod tests {
    use super::*;
    use nanoid;

    #[test]
    fn it_should_loop_question() {
        let mut mdns = MulticastDnsBuilder::new()
            .bind_address("0.0.0.0")
            .multicast_address("224.0.0.247")
            .bind_port(55247)
            .multicast_loop(true)
            .multicast_ttl(255)
            .build()
            .expect("build fail");

        let mut dmesg = DnsMessage::new();
        dmesg.nb_questions = 1;
        dmesg.questions = vec![QuerySection::new("lib3h.test.service")];

        // Let's empty the UDP socket stack from other test packets before sending our test packet
        let _ = mdns.recv().expect("Fail to receive from the UDP socket.");
        let _ = mdns.recv().expect("Fail to receive from the UDP socket.");

        mdns.broadcast_message(&dmesg)
            .expect("Fail to broadcast DNS Message.");

        // std::thread::sleep(std::time::Duration::from_millis(100));
        if let Some((resp, _addr)) = mdns.recv().expect("Fail to receive from the UDP socket.") {
            let dmesg_from_resp = DnsMessage::from_raw(&resp).unwrap();
            assert_eq!(
                &dmesg_from_resp.questions[0].domain_name,
                "lib3h.test.service"
            );
        }
    }

    #[test]
    fn it_should_loop_answer() {
        let mut mdns = MulticastDnsBuilder::new()
            .bind_address("0.0.0.0")
            .multicast_address("224.0.0.248")
            .bind_port(56248)
            .multicast_loop(true)
            .multicast_ttl(255)
            .build()
            .expect("build fail");

        let mut dmesg = DnsMessage::new();
        let answers = vec![
            AnswerSection::new("holonaute.local.", &Target::new("wss://192.168.0.88")),
            AnswerSection::new("mistral.local.", &Target::new("wss://192.168.0.77")),
        ];
        dmesg.nb_answers = answers.len() as u16;
        dmesg.answers = answers;

        // Let's empty the UDP socket stack from other test packets before sending our test packet
        let _ = mdns.recv().expect("Fail to receive from the UDP socket.");
        let _ = mdns.recv().expect("Fail to receive from the UDP socket.");
        let _ = mdns.recv().expect("Fail to receive from the UDP socket.");

        mdns.broadcast_message(&dmesg)
            .expect("Fail to broadcast DNS Message.");

        if let Some((resp, _addr)) = mdns.recv().expect("Fail to receive from the UDP socket.") {
            let dmesg_from_resp = DnsMessage::from_raw(&resp).unwrap();
            println!("dmesg = {:#?}", &dmesg);
            println!("dmesg_from_resp = {:#?}", &dmesg_from_resp);

            assert_eq!(dmesg, dmesg_from_resp);
        }
    }

    /// Tests if we can release ourself from the network.
    #[test]
    fn release_test() {
        // Let's share the same NetworkId, meaning we are on the same network.
        let networkid = format!("holonaute-release-{}.holo.host", nanoid::simple());

        // This is the one from which we want to see another node disapearing from its cache
        let mut mdns = MulticastDnsBuilder::new()
            .own_record(&networkid, &["wss://192.168.0.88:88088?a=to-keep"])
            .multicast_address("224.0.0.251")
            .bind_port(8251)
            .build()
            .expect("Fail to build mDNS.");

        let mut mdns_releaser = MulticastDnsBuilder::new()
            .own_record(&networkid, &["wss://192.168.0.87:88088?a=to-release"])
            .multicast_address("224.0.0.251")
            .bind_port(8251)
            .build()
            .expect("Fail to build mDNS.");

        // Make itself known in the network
        mdns_releaser
            .advertise()
            .expect("Fail to advertise my existence during release test.");
        ::std::thread::sleep(::std::time::Duration::from_millis(100));

        // Discovering the soon-to-be-leaving participant
        mdns.discover().expect("Fail to discover.");
        ::std::thread::sleep(::std::time::Duration::from_millis(100));

        println!("mdns = {:#?}", &mdns.map_record);
        // Let's check that we discovered the soon-to-be-released record
        {
            let records = mdns
                .map_record
                .get(&networkid)
                .expect("Fail to get records from the networkid after 'Advertising'.");
            assert_eq!(records.len(), 2);
        }

        // Leaving the party
        mdns_releaser
            .release()
            .expect("Fail to release myself from the participants on the network.");
        ::std::thread::sleep(::std::time::Duration::from_millis(100));

        // Updating the cache
        mdns.discover().expect("Fail to discover.");
        ::std::thread::sleep(::std::time::Duration::from_millis(100));

        println!("mdns = {:#?}", &mdns.map_record);
        {
            let records = mdns
                .map_record
                .get(&networkid)
                .expect("Fail to get records from the networkid after 'Releasing'.");
            assert_eq!(records.len(), 1);
        }
    }

    /// Tests if we are able to query info to other peer on the network for our NetworkId.
    #[test]
    fn query_test() -> MulticastDnsResult<()> {
        // Let's share the same NetworkId, meaning we are on the same network.
        let networkid = format!("holonaute-query-{}.holo.host", nanoid::simple());

        let mut mdns_actor1 = MulticastDnsBuilder::new()
            .own_record(&networkid, &["wss://192.168.0.88:88088?a=hc-actor1"])
            .multicast_address("224.0.0.223")
            .bind_port(8223)
            .query_interval_ms(1)
            .build()
            .expect("Fail to build mDNS.");

        let mut mdns_actor2 = MulticastDnsBuilder::new()
            .own_record(&networkid, &["wss://192.168.0.87:88088?a=hc-actor2"])
            .multicast_address("224.0.0.223")
            .bind_port(8223)
            .query_interval_ms(1)
            .build()
            .expect("Fail to build mDNS.");

        // We want to make sure that that client1 can discover himself and client2

        // We should not need to advertise, query should be enough
        mdns_actor1.query()?;
        ::std::thread::sleep(::std::time::Duration::from_millis(10));
        mdns_actor1.query()?;
        ::std::thread::sleep(::std::time::Duration::from_millis(10));
        mdns_actor1.discover()?;
        ::std::thread::sleep(::std::time::Duration::from_millis(10));
        mdns_actor1.discover()?;
        // At this point mdns_actor1 should know about himself
        let records = mdns_actor1
            .map_record
            .get(&networkid)
            .expect("Fail to get records from the networkid during Query test on mdns_actor1")
            .to_vec();
        assert_eq!(records.len(), 1);
        eprintln!("mdns_actor1 = {:#?}", &mdns_actor1.map_record);

        // Let's do the same for the second actor
        mdns_actor2.query()?;
        ::std::thread::sleep(::std::time::Duration::from_millis(10));
        mdns_actor2.discover()?;
        // At this point mdns_actor2 should know about himself
        let mut records = mdns_actor2
            .map_record
            .get(&networkid)
            .expect("Fail to get records from the networkid during Query test on mdns_actor2")
            .to_vec();
        eprintln!("mdns_actor2 = {:#?}", &mdns_actor2.map_record);

        // Make the order deterministic
        records.sort_by(|a, b| a.url.cmp(&b.url));

        assert_eq!(records.len(), 2);
        assert_eq!(records[0].url, "wss://192.168.0.87:88088?a=hc-actor2");
        assert_eq!(records[1].url, "wss://192.168.0.88:88088?a=hc-actor1");

        Ok(())
    }

    /// Tests if we are able to make ourselves known on the network.
    #[test]
    fn advertise_test() {
        // Let's share the same NetworkId, meaning we are on the same network.
        let networkid = format!("holonaute-advertise-{}.holo.host", nanoid::simple());

        // This is the one from which we want to see another node disapearing from its cache
        let mut mdns_actor1 = MulticastDnsBuilder::new()
            .own_record(&networkid, &["wss://192.168.0.88:88088?a=hc-actor1"])
            .multicast_address("224.0.0.252")
            .bind_port(8252)
            .build()
            .expect("Fail to build mDNS.");

        eprintln!("bind addr = {}", mdns_actor1.multicast_address());

        let mut mdns_actor2 = MulticastDnsBuilder::new()
            .own_record(&networkid, &["wss://192.168.0.88:88088?a=hc-actor2"])
            .multicast_address("224.0.0.252")
            .bind_port(8252)
            .build()
            .expect("Fail to build mDNS.");

        // Make itself known on the network
        mdns_actor2
            .advertise()
            .expect("Fail to advertise mdns_actor1 existence during release test.");
        ::std::thread::sleep(::std::time::Duration::from_millis(10));

        mdns_actor1
            .advertise()
            .expect("Fail to advertise mdns_actor2 existence during release test.");
        ::std::thread::sleep(::std::time::Duration::from_millis(10));

        // Discovering the soon leaving participant
        mdns_actor1.discover().expect("Fail to discover.");
        eprintln!("mdns = {:#?}", &mdns_actor1.map_record);

        // Let's check that we discovered the soon to release record
        let records = mdns_actor1
            .map_record
            .get(&networkid)
            .expect("Fail to get records from the networkid");
        assert_eq!(records.len(), 2);
    }
}<|MERGE_RESOLUTION|>--- conflicted
+++ resolved
@@ -182,8 +182,6 @@
     }
 
     /// Insert a new record to our cache.
-<<<<<<< HEAD
-=======
     pub fn insert_own_record(&mut self, netid: &str, records: &[&str]) {
         let records: Vec<Record> = records
             .iter()
@@ -193,7 +191,6 @@
     }
 
     /// Insert a new record to our cache.
->>>>>>> 84f4448c
     pub fn insert_record(&mut self, netid: &str, records: &[&str]) {
         let records: Vec<Record> = records
             .iter()
