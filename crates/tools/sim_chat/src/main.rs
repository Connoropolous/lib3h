--- conflicted
+++ resolved
@@ -7,16 +7,8 @@
 extern crate linefeed;
 extern crate regex;
 extern crate url;
-<<<<<<< HEAD
 use crate::simchat::{ChatEvent, SimChat, SimChatMessage};
 use chrono::prelude::DateTime;
-=======
-use lib3h_sim_chat::{simchat::SimChat, ChatEvent};
-use regex::Regex;
-use std::path::PathBuf;
-use url::Url;
-
->>>>>>> e4637d99
 use lib3h::{
     dht::mirror_dht::MirrorDht,
     engine::{EngineConfig, GhostEngine},
@@ -25,6 +17,7 @@
 use lib3h_tracing::{span::SpanReceiver, AllSampler, Lib3hSpan, Reporter, Tracer};
 use regex::Regex;
 use std::{
+    path::PathBuf,
     thread,
     time::{Duration, UNIX_EPOCH},
 };
