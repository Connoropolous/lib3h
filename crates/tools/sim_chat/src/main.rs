--- conflicted
+++ resolved
@@ -17,7 +17,6 @@
     engine::{EngineConfig, GhostEngine},
 };
 use lib3h_sodium::SodiumCryptoSystem;
-<<<<<<< HEAD
 use regex::Regex;
 use std::path::PathBuf;
 use url::Url;
@@ -32,9 +31,7 @@
     #[structopt(short = "b", long)]
     bootstrap_nodes: Vec<Url>,
 }
-=======
 use lib3h_tracing::Lib3hSpan;
->>>>>>> 8354d302
 
 fn engine_builder() -> GhostEngine<'static> {
     let crypto = Box::new(SodiumCryptoSystem::new());
