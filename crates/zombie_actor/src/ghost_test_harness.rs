--- conflicted
+++ resolved
@@ -494,8 +494,6 @@
 
         assert_eq!(false, wait_can_track_did_work!(parent, actor, false));
     }
-<<<<<<< HEAD
-=======
 
     #[test]
     fn test_wait_for_callback() {
@@ -529,5 +527,4 @@
         assert!(is_match);
         assert!(retried);
     }
->>>>>>> eb79b85e
 }