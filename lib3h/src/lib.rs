--- conflicted
+++ resolved
@@ -1,13 +1,8 @@
-<<<<<<< HEAD
 extern crate lib3h_protocol;
-
-pub mod real_engine;
-=======
 extern crate native_tls;
 extern crate tungstenite;
 extern crate url;
 
 pub mod real_engine;
 pub mod transport;
-pub mod transport_wss;
->>>>>>> fca9406d
+pub mod transport_wss;