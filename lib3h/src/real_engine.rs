#![allow(non_snake_case)]

use std::collections::{HashMap, VecDeque};

<<<<<<< HEAD
use holochain_lib3h_protocol::{
    data_types::*, network_engine::NetworkEngine, protocol_client::Lib3hClientProtocol,
    protocol_server::Lib3hServerProtocol, Address, DidWork, Lib3hResult,
};

use crate::{
    dht::{
        dht_event::{DhtEvent, PeerHoldRequestData},
        dht_trait::Dht,
    },
    p2p::{p2p_gateway::P2pGateway, p2p_protocol::P2pProtocol},
    transport::transport_trait::Transport,
=======
use lib3h_protocol::{
    network_engine::{DidWork, NetworkEngine},
    protocol::Lib3hProtocol,
    Lib3hResult,
>>>>>>> 01bbc4ae
};

/// Identifier of a source chain: DnaAddress+AgentId
pub type ChainId = (Address, Address);

/// Struct holding all config settings for the RealEngine
#[derive(Debug, Clone, PartialEq)]
pub struct RealEngineConfig {
    pub socket_type: String,
    pub bootstrap_nodes: Vec<String>,
    pub work_dir: String,
    pub log_level: char,
}

/// Lib3h's 'real mode' as a NetworkEngine
pub struct RealEngine {
    /// Config settings
    _config: RealEngineConfig,
    /// FIFO of Lib3hClientProtocol messages received from Core
    inbox: VecDeque<Lib3hClientProtocol>,
    /// Identifier
    name: String,
    /// P2p gateway for the transport layer,
    transport_gateway: P2pGateway,
    /// Map of P2p gateway per tracked DNA (per Agent?)
    dna_gateway_map: HashMap<ChainId, P2pGateway>,
}

impl RealEngine {
    /// Constructor
    pub fn new(config: RealEngineConfig, name: &str) -> Lib3hResult<Self> {
        Ok(RealEngine {
            _config: config,
            inbox: VecDeque::new(),
            name: name.to_string(),
            transport_gateway: P2pGateway::new(false),
            dna_gateway_map: HashMap::new(),
        })
    }
}

impl NetworkEngine for RealEngine {
    fn run(&self) -> Lib3hResult<()> {
        // FIXME
        Ok(())
    }
    fn stop(&self) -> Lib3hResult<()> {
        // FIXME
        Ok(())
    }
    fn terminate(&self) -> Lib3hResult<()> {
        // FIXME
        Ok(())
    }
    fn advertise(&self) -> String {
        "FIXME".to_string()
    }

    /// Add incoming Lib3hClientProtocol message in FIFO
    fn post(&mut self, client_msg: Lib3hClientProtocol) -> Lib3hResult<()> {
        // println!("(log.t) RealEngine.post(): {:?}", client_msg);
        self.inbox.push_back(client_msg);
        Ok(())
    }

    /// Process Lib3hClientProtocol message inbox and
    /// output a list of Lib3hServerProtocol messages for Core to handle
    fn process(&mut self) -> Lib3hResult<(DidWork, Vec<Lib3hServerProtocol>)> {
        // println!("(log.t) RealEngine.process()");
        // Process all received Lib3hClientProtocol messages from Core
        let (did_work, mut outbox) = self.process_inbox()?;
        // Process the transport layer
        let _ = self.process_transport_gateway()?;
        // Process all dna dhts
        let p2p_output = self.process_dna_gateways()?;
        // Process all generated P2pProtocol messages
        let mut output = self.process_p2p(&p2p_output)?;
        outbox.append(&mut output);
        // Done
        Ok((did_work, outbox))
    }
}

/// Private
impl RealEngine {
    /// Progressively serve every Lib3hClientProtocol received in inbox
    fn process_inbox(&mut self) -> Lib3hResult<(DidWork, Vec<Lib3hServerProtocol>)> {
        let mut outbox = Vec::new();
        let mut did_work = false;
        loop {
            let client_msg = match self.inbox.pop_front() {
                None => break,
                Some(msg) => msg,
            };
            let (success, mut output) = self.serve_Lib3hProtocol(client_msg)?;
            if success {
                did_work = success;
            }
            outbox.append(&mut output);
        }
        Ok((did_work, outbox))
    }

    /// Progressively serve every P2pProtocol received in inbox
    fn process_transport_gateway(&mut self) -> Lib3hResult<DidWork> {
        let (did_work, p2p_list) = self.transport_gateway.do_process()?;
        if !did_work {
            return Ok(false);
        }
        for p2p_msg in p2p_list {
            self.serve_P2pProtocol(&p2p_msg)?;
        }
        Ok(true)
    }

    /// Process all dna gateways
    fn process_dna_gateways(&mut self) -> Lib3hResult<Vec<P2pProtocol>> {
        // Process all dna P2ps and store 'generated' P2pProtocol messages.
        let mut output = Vec::new();
        for (_dna_address, dna_p2p) in self.dna_gateway_map.iter_mut() {
            let (did_work, mut p2p_list) = dna_p2p.do_process()?;
            if did_work {
                output.append(&mut p2p_list);
            }
        }
        Ok(output)
    }
    /// Process all dna gateways
    fn process_p2p(&mut self, input: &Vec<P2pProtocol>) -> Lib3hResult<Vec<Lib3hServerProtocol>> {
        // Serve all new P2pProtocols
        let mut output = Vec::new();
        for p2p_msg in input {
            let mut evt_output = self.serve_P2pProtocol(p2p_msg)?;
            output.append(&mut evt_output);
        }
        Ok(output)
    }
    /// Serve a transportEvent sent to us.
    /// Return a list of TransportEvents for us to process.
    // FIXME
    fn serve_P2pProtocol(
        &mut self,
        p2p_msg: &P2pProtocol,
    ) -> Lib3hResult<Vec<Lib3hServerProtocol>> {
        let outbox = Vec::new();
        match p2p_msg {
            P2pProtocol::Gossip => {
                // FIXME
            }
            P2pProtocol::DirectMessage => {
                // FIXME
            }
            P2pProtocol::FetchData => {
                // FIXME
            }
            P2pProtocol::FetchDataResponse => {
                // FIXME
            }
        };
        Ok(outbox)
    }

    /// Process a Lib3hClientProtocol message sent to us (by Core)
    /// Return a list of Lib3hServerProtocol messages to send back to core or others?
    fn serve_Lib3hProtocol(
        &mut self,
        client_msg: Lib3hClientProtocol,
    ) -> Lib3hResult<(DidWork, Vec<Lib3hServerProtocol>)> {
        println!(
            "(log.d) >>>> '{}' recv: {:?}",
            self.name.clone(),
            client_msg
        );
        let mut outbox = Vec::new();
        let did_work = true;
        // Note: use same order as the enum
        match client_msg {
            Lib3hClientProtocol::SuccessResult(_msg) => {
                // FIXME
            }
            Lib3hClientProtocol::FailureResult(_msg) => {
                // FIXME
            }
            Lib3hClientProtocol::Connect(msg) => {
                self.transport_gateway.connect(&msg.peer_transport)?;
            }
            Lib3hClientProtocol::TrackDna(msg) => {
                let output = self.serve_TrackDna(&msg)?;
                outbox.push(output);
            }
            Lib3hClientProtocol::UntrackDna(_msg) => {
                // FIXME
            }
            Lib3hClientProtocol::SendDirectMessage(_msg) => {
                // FIXME
            }
            Lib3hClientProtocol::HandleSendDirectMessageResult(_msg) => {
                // FIXME
            }
            Lib3hClientProtocol::FetchEntry(_msg) => {
                // FIXME
            }
            Lib3hClientProtocol::HandleFetchEntryResult(_msg) => {
                // FIXME
            }
            Lib3hClientProtocol::PublishEntry(_msg) => {
                // FIXME
            }
            // Our request for the publish_list has returned
            Lib3hClientProtocol::HandleGetPublishingEntryListResult(_msg) => {
                // FIXME
            }
            // Our request for the hold_list has returned
            Lib3hClientProtocol::HandleGetHoldingEntryListResult(_msg) => {
                // FIXME
            }
        }
        Ok((did_work, outbox))
    }

    /// Create DNA gateway for this agent if not already tracking
    fn serve_TrackDna(&mut self, track_msg: &TrackDnaData) -> Lib3hResult<Lib3hServerProtocol> {
        let chain_id = (track_msg.dna_address.clone(), track_msg.agent_id.clone());
        let mut res = ResultData {
            request_id: track_msg.request_id.clone(),
            dna_address: track_msg.dna_address.clone(),
            to_agent_id: track_msg.agent_id.clone(),
            result_info: vec![],
        };
        if self.dna_gateway_map.contains_key(&chain_id) {
            res.result_info = "Already tracked".to_string().into_bytes();
            return Ok(Lib3hServerProtocol::FailureResult(res));
        }
        self.dna_gateway_map
            .insert(chain_id.clone(), P2pGateway::new(true));
        let dna_p2p = self.dna_gateway_map.get_mut(&chain_id).unwrap();
        Dht::post(
            dna_p2p,
            DhtEvent::PeerHoldRequest(PeerHoldRequestData {
                peer_address: "FIXME".to_string(), // msg.agent_id,
                transport: self.transport_gateway.id(),
                timestamp: 42,
            }),
        )?;
        Ok(Lib3hServerProtocol::SuccessResult(res))
    }
}<|MERGE_RESOLUTION|>--- conflicted
+++ resolved
@@ -2,7 +2,6 @@
 
 use std::collections::{HashMap, VecDeque};
 
-<<<<<<< HEAD
 use holochain_lib3h_protocol::{
     data_types::*, network_engine::NetworkEngine, protocol_client::Lib3hClientProtocol,
     protocol_server::Lib3hServerProtocol, Address, DidWork, Lib3hResult,
@@ -15,12 +14,6 @@
     },
     p2p::{p2p_gateway::P2pGateway, p2p_protocol::P2pProtocol},
     transport::transport_trait::Transport,
-=======
-use lib3h_protocol::{
-    network_engine::{DidWork, NetworkEngine},
-    protocol::Lib3hProtocol,
-    Lib3hResult,
->>>>>>> 01bbc4ae
 };
 
 /// Identifier of a source chain: DnaAddress+AgentId
@@ -64,15 +57,15 @@
 
 impl NetworkEngine for RealEngine {
     fn run(&self) -> Lib3hResult<()> {
-        // FIXME
-        Ok(())
-    }
+                // FIXME
+        Ok(())
+            }
     fn stop(&self) -> Lib3hResult<()> {
-        // FIXME
-        Ok(())
-    }
+                // FIXME
+        Ok(())
+            }
     fn terminate(&self) -> Lib3hResult<()> {
-        // FIXME
+                // FIXME
         Ok(())
     }
     fn advertise(&self) -> String {
@@ -227,17 +220,17 @@
                 // FIXME
             }
             Lib3hClientProtocol::PublishEntry(_msg) => {
-                // FIXME
-            }
+        // FIXME
+    }
             // Our request for the publish_list has returned
             Lib3hClientProtocol::HandleGetPublishingEntryListResult(_msg) => {
-                // FIXME
-            }
+        // FIXME
+    }
             // Our request for the hold_list has returned
             Lib3hClientProtocol::HandleGetHoldingEntryListResult(_msg) => {
-                // FIXME
-            }
-        }
+        // FIXME
+    }
+    }
         Ok((did_work, outbox))
     }
 
@@ -249,11 +242,11 @@
             dna_address: track_msg.dna_address.clone(),
             to_agent_id: track_msg.agent_id.clone(),
             result_info: vec![],
-        };
+            };
         if self.dna_gateway_map.contains_key(&chain_id) {
             res.result_info = "Already tracked".to_string().into_bytes();
             return Ok(Lib3hServerProtocol::FailureResult(res));
-        }
+            }
         self.dna_gateway_map
             .insert(chain_id.clone(), P2pGateway::new(true));
         let dna_p2p = self.dna_gateway_map.get_mut(&chain_id).unwrap();
